--- conflicted
+++ resolved
@@ -23,18 +23,12 @@
     rm -f data.tar.gz
 
     git clone git@github.com:BoseCorp/iot-profile-creator
-<<<<<<< HEAD
-    for env in alpha latest integration stage prod; do
-        python2.7 iot-profile-creator/update_product_profile.py --p taylor --v $[Version] --e $env --s $(ectool getFullCredential IoT-Profile-Password --value password)
-    done
-=======
     set +x
     iot-profile-creator/update_all_environments.sh $(echo $[ProjectName] | tr '[A-Z]' '[a-z]') $[Version] $(ectool getFullCredential IoT-Profile-Password --value password) $recoveryVersion 
     if [ "$[ProjectName]" = "Professor" ]; then
         # Need to create an additional entry for Ginger-Cheevers
         iot-profile-creator/update_all_environments.sh ginger-cheevers $[Version] $(ectool getFullCredential IoT-Profile-Password --value password) $recoveryVersion
     fi
->>>>>>> b0d2be47
 fi
 
 : success