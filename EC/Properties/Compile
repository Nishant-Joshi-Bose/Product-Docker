--- conflicted
+++ resolved
@@ -16,12 +16,8 @@
 export GENERATE_HSP_SIGNATURES=1
 eval $KWINJECT make jobs=8 hw_var=Alpha deploy || exit
 
-<<<<<<< HEAD
+set +x
 if [ "$[BuildType]" = "Release" -o "$[/javascript myJob.CreateProfileEntry]" = "true" ]; then
-=======
-set +x
-if [ "$[BuildType]" = "Release" ]; then
->>>>>>> c5f044bc
     git clone git@github.com:BoseCorp/iot-profile-creator
     for env in alpha latest integration stage; do
         python2.7 iot-profile-creator/update_product_profile.py --p professor       --v $[Version] --e $env --s $(ectool getFullCredential IoT-Profile-Password --value password)
