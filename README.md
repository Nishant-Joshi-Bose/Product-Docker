--- conflicted
+++ resolved
@@ -1,38 +1,20 @@
-<<<<<<< HEAD
-
 Taylor
 ======
 <a title='Latest release in GitHub' target='_blank' href='https://github.com/BoseCorp/Taylor'><img src='https://bose-prod.apigee.net/core02/svc-version-badge/prod/version-badge-core/github/latest-version/Taylor/latest release/blue'></a>
-[Taylor Continuous build Testing] <a title='Jenkins build status for Taylor' href='http://jnkwebhook.ngrok.io/job/TaylorProduct/job/Taylor_Continuous_Build_Testing/'><img src='http://jnkwebhook.ngrok.io/job/TaylorProduct/job/Taylor_Continuous_Build_Testing/badge/icon'></a> [Taylor Nightly build testing] <a title='Jenkins build status for Taylor' href='http://jnkwebhook.ngrok.io/job/Pipelines/job/Taylor-Pipeline/'><img src='http://jnkwebhook.ngrok.io/job/Pipelines/job/Taylor-Pipeline/badge/icon'></a>
+[Taylor Continuous build Testing] <a title='Jenkins build status for Taylor' href='http://jnkwebhook.ngrok.io/job/Continous_Build_Testing/job/Taylor_Continuous_Build_Testing/'><img src='http://jnkwebhook.ngrok.io/job/Continous_Build_Testing/job/Taylor_Continuous_Build_Testing/badge/icon'></a> [Taylor Nightly build testing] <a title='Jenkins build status for Taylor' href='http://jnkwebhook.ngrok.io/job/Pipelines/job/Castle-Pipeline/'><img src='http://jnkwebhook.ngrok.io/job/Pipelines/job/Castle-Pipeline/badge/icon'></a>
 
 <!-- ngrok is used for secure tunnel so our jenkins server behind our firewall can be accessed from GitHub. When the tests are added and a pull request is submitted an automatic jenkins build is initiated. When that build is successful or failed it will automatically get updated in the Readme. We are using a jenkins plugin that uses API's to update the status of the jenkins build.-->
 
-
 This repo contains the source code and tools specific to the Taylor product.
 
 ![Taylor](misc/product.png)
-=======
-Eddie
-=====
-<a title='Latest release in GitHub' target='_blank' href='https://github.com/BoseCorp/Eddie'><img src='https://bose-prod.apigee.net/core02/svc-version-badge/prod/version-badge-core/github/latest-version/Eddie/latest release/blue'></a>
-[Eddie Continuous build Testing] <a title='Jenkins build status for Eddie' href='http://jnkwebhook.ngrok.io/job/Continous_Build_Testing/job/Eddie_Continuous_Build_Testing/'><img src='http://jnkwebhook.ngrok.io/job/Continous_Build_Testing/job/Eddie_Continuous_Build_Testing/badge/icon'></a> [Eddie Nightly build testing] <a title='Jenkins build status for Eddie' href='http://jnkwebhook.ngrok.io/job/Pipelines/job/Castle-Pipeline/'><img src='http://jnkwebhook.ngrok.io/job/Pipelines/job/Castle-Pipeline/badge/icon'></a>
-
-<!-- ngrok is used for secure tunnel so our jenkins server behind our firewall can be accessed from GitHub. When the tests are added and a pull request is submitted an automatic jenkins build is initiated. When that build is successful or failed it will automatically get updated in the Readme. We are using a jenkins plugin that uses API's to update the status of the jenkins build.-->
-
-This repo contains the source code and tools specific to the Eddie product.
-
-![Eddie](misc/product.png)
->>>>>>> 90b44ed2
 
 ##### Table of Contents
 [Software Updates](#updates)   
 [Getting Started](#start)   
 [External References](#links)   
-<<<<<<< HEAD
-=======
 [Building different LPM BLOBs](#lpmblobs)   
 [PTS Server Links](#pts)   
->>>>>>> 90b44ed2
 [More...](#more)  
 
 <a name="updates"/>
@@ -40,40 +22,11 @@
 ### Software Updates
 
 Different ways to perform Software Update are:
-<<<<<<< HEAD
+
 #### Bonjour update
+
 To update the software (SoundTouch, HSP, LPM, etc) as a user, it is highly recommended to use Bonjour.
 Follow the instructions found on the wiki: [Bonjour Update of Taylor](https://wiki.bose.com/display/WSSW/Bonjour+Update+of+Taylor).
-
-For a simpler-way; see ./pushup script.
-
-To update the software, along with HSP, use product_update.zip file. To update the software, without HSP update (recommended only if HSP version you are updating to, is same as one on device), use product_update_no_hsp.zip.
-
-#### QFIL / VIP 
-If you suspect your system is not in correct state that Bonjour update can work or it no longer boots, please use QFIL / VIP programming. Follow the instructions found on the wiki: [Recoverying A Bricked Taylor](https://wiki.bose.com/display/WSSW/Recovering+A+Bricked+Taylor).
-
-#### push-to-target Script
-In case if you do not want to perform full software update and just copy binaries/libraries related to your module you can use push-to-target script under scripts directory.
-Example usage : 
-1. Let say you want to push Software update module binaries to your device [same way you can use -l for libraries and -c for config files]
-```shell session
-    push-to-target -b SoftwareUpdateService [-i ADB_device_id] [-r reset_device]
-```
-2. Let say you want to push Software Update components(libraries, binaries and configuration files) to your device 
-```shell session
-    push-to-target -m SoftwareUpdate [-i ADB_device_id] [-r reset_device]
-```
-3. Let say you want to push Software Update as well as NetManager components to your device
-```shell session
-    push-to-target -m SoftwareUpdate NetManager [-i ADB_device_id] [-r reset_device]
-```
-4. You can copy all the binaries built in you local system using 
-=======
-
-#### Bonjour update
-
-To update the software (SoundTouch, HSP, LPM, etc) as a user, it is highly recommended to use Bonjour.
-Follow the instructions found on the wiki: [Bonjour Update of Eddie](https://wiki.bose.com/display/WSSW/Bonjour+Update+of+Eddie).
 
 For a simpler-way; see ./pushup script.
 
@@ -86,7 +39,7 @@
 If you suspect your system is not in correct state that Bonjour update can
 work or it no longer boots, please use QFIL / VIP programming. Follow the
 instructions found on the wiki: [Recoverying A Bricked
-Eddie](https://wiki.bose.com/display/WSSW/Recovering+A+Bricked+Eddie).
+Taylor](https://wiki.bose.com/display/WSSW/Recovering+A+Bricked+Taylor).
 
 #### push-to-target Script
 
@@ -114,43 +67,27 @@
 
 4. You can copy all the binaries built in you local system using
 
->>>>>>> 90b44ed2
 ```shell session
     push-to-target -a [-i ADB_device_id] [-r reset_device]
 ```
 
-<<<<<<< HEAD
-Please note that this script will stop all services in your device so you will need to restart all services after copy or you can just use -r option to reset device after push operation.
-=======
 Please note that this script will stop all services in your device so you will
 need to restart all services after copy or you can just use -r option to reset
 device after push operation.
->>>>>>> 90b44ed2
 
 <a name="start"/>
 
 ### Getting Started
 
-<<<<<<< HEAD
 Checkout CastleTools.git and Taylor.git:
-=======
-Checkout CastleTools.git and Eddie.git:
->>>>>>> 90b44ed2
 ```shell session
 $ cd /scratch
 $ git clone git@github.com:BoseCorp/CastleTools.git
 $ PATH=$PATH:/scratch/CastleTools/bin   # add this to your ~/.profile, ~/.bash_profile or ~/.login
-<<<<<<< HEAD
 $ git clone git@github.com:BoseCorp/Taylor.git
 ```
 
 Make sure your Taylor unit is accessible via adb.
-=======
-$ git clone git@github.com:BoseCorp/Eddie.git
-```
-
-Make sure your Eddie unit is accessible via adb.
->>>>>>> 90b44ed2
 ```shell session
 $ sudo adb start-server             # must be done as root. typically once per boot of the build host
 $ adb devices
@@ -162,34 +99,20 @@
 
 To perform Bonjour-Update; use the pushup script:
 
-<<<<<<< HEAD
 From the Taylor workspace:
 
 ```shell session
 $ cd /scratch/Taylor
-=======
-From the Eddie workspace:
-
-```shell session
-$ cd /scratch/Eddie
->>>>>>> 90b44ed2
 $ pip2.7 install -r Test/requirements.txt
 $ make all-packages
 ```
 
 ```shell session
 To update without HSP:
-<<<<<<< HEAD
-$ ./scripts/pushup 
-
-To update HSP:
-$ ./scripts/pushup --hsp 
-=======
 $ ./scripts/pushup
 
 To update HSP:
 $ ./scripts/pushup --hsp
->>>>>>> 90b44ed2
 
 When having multiple devices, without HSP:
 $ ./scripts/pushup --deviceid <deviceid>
@@ -212,19 +135,9 @@
 
 ### External References
 
-<<<<<<< HEAD
 Taylor [Getting Started](https://wiki.bose.com/display/WSSW/Taylor+Quick+Start+Guide)
 
 [Updating Individual Components on Taylor](https://wiki.bose.com/display/WSSW/Updating+Individual+Components+on+Taylor)
-
-### Building different LPM BLOBs
-
-By default the BLOB that is used to create the lpm_updater.ipk will be a Release BLOB based off of the release manifest xml located in
-the LpmManifestFiles directory. If you wish to create a BLOB based on Continuous or Nightly builds of components try building with the commands below:
-=======
-Eddie [Getting Started](https://wiki.bose.com/display/WSSW/Eddie+Quick+Start+Guide)
-
-[Updating Individual Components on Eddie](https://wiki.bose.com/display/WSSW/Updating+Individual+Components+on+Eddie)
 
 <a name="lpmblobs"/>
 
@@ -235,7 +148,6 @@
 LpmManifestFiles directory. If you wish to create a BLOB based on Continuous
 or Nightly builds of components try building with the commands below:
 
->>>>>>> 90b44ed2
 ```shell session
 # Install components and run make normally
 $ make
@@ -252,13 +164,6 @@
 $ make lpmupdater-ipk BUILD_TYPE=Release
 ```
 
-<<<<<<< HEAD
-
-### More...
-
-Ask to be added to the SSG-Taylor mailing list to stay in the loop by clicking
-[here](mailto:Jonathan_Cooper@bose.com?subject=Add%20me%20to%20the%20SSG-Taylor%20mailing%20list).
-=======
 <a name="pts"/>
 
 ### PTS Server Links
@@ -295,11 +200,10 @@
 
 ### More...
 
-Ask to be added to the SSG-Eddie mailing list to stay in the loop by clicking
-[here](mailto:Jonathan_Cooper@bose.com?subject=Add%20me%20to%20the%20SSG-Eddie%20mailing%20list).
-
-[Join the Eddie Slack channel.](https://bosessg.slack.com/messages/C1WER8HA7)
->>>>>>> 90b44ed2
+Ask to be added to the SSG-Taylor mailing list to stay in the loop by clicking
+[here](mailto:Jonathan_Cooper@bose.com?subject=Add%20me%20to%20the%20SSG-Taylor).
+
+[Join the Taylor Slack channel.](https://bosessg.slack.com/messages/CBMJH0U01)
 
 Access the APQ console via the tap cable.
 
