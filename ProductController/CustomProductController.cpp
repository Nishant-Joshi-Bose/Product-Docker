--- conflicted
+++ resolved
@@ -1077,34 +1077,6 @@
     }
 }
 
-<<<<<<< HEAD
-
-////////////////////////////////////////////////////////////////////////////////////////////////////
-///
-/// @name   CustomProductController::PersistLastPlayedContentItem
-///
-////////////////////////////////////////////////////////////////////////////////////////////////////
-void CustomProductController::PersistLastPlayedContentItem( const SoundTouchInterface::NowPlaying& nowPlayingPb, bool force )
-{
-    BOSE_INFO( s_logger, "%s::%s", CLASS_NAME, __func__ );
-
-    SoundTouchInterface::NowPlaying copyOfNpPb( nowPlayingPb );
-
-    if( copyOfNpPb.has_container() and copyOfNpPb.container().has_contentitem() )
-    {
-        SoundTouchInterface::NowPlaying::Container *npContainer = copyOfNpPb.mutable_container();
-        SoundTouchInterface::ContentItem *ci = npContainer->mutable_contentitem();
-
-        //For A4V triggered sources with location we do not want to persist as these are voice initiated.
-        //See: https://jirapro.bose.com/browse/PGC-5044
-        if( ci->source() == SHELBY_SOURCE::PRODUCT and ci->has_location() )
-        {
-            ci->clear_location();
-        }
-    }
-    ProductController::PersistLastPlayedContentItem( copyOfNpPb, force );
-
-=======
 void CustomProductController::HandleBTOutStatus( const BluetoothSourceService::AppStatus& status )
 {
     if( status != m_btOutStatus )
@@ -1180,7 +1152,33 @@
         }
         m_FrontDoorClientIF->SendPost<BluetoothSourceService::darrSetting, FrontDoor::Error>( FRONTDOOR_BT_DARR_SETTING, darr,  {}, {} );
     }
->>>>>>> dc1d8669
+}
+
+////////////////////////////////////////////////////////////////////////////////////////////////////
+///
+/// @name   CustomProductController::PersistLastPlayedContentItem
+///
+////////////////////////////////////////////////////////////////////////////////////////////////////
+void CustomProductController::PersistLastPlayedContentItem( const SoundTouchInterface::NowPlaying& nowPlayingPb, bool force )
+{
+    BOSE_INFO( s_logger, "%s::%s", CLASS_NAME, __func__ );
+
+    SoundTouchInterface::NowPlaying copyOfNpPb( nowPlayingPb );
+
+    if( copyOfNpPb.has_container() and copyOfNpPb.container().has_contentitem() )
+    {
+        SoundTouchInterface::NowPlaying::Container *npContainer = copyOfNpPb.mutable_container();
+        SoundTouchInterface::ContentItem *ci = npContainer->mutable_contentitem();
+
+        //For A4V triggered sources with location we do not want to persist as these are voice initiated.
+        //See: https://jirapro.bose.com/browse/PGC-5044
+        if( ci->source() == SHELBY_SOURCE::PRODUCT and ci->has_location() )
+        {
+            ci->clear_location();
+        }
+    }
+    ProductController::PersistLastPlayedContentItem( copyOfNpPb, force );
+
 }
 
 ////////////////////////////////////////////////////////////////////////////////////////////////////
