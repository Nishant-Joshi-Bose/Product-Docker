--- conflicted
+++ resolved
@@ -38,18 +38,11 @@
 #include "ProductAdaptIQManager.h"
 #include "IntentHandler.h"
 #include "ProductSTS.pb.h"
-<<<<<<< HEAD
 #include "ProductSTSStateFactory.h"
 #include "ProductSTSStateTop.h"
 #include "ProductSTSStateTopSilent.h"
 #include "CustomSTSController/ProductSTSStateTopAiQ.h"
 #include "CustomSTSController/ProductSTSStateDeviceControl.h"
-=======
-#include "ControlIntegrationSTSStateFactory.h"
-#include "ControlIntegrationSTSStateTop.h"
-#include "ControlIntegrationSTSStateTopSilent.h"
-#include "ProductSTSStateTopAiQ.h"
->>>>>>> da89f151
 #include "SystemSourcesProperties.pb.h"
 #include "ProductControllerHsm.h"
 #include "CustomProductControllerStates.h"
@@ -1132,16 +1125,10 @@
 
     std::vector< ControlIntegrationSTSController::SourceDescriptor > sources;
 
-<<<<<<< HEAD
     //ProductSTSStateFactory<ProductSTSStateTop>              commonStateFactory;
     ProductSTSStateFactory<ProductSTSStateTopSilent>        silentStateFactory;
     ProductSTSStateFactory<ProductSTSStateTopAiQ>           aiqStateFactory;
     ProductSTSStateFactory<ProductSTSStateDeviceControl>    deviceControlStateFactory;
-=======
-    ControlIntegrationSTSStateFactory<ControlIntegrationSTSStateTop>          commonStateFactory;
-    ControlIntegrationSTSStateFactory<ControlIntegrationSTSStateTopSilent>    silentStateFactory;
-    ControlIntegrationSTSStateFactory<ProductSTSStateTopAiQ>                  aiqStateFactory;
->>>>>>> da89f151
 
     ///
     /// ADAPTIQ, SETUP, and PAIRING are never available as a normal source, whereas the TV source
@@ -1153,7 +1140,6 @@
     /// If true, the source is PRODUCT.
     /// See ProductSTSController::Initialize().
     ///
-<<<<<<< HEAD
     ProductSTSController::SourceDescriptor descriptor_SETUP   { SETUP,   SetupSourceSlot_Name( SETUP ),     false, silentStateFactory };
     ProductSTSController::SourceDescriptor descriptor_TV      { TV,      ProductSourceSlot_Name( TV ),      true,  deviceControlStateFactory };
     ProductSTSController::SourceDescriptor descriptor_ADAPTIQ { ADAPTIQ, SetupSourceSlot_Name( ADAPTIQ ),   false, aiqStateFactory    };
@@ -1161,15 +1147,6 @@
     ProductSTSController::SourceDescriptor descriptor_SLOT_0  { SLOT_0,  ProductSourceSlot_Name( SLOT_0 ),  false, deviceControlStateFactory, true };
     ProductSTSController::SourceDescriptor descriptor_SLOT_1  { SLOT_1,  ProductSourceSlot_Name( SLOT_1 ),  false, deviceControlStateFactory, true };
     ProductSTSController::SourceDescriptor descriptor_SLOT_2  { SLOT_2,  ProductSourceSlot_Name( SLOT_2 ),  false, deviceControlStateFactory, true };
-=======
-    ControlIntegrationSTSController::SourceDescriptor descriptor_SETUP   { SETUP,   SetupSourceSlot_Name( SETUP ),      false, silentStateFactory };
-    ControlIntegrationSTSController::SourceDescriptor descriptor_TV      { TV,      ProductSourceSlot_Name( TV ),       true,  commonStateFactory };
-    ControlIntegrationSTSController::SourceDescriptor descriptor_ADAPTIQ { ADAPTIQ, SetupSourceSlot_Name( ADAPTIQ ),    false, aiqStateFactory    };
-    ControlIntegrationSTSController::SourceDescriptor descriptor_PAIRING { PAIRING, SetupSourceSlot_Name( PAIRING ),    false, silentStateFactory };
-    ControlIntegrationSTSController::SourceDescriptor descriptor_SLOT_0  { SLOT_0,  ProductSourceSlot_Name( SLOT_0 ),   false, commonStateFactory, true };
-    ControlIntegrationSTSController::SourceDescriptor descriptor_SLOT_1  { SLOT_1,  ProductSourceSlot_Name( SLOT_1 ),   false, commonStateFactory, true };
-    ControlIntegrationSTSController::SourceDescriptor descriptor_SLOT_2  { SLOT_2,  ProductSourceSlot_Name( SLOT_2 ),   false, commonStateFactory, true };
->>>>>>> da89f151
 
     sources.push_back( descriptor_SETUP );
     sources.push_back( descriptor_TV );
