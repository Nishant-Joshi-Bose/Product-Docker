--- conflicted
+++ resolved
@@ -113,10 +113,7 @@
 #include "AudioService.pb.h"
 #include "AudioPathControl.pb.h"
 #include "ProductDataCollectionDefines.h"
-<<<<<<< HEAD
 #include "SystemSourcesFriendlyNames.pb.h"
-=======
->>>>>>> 139220d4
 
 ///
 /// Class Name Declaration for Logging
@@ -2382,17 +2379,6 @@
             }
         }
     }
-<<<<<<< HEAD
-    else
-    {
-        success = ( !req.powerontv() && !req.has_powerondevice() );
-        if( !success )
-        {
-            error.set_message( "powerontv and powerondevice must not be specified when not enabled!" );
-        }
-    }
-=======
->>>>>>> 139220d4
 
     if( success )
     {
