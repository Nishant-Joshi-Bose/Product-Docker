--- conflicted
+++ resolved
@@ -235,11 +235,10 @@
     void CapsInitializationStatusCallbackError( const FRONT_DOOR_CLIENT_ERRORS errorCode );
     void HandleAllowSourceSelectRequest( const Callback<SoundTouchInterface::AllowSourceSelect> &resp );
 
-<<<<<<< HEAD
     IntentHandler& IntentHandle()
     {
         return m_IntentHandler;
-=======
+    }
 ///////////////////////////////////////////////////////////////////////////////
 /// @name   HandleProductMessage
 /// @brief  Handles message sent by LPM to ProductController. As per the
@@ -258,7 +257,6 @@
     inline LpmInterface& GetLpmInterface()
     {
         return m_LpmInterface;
->>>>>>> 6840259e
     }
 
 private:
@@ -291,11 +289,8 @@
 
     std::unique_ptr<LightBarController>         m_lightbarController;
     ProductSource                               m_productSource;
-<<<<<<< HEAD
     IntentHandler                               m_IntentHandler;
-=======
     LpmInterface                                m_LpmInterface;
->>>>>>> 6840259e
     bool                                        m_isCapsReady = false;
     bool                                        m_isLPMReady  = false;
     bool                                        m_isNetworkModuleReady  = false;
