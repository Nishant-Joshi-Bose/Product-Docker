////////////////////////////////////////////////////////////////////////////////
/// @file   EddieProductController.h
/// @brief  Eddie Product controller class.
///
/// @attention Copyright 2017 Bose Corporation, Framingham, MA
////////////////////////////////////////////////////////////////////////////////

#pragma once

#include <locale>
#include <string>
#include <algorithm>
#include <iostream>

#include "ProductController.h"
#include "NotifyTargetTaskIF.h"
#include "ProtoPersistenceIF.h"
#include "ProductControllerStateTop.h"
#include "ProductControllerStateNetworkStandby.h"
#include "ProductControllerStateLowPowerStandby.h"
#include "ProductControllerStateLowPowerStandbyTransition.h"
#include "ProductControllerStateNetworkStandbyConfigured.h"
#include "ProductControllerStateNetworkStandbyNotConfigured.h"
#include "ProductControllerStateIdleVoiceConfigured.h"
#include "ProductControllerStateIdleVoiceNotConfigured.h"
#include "ProductControllerStatePlayable.h"
#include "ProductControllerStatePlaying.h"
#include "ProductControllerStatePlayingActive.h"
#include "ProductControllerStatePlayingInactive.h"
#include "ProductControllerStateRebooting.h"
#include "ProductControllerStateBooting.h"
#include "CustomProductControllerStateOn.h"
#include "ProductControllerStateOn.h"
#include "ProductControllerStateIdle.h"
#include "ProductControllerStateSoftwareInstall.h"
#include "ProductControllerStateCriticalError.h"
#include "ProductControllerStateFactoryDefault.h"
#include "ProductControllerStatePlayingDeselected.h"
#include "ProductControllerStatePlayingSelected.h"
#include "ProductControllerStatePlayingSelectedSilent.h"
#include "ProductControllerStatePlayingSelectedNotSilent.h"
#include "ProductControllerStatePlayingSelectedSetup.h"
#include "ProductControllerStatePlayingSelectedSetupNetworkTransition.h"
#include "ProductControllerStatePlayingSelectedSetupNetwork.h"
#include "ProductControllerStatePlayingSelectedSetupOther.h"
#include "ProductControllerStatePlayingSelectedSetupExiting.h"
#include "ProductControllerStateStoppingStreams.h"
#include "ProductControllerStatePlayableTransition.h"
#include "ProductControllerStatePlayableTransitionIdle.h"
#include "ProductControllerStatePlayableTransitionInternal.h"
#include "ProductControllerStatePlayableTransitionNetworkStandby.h"
#include "ProductControllerStateSoftwareUpdateTransition.h"
#include "ProductControllerStatePlayingTransition.h"
<<<<<<< HEAD
#include "ProductControllerStatePlayingTransitionSwitch.h"
=======
#include "ProductControllerStatePlayingTransitionSelected.h"
#include "ProductControllerStateStoppingStreamsDedicated.h"
#include "ProductControllerStateStoppingStreamsDedicatedForFactoryDefault.h"
#include "ProductControllerStateStoppingStreamsDedicatedForSoftwareUpdate.h"
>>>>>>> c08cd9b7
#include "LightBarController.h"
#include "ConfigurationStatus.pb.h"
#include "SoundTouchInterface/AllowSourceSelect.pb.h"
#include "NetManager.pb.h"
#include "SoundTouchInterface/CapsInitializationStatus.pb.h"
#include "SoundTouchInterface/ContentSelectionService.pb.h"
#include "SoundTouchInterface/PlayerService.pb.h"
#include "ProductCliClient.h"
#include "KeyHandler.h"
#include "IntentHandler.h"
#include "ProductSTSController.h"
#include "DisplayController.h"
#include "DataCollectionClientIF.h"
#include "DataCollectionClientInterface.h"
#include "MacAddressInfo.h"
#include "BOptional.h"
#include "VoiceServiceClient.h"
#include "BoseVersion.h"

namespace ProductApp
{

class CustomProductAudioService;

class EddieProductController : public ProductController
{
public:
    EddieProductController( std::string const& ProductName = "eddie" );
    virtual ~EddieProductController();

    void Initialize();

    Callback < ProductMessage > GetMessageHandler( );

    NetManager::Protobuf::NetworkStatus const& GetNetworkStatus() const
    {
        return m_cachedStatus.get();
    }
    std::vector<std::string> GetUniqueLanguages() const override
    {
        return {};
    }

    BLESetupService::ProductId GetProductId() const override
    {
        return BLESetupService::ProductId::EDDIE;
    }
    std::string GetProductVersionNumber() const override
    {
        return ( VERSION_STRING_SHORT + std::string( "-" ) + VERSION_BUILD_ABBREV_COMMIT );
    }
    ////////////////////////////////////////////////////////////////////////////////////////////////
    /// @name  IsBooted
    /// @brief The following methods are used by the state machine to determine the status of the
    ///        product controller.
    /// @return bool
    ////////////////////////////////////////////////////////////////////////////////////////////////
    bool IsBooted( ) const override;

    ///////////////////////////////////////////////////////////////////////////////
    /// @name  IsNetworkConfigured
    /// @brief true if system is conencted to ethernet or number of wifi profiles are nonzero
    /// @return bool
    ////////////////////////////////////////////////////////////////////////////////
    bool IsNetworkConfigured() const override;
    bool IsNetworkConnected( ) const override;
    uint32_t GetWifiProfileCount() const override;
    bool IsAutoWakeEnabled( )  const override
    {
        /// TO_Do
        return false;
    }
    bool IsVoiceConfigured( )  const override
    {
        /// TO_Do
        return false;
    }


    std::string const& GetProductType() const override;
    std::string const& GetProductModel() const override;
    std::string GetProductColor() const override;
    std::string const& GetProductVariant() const override;
    std::string const& GetProductDescription() const override;
    std::string const& GetDefaultProductName() const override;
    BLESetupService::VariantId GetVariantId() const override;

    void ClearWifiProfileCount() override
    {
        m_wifiProfilesCount = 0;
    }

    void PerformRequestforWiFiProfiles() override;

private:
    /// Disable copies
    EddieProductController( const EddieProductController& ) = delete;
    EddieProductController& operator=( const EddieProductController& ) = delete;

private:
    ///Register with LPM for events notifications

    void RegisterLpmEvents();
    void RegisterKeyHandler();
    void RegisterEndPoints();
    void HandleCliCmd( uint16_t cmdKey,
                       const std::list<std::string> & argList,
                       AsyncCallback<std::string, int32_t> rspAndRspCmplt,
                       int32_t transact_id );
    void RegisterCliClientCmds();

    void HandleBtLeModuleReady( bool btLeModuleReady );
    void HandleNetworkCapabilityReady( const std::list<std::string>& points );
    void HandleNetworkCapabilityNotReady( const std::list<std::string>& points );
    void HandleCapsCapabilityReady( const std::list<std::string>& points );
    void HandleCapsCapabilityNotReady( const std::list<std::string>& points );
    void HandleBtLeCapabilityReady( const std::list<std::string>& points );
    void HandleBtLeCapabilityNotReady( const std::list<std::string>& points );

///////////////////////////////////////////////////////////////////////////////
/// @name DataCollectionClient
/// @brief invokes DataCollectionClient When any key is released.
/// @return void
//////////////////////////////////////////////////////////////////////////////
    void SendDataCollection( const IpcKeyInformation_t& keyInformation );

///////////////////////////////////////////////////////////////////////////////
/// @name  ReadSystemLanguageFromPersistence
/// @brief Function to read persisted language code from /mnt/nv/product-persistence.
/// @return void
////////////////////////////////////////////////////////////////////////////////
    void ReadSystemLanguageFromPersistence();
    void ReadConfigurationStatusFromPersistence();

///////////////////////////////////////////////////////////////////////////////
/// @name  PersistSystemLanguageCode
/// @brief Function to persist language code in /mnt/nv/product-persistence.
/// @return void
////////////////////////////////////////////////////////////////////////////////
    void PersistSystemLanguageCode();
    void PersistSystemConfigurationStatus();

///////////////////////////////////////////////////////////////////////////////
/// @name  HandleSetDisplayAutoMode
/// @brief Function to TDB
/// @return void
////////////////////////////////////////////////////////////////////////////////
    void HandleSetDisplayAutoMode( const std::list<std::string> & argList, std::string& response );
    void HandleNetworkStatus( const NetManager::Protobuf::NetworkStatus& networkStatus );
    void HandleWiFiProfileResponse( const NetManager::Protobuf::WiFiProfiles& profiles );

public:
    /// Handle Key Information received from LPM
    void HandleLpmKeyInformation( IpcKeyInformation_t keyInformation );

    void HandleIntents( KeyHandlerUtil::ActionType_t intent );

///////////////////////////////////////////////////////////////////////////////
/// @name  HandleNetworkStandbyIntentCb
/// @brief This is a registered cb in the IntentHandler for Network Busy
/// Actions to be taken by the Product Controller and HSM needs to be implemented
//  here.
/// @return void
////////////////////////////////////////////////////////////////////////////////
    void HandleNetworkStandbyIntentCb( const KeyHandlerUtil::ActionType_t& intent );

///////////////////////////////////////////////////////////////////////////////
/// @name  IsAllModuleReady
/// @brief true if all the dependent modules are up and ready.
/// Modules like- LPM, CAPS, SW Update etc.
/// @return bool
////////////////////////////////////////////////////////////////////////////////
    bool IsAllModuleReady() const;

    ///////////////////////////////////////////////////////////////////////////////
    /// @name  IsBtLeModuleReady
    /// @brief true if IsBtLeModuleReady modules is up and ready.
    /// Module IsBtLeModuleReady.
    /// @return bool
    ////////////////////////////////////////////////////////////////////////////////
    bool IsBtLeModuleReady() const;

///////////////////////////////////////////////////////////////////////////////
/// @name  IsCAPSReady
/// @brief true if CAPS module is ready.
/// @return bool
////////////////////////////////////////////////////////////////////////////////
    bool IsCAPSReady() const;
    bool IsNetworkModuleReady() const;

///////////////////////////////////////////////////////////////////////////////
/// @name  IsSTSReady
/// @brief true if STS sources initialization is complete.
/// @return bool
////////////////////////////////////////////////////////////////////////////////
    bool IsSTSReady() const;

///////////////////////////////////////////////////////////////////////////////
/// @name  HandleCAPSReady
/// @brief Function to call when CAPS is ready to send/receive request.
/// @return void
////////////////////////////////////////////////////////////////////////////////
    void HandleCAPSReady( bool capsReady );

///////////////////////////////////////////////////////////////////////////////
/// @name  HandleNetworkModuleReady
/// @brief Function to call when NetworkService is ready to send/receive request.
/// @return void
////////////////////////////////////////////////////////////////////////////////
    void HandleNetworkModuleReady( bool networkModuleReady );

///////////////////////////////////////////////////////////////////////////////
/// @name  IsLanguageSet
/// @brief true if system language is initialized
/// @return bool
////////////////////////////////////////////////////////////////////////////////
    bool IsLanguageSet();
    void SendActivateAccessPointCmd();
    void SendDeActivateAccessPointCmd();

///////////////////////////////////////////////////////////////////////////////
/// @name  HandleConfigurationStatusRequest
/// @brief "/system/configuration/status" endpoint request handler.
/// @return void
////////////////////////////////////////////////////////////////////////////////
    void HandleConfigurationStatusRequest( const Callback<ProductPb::ConfigurationStatus> &resp );

///////////////////////////////////////////////////////////////////////////////
/// @name  SendInitialRequests
/// @brief Function to send initial endpoint request to the front door like "/system/capsInitializationStatus".
/// @return void
////////////////////////////////////////////////////////////////////////////////
    void SendInitialRequests();
///////////////////////////////////////////////////////////////////////////////
/// @name   HandleCapsInitializationUpdate
/// @brief- Handles CapsInitializationUpdate notification
/// @return void
///////////////////////////////////////////////////////////////////////////////
    void HandleCapsInitializationUpdate( const SoundTouchInterface::CapsInitializationStatus &status );
    void CallbackError( const EndPointsError::Error &error );

///////////////////////////////////////////////////////////////////////////////
/// @name   HandleSTSReady
/// @brief- Handles STS sources initialization complete callback from
/// ProductSTSController
/// @return void
///////////////////////////////////////////////////////////////////////////////
    void HandleSTSReady( void );

///////////////////////////////////////////////////////////////////////////////
/// @name   GetIntentHandler
/// @brief  Returns reference to IntentHandler
/// @return IntentHandler&
///////////////////////////////////////////////////////////////////////////////
    IntentHandler& GetIntentHandler()
    {
        return m_IntentHandler;
    }
///////////////////////////////////////////////////////////////////////////////
/// @name   HandleProductMessage
/// @brief  Handles message sent by LPM to ProductController. As per the
///         message id in productMessage, appropriate methods in state machine
///         or ProductController are called
/// @param  ProductMessage - ProductMessage protobuf
/// @return void
///////////////////////////////////////////////////////////////////////////////
    void HandleProductMessage( const ProductMessage& productMessage );

///////////////////////////////////////////////////////////////////////////////
/// @name   GetLpmHardwareInterface
/// @brief  Returns reference to LpmInterface
/// @return LpmInterface&
///////////////////////////////////////////////////////////////////////////////
    inline std::shared_ptr< CustomProductLpmHardwareInterface >& GetLpmHardwareInterface( ) override
    {
        return m_LpmInterface;
    }

///////////////////////////////////////////////////////////////////////////////
/// @name   GetProductAudioServiceInstance
/// @brief  Returns reference to ProductAudioService
/// @return CustomProductLpmHardwareInterface&
///////////////////////////////////////////////////////////////////////////////
    inline std::shared_ptr< CustomProductAudioService >& GetProductAudioServiceInstance( )
    {
        return m_ProductAudioService;
    }

//////////////////////////////////////////////////////////////////////////////////////////////
///
/// @brief Interfaces to the ProductSTSController, which implements the interactions
///       between the Eddie Product Controller and the STS source proxies.
///
//////////////////////////////////////////////////////////////////////////////////////////////
    void SetupProductSTSController( void );
    void HandleSTSInitWasComplete( void );
    void HandleSelectSourceSlot( ProductSTSAccount::ProductSourceSlot sourceSlot );
    void HandleRawKeyCliCmd( const std::list<std::string>& argList, std::string& response );

//////////////////////////////////////////////////////////////////////////////////////////////
///
/// @brief set the display controllee automatic mode  to true or false (manual)
///
//////////////////////////////////////////////////////////////////////////////////////////////
    void SetDisplayAutoMode( bool autoMode ) const
    {
        m_displayController->SetAutoMode( autoMode );
    }


///////////////////////////////////////////////////////////////////////////////
/// @name   GetVoiceServiceClient
/// @brief  Returns reference to VoiceServiceClient
/// @return VoiceServiceClient&
///////////////////////////////////////////////////////////////////////////////
    inline VoiceServiceClient& GetVoiceServiceClient()
    {
        return m_voiceServiceClient;
    }

////////////////////////////////////////////////////////////////////////////////////////////////////
///
/// @name   GetWiFiOperationalMode
///
/// @return NetManager::Protobuf::OperationalMode of the WiFi subsystem
///
////////////////////////////////////////////////////////////////////////////////////////////////////
    NetManager::Protobuf::OperationalMode GetWiFiOperationalMode( );

private:

    ProductControllerStateTop                                       m_ProductControllerStateTop;
    ProductControllerStateBooting                                   m_ProductControllerStateBooting;
    CustomProductControllerStateOn                                  m_CustomProductControllerStateOn;
    ProductControllerStateLowPowerStandby                           m_ProductControllerStateLowPowerStandby;
    ProductControllerStateSoftwareInstall                           m_ProductControllerStateSwInstall;
    ProductControllerStateCriticalError                             m_ProductControllerStateCriticalError;
    ProductControllerStateRebooting                                 m_ProductControllerStateRebooting;
    ProductControllerStatePlaying                                   m_ProductControllerStatePlaying;
    ProductControllerStatePlayable                                  m_ProductControllerStatePlayable;
    ProductControllerStateLowPowerStandbyTransition                 m_ProductControllerStateLowPowerStandbyTransition;
    ProductControllerStatePlayingActive                             m_ProductControllerStatePlayingActive;
    ProductControllerStatePlayingInactive                           m_ProductControllerStatePlayingInactive;
    ProductControllerStateIdle                                      m_ProductControllerStateIdle;
    ProductControllerStateNetworkStandby                            m_ProductControllerStateNetworkStandby;
    ProductControllerStateIdleVoiceConfigured                       m_ProductControllerStateVoiceConfigured;
    ProductControllerStateIdleVoiceNotConfigured                    m_ProductControllerStateVoiceNotConfigured;
    ProductControllerStateNetworkStandbyConfigured                  m_ProductControllerStateNetworkConfigured;
    ProductControllerStateNetworkStandbyNotConfigured               m_ProductControllerStateNetworkNotConfigured;
    ProductControllerStateFactoryDefault                            m_ProductControllerStateFactoryDefault;
    ProductControllerStatePlayingDeselected                         m_ProductControllerStatePlayingDeselected;
    ProductControllerStatePlayingSelected                           m_ProductControllerStatePlayingSelected;
    ProductControllerStatePlayingSelectedSilent                     m_ProductControllerStatePlayingSelectedSilent;
    ProductControllerStatePlayingSelectedNotSilent                  m_ProductControllerStatePlayingSelectedNotSilent;
    ProductControllerStatePlayingSelectedSetup                      m_ProductControllerStatePlayingSelectedSetup;
    ProductControllerStatePlayingSelectedSetupNetwork               m_ProductControllerStatePlayingSelectedSetupNetwork;
    ProductControllerStatePlayingSelectedSetupNetworkTransition     m_ProductControllerStatePlayingSelectedSetupNetworkTransition;
    ProductControllerStatePlayingSelectedSetupOther                 m_ProductControllerStatePlayingSelectedSetupOther;
    ProductControllerStatePlayingSelectedSetupExiting               m_ProductControllerStatePlayingSelectedSetupExiting;
    ProductControllerStateStoppingStreams                           m_ProductControllerStateStoppingStreams;
    ProductControllerStatePlayableTransition                        m_ProductControllerStatePlayableTransition;
    ProductControllerStatePlayableTransitionInternal                m_ProductControllerStatePlayableTransitionInternal;
    ProductControllerStatePlayableTransitionIdle                    m_ProductControllerStatePlayableTransitionIdle;
    ProductControllerStatePlayableTransitionNetworkStandby          m_ProductControllerStatePlayableTransitionNetworkStandby;
    ProductControllerStateSoftwareUpdateTransition                  m_ProductControllerStateSoftwareUpdateTransition;
    ProductControllerStatePlayingTransition                         m_ProductControllerStatePlayingTransition;
<<<<<<< HEAD
    ProductControllerStatePlayingTransitionSwitch                   m_ProductControllerStatePlayingTransitionSwitch;
=======
    ProductControllerStatePlayingTransitionSelected                 m_ProductControllerStatePlayingTransitionSelected;
    ProductControllerStateStoppingStreamsDedicated                  m_ProductControllerStateStoppingStreamsDedicated;
    ProductControllerStateStoppingStreamsDedicatedForFactoryDefault m_ProductControllerStateStoppingStreamsDedicatedForFactoryDefault;
    ProductControllerStateStoppingStreamsDedicatedForSoftwareUpdate m_ProductControllerStateStoppingStreamsDedicatedForSoftwareUpdate;
>>>>>>> c08cd9b7

    /// Key Handler
    KeyHandlerUtil::KeyHandler                  m_KeyHandler;
    ProtoPersistenceIF::ProtoPersistencePtr     m_ConfigurationStatusPersistence = nullptr;
    ProductPb::ConfigurationStatus              m_ConfigurationStatus;
    BOptional<NetManager::Protobuf::NetworkStatus> m_cachedStatus;

    /// ProductAudioService
    std::shared_ptr< CustomProductAudioService> m_ProductAudioService;

    ProductCliClient                            m_productCliClient;

    std::unique_ptr<LightBar::LightBarController>         m_lightbarController;
    std::unique_ptr<DisplayController>          m_displayController;
    IntentHandler                               m_IntentHandler;
    bool                                        m_isCapsReady = false;
    bool                                        m_isNetworkModuleReady  = false;
    bool                                        m_isBLEModuleReady  = false;

    BOptional<int>                              m_wifiProfilesCount;
    AsyncCallback<EndPointsError::Error>            m_fdErrorCb;
    //////////////////////////////////////////////////////////////////////////////////////////////
    ///
    /// @brief Interfaces to the ProductSTSController, which implements the interactions
    ///       between the Eddie Product Controller and the STS source proxies.
    ///
    //////////////////////////////////////////////////////////////////////////////////////////////
    bool                                        m_isSTSReady = false;
    bool m_IsAudioPathReady = true;
    ProductSTSController                        m_ProductSTSController;
    std::shared_ptr<DataCollectionClientIF>     m_DataCollectionClient;
    VoiceServiceClient                          m_voiceServiceClient;

    /// Shared Pointer to the LPM Custom Hardware Interface
    std::shared_ptr< CustomProductLpmHardwareInterface > m_LpmInterface;

    //DataCollectionClientInterface
    DataCollectionClientInterface                m_dataCollectionClientInterface;
};
static const char* const KEY_NAMES[] __attribute__( ( unused ) ) =
{
    "Bluetooth",
    "Aux",
    "VolumePlus",
    "MultiFunction",
    "Volumeminus",
    "Alexa",
    "InvalidKey"
};
constexpr auto NUM_KEY_NAMES __attribute__( ( unused ) ) =
    sizeof( KEY_NAMES ) / sizeof( KEY_NAMES[0] );
}
// namespace<|MERGE_RESOLUTION|>--- conflicted
+++ resolved
@@ -51,14 +51,10 @@
 #include "ProductControllerStatePlayableTransitionNetworkStandby.h"
 #include "ProductControllerStateSoftwareUpdateTransition.h"
 #include "ProductControllerStatePlayingTransition.h"
-<<<<<<< HEAD
 #include "ProductControllerStatePlayingTransitionSwitch.h"
-=======
-#include "ProductControllerStatePlayingTransitionSelected.h"
 #include "ProductControllerStateStoppingStreamsDedicated.h"
 #include "ProductControllerStateStoppingStreamsDedicatedForFactoryDefault.h"
 #include "ProductControllerStateStoppingStreamsDedicatedForSoftwareUpdate.h"
->>>>>>> c08cd9b7
 #include "LightBarController.h"
 #include "ConfigurationStatus.pb.h"
 #include "SoundTouchInterface/AllowSourceSelect.pb.h"
@@ -425,14 +421,10 @@
     ProductControllerStatePlayableTransitionNetworkStandby          m_ProductControllerStatePlayableTransitionNetworkStandby;
     ProductControllerStateSoftwareUpdateTransition                  m_ProductControllerStateSoftwareUpdateTransition;
     ProductControllerStatePlayingTransition                         m_ProductControllerStatePlayingTransition;
-<<<<<<< HEAD
     ProductControllerStatePlayingTransitionSwitch                   m_ProductControllerStatePlayingTransitionSwitch;
-=======
-    ProductControllerStatePlayingTransitionSelected                 m_ProductControllerStatePlayingTransitionSelected;
     ProductControllerStateStoppingStreamsDedicated                  m_ProductControllerStateStoppingStreamsDedicated;
     ProductControllerStateStoppingStreamsDedicatedForFactoryDefault m_ProductControllerStateStoppingStreamsDedicatedForFactoryDefault;
     ProductControllerStateStoppingStreamsDedicatedForSoftwareUpdate m_ProductControllerStateStoppingStreamsDedicatedForSoftwareUpdate;
->>>>>>> c08cd9b7
 
     /// Key Handler
     KeyHandlerUtil::KeyHandler                  m_KeyHandler;
