--- conflicted
+++ resolved
@@ -1,7 +1,3 @@
 .PHONY: generated_sources
 generated_sources:
-<<<<<<< HEAD
-	make -C source/ProtoBufs
-=======
-	make -C Protobufs
->>>>>>> 6d036524
+	make -C Protobufs