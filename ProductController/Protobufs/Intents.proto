syntax = "proto2";

message ActionCustom_t
{
    enum Actions
    {
        INVALID                         = 0;
        ////////////////////////////////////////////////////////////////////////////////////////////////
        /// Custom Defined Actions Valued 101 and Higher
        ////////////////////////////////////////////////////////////////////////////////////////////////
        // unused                   = 101,
        ACTION_SETUP_BLE_REMOTE         = 102;
        ////////////////////////////////////////////////////////////////////////////////////////////////
        /// PRESET_SELECT_*_RF are "virtual" intents that are never processed directly (they are translated
        /// to other intents; this is to work around the limitation in the keyhandler where it doesn't
        /// report what origin an intent came from, but we want to do origin-specific things with the intent)
        ////////////////////////////////////////////////////////////////////////////////////////////////
        PRESET_SELECT_1_RF              = 103;
        PRESET_SELECT_2_RF              = 104;
        PRESET_SELECT_3_RF              = 105;
        PRESET_SELECT_4_RF              = 106;
        PRESET_SELECT_5_RF              = 107;
        PRESET_SELECT_6_RF              = 108;
        BOOTUP_FACTORY_DEFAULT_START    = 109;
        BOOTUP_FACTORY_DEFAULT_COMPLETE = 110;
<<<<<<< HEAD
        // 111-113 are available
=======
        // 111-112 are available
        ACTION_VOICE_LISTENING          = 113;
>>>>>>> 076e7ff6
        ACTION_MUTE                     = 114;
        ACTION_SOUNDTOUCH               = 115;
        ACTION_CONNECT                  = 116;
        ACTION_START_PAIR_SPEAKERS_LAN  = 117;
        ACTION_TV                       = 118;
        ACTION_THUMB_UP                 = 119;
        ACTION_THUMB_DOWN               = 120;
        ACTION_START_PAIR_SPEAKERS      = 121;
        ACTION_LPM_PAIR_SPEAKERS        = 122;
        ACTION_STOP_PAIR_SPEAKERS       = 123;
        ACTION_APAPTIQ_START            = 124;
        ACTION_APAPTIQ_CANCEL           = 125;
        ACTION_GAME                     = 126;
        ACTION_DVD                      = 127;
        ACTION_CABLESAT                 = 128;
        ACTION_ASSERT_MUTE              = 129;
        ACTION_ASSERT_UNMUTE            = 130;
        ACTION_AUDIO_MODE_TOGGLE        = 131;
    }
}
<|MERGE_RESOLUTION|>--- conflicted
+++ resolved
@@ -23,12 +23,8 @@
         PRESET_SELECT_6_RF              = 108;
         BOOTUP_FACTORY_DEFAULT_START    = 109;
         BOOTUP_FACTORY_DEFAULT_COMPLETE = 110;
-<<<<<<< HEAD
-        // 111-113 are available
-=======
         // 111-112 are available
         ACTION_VOICE_LISTENING          = 113;
->>>>>>> 076e7ff6
         ACTION_MUTE                     = 114;
         ACTION_SOUNDTOUCH               = 115;
         ACTION_CONNECT                  = 116;
