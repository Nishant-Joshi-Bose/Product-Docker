--- conflicted
+++ resolved
@@ -50,10 +50,7 @@
             {
                 STS::AudioSetURL asu;
                 asu.set_url( URL );
-<<<<<<< HEAD
                 asu.set_streamtype( GetAudioPlaybackStreamType( ) );
-=======
->>>>>>> f2d9c2bb
                 m_account.IPC().SendAudioSetURLEvent( asu );
             }
 
