--- conflicted
+++ resolved
@@ -503,11 +503,7 @@
         return false;
     }
 
-<<<<<<< HEAD
-    virtual bool HandleIntentManualSoftwareInstall()
-=======
     virtual bool HandleIntentManualSoftwareInstall( )
->>>>>>> 61f395fb
     {
         return false;
     }
