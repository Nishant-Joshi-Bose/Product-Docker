////////////////////////////////////////////////////////////////////////////////////////////////////
///
/// @file      CustomProductKeyInputManager.cpp
///
/// @brief     This source code file implements a CustomProductKeyInputManager class that inherits
///            the base ProductKeyInputManager class to manage receiving and processing of raw key
///            input from the LPM hardware.
///
/// @author    Stuart J. Lumby
///
/// @attention Copyright (C) 2018 Bose Corporation All Rights Reserved
///
////////////////////////////////////////////////////////////////////////////////////////////////////

////////////////////////////////////////////////////////////////////////////////////////////////////
///
///            Included Header Files
///
////////////////////////////////////////////////////////////////////////////////////////////////////
#include "Utilities.h"
#include "CustomProductController.h"
#include "ProductSourceInfo.h"
#include "CustomProductKeyInputManager.h"
#include "MonotonicClock.h"
#include "AutoLpmServiceMessages.pb.h"
#include "SystemSourcesProperties.pb.h"

using namespace ProductSTS;
using namespace SystemSourcesProperties;

////////////////////////////////////////////////////////////////////////////////////////////////////
///                          Start of the Product Application Namespace                          ///
////////////////////////////////////////////////////////////////////////////////////////////////////
namespace ProductApp
{

////////////////////////////////////////////////////////////////////////////////////////////////////
///
///            Constant Definitions
///
////////////////////////////////////////////////////////////////////////////////////////////////////
constexpr const char KEY_CONFIGURATION_FILE_NAME[ ] = "/var/run/KeyConfiguration.json";
constexpr const char BLAST_CONFIGURATION_FILE_NAME[ ] = "/opt/Bose/etc/BlastConfiguration.json";

////////////////////////////////////////////////////////////////////////////////////////////////////
///
/// @brief CustomProductKeyInputManager::CustomProductKeyInputManager
///
/// @param CustomProductController& ProductController
///
////////////////////////////////////////////////////////////////////////////////////////////////////
CustomProductKeyInputManager::CustomProductKeyInputManager( CustomProductController& ProductController )

    : ProductKeyInputManager( ProductController.GetTask( ),
                              ProductController.GetMessageHandler( ),
                              ProductController.GetLpmHardwareInterface( ),
                              ProductController.GetCommonCliClientMT(),
                              KEY_CONFIGURATION_FILE_NAME ),

      m_ProductController( ProductController ),
      m_deviceControllerPtr( ProductController.GetDeviceControllerClient() ),
      m_TimeOfChordRelease( 0 ),
      m_KeyIdOfIncompleteChordRelease( BOSE_INVALID_KEY )
{
}

void CustomProductKeyInputManager::Run()
{
    ProductKeyInputManager::Run();

    auto sourceInfoCb = [ this ]( const SoundTouchInterface::Sources & sources )
    {
        DeviceControllerClientMessages::SrcCiCodeMessage_t          codes;
        static DeviceControllerClientMessages::SrcCiCodeMessage_t   lastCodes;

        for( auto i = 0 ; i < sources.sources_size(); i++ )
        {
            const auto& source = sources.sources( i );

            if( source.has_details() and source.details().has_cicode() and m_ProductController.GetSourceInfo().IsSourceAvailable( source ) )
            {
                codes.add_cicode( source.details().cicode() );
            }
        }
        if( ( codes.SerializeAsString() != lastCodes.SerializeAsString() ) )
        {
            BOSE_INFO( s_logger, "notify cicodes : %s", ProtoToMarkup::ToJson( codes ).c_str() );
            m_deviceControllerPtr->NotifySourceCiCodes( codes );
            lastCodes = codes;
        }
    };
    m_ProductController.GetSourceInfo().RegisterSourceListener( sourceInfoCb );
}

////////////////////////////////////////////////////////////////////////////////////////////////////
///
/// @name   CustomProductKeyInputManager::IsSourceKey
///
/// @param  const IpcKeyInformat_t& keyEvent
///
/// @return bool - true if it is a source key
///
////////////////////////////////////////////////////////////////////////////////////////////////////
bool CustomProductKeyInputManager::IsSourceKey( const LpmServiceMessages::IpcKeyInformation_t& keyEvent )
{

    // ACTIVATION_KEY_GAME
    // ACTIVATION_KEY_BD_DVD
    // ACTIVATION_KEY_CBL_SAT

    switch( keyEvent.keyid() )
    {
    case BOSE_GAME_SOURCE:
    case BOSE_BD_DVD_SOURCE:
    case BOSE_CBL_SAT_SOURCE:
    case BOSE_TV_SOURCE:
    case BOSE_321_AUX_SOURCE:
    case BOSE_AUX_SOURCE:
        return true;
    default:
        return false;
    }
}


////////////////////////////////////////////////////////////////////////////////////////////////////
///
/// @name   CustomProductKeyInputManager::BlastKey
///
/// @param  const IpcKeyInformat_t& keyEvent
///
/// @param  const std::string& cicode
///
/// @return None
///
////////////////////////////////////////////////////////////////////////////////////////////////////
void CustomProductKeyInputManager::BlastKey(
    const IpcKeyInformation_t&  keyEvent,
    const std::string&          cicode
)
{
    DeviceControllerClientMessages::BoseKeyReqMessage_t request;

    request.set_keyval( keyEvent.keyid( ) );
    request.set_codeset( cicode );

    if( keyEvent.keystate( ) ==  KEY_PRESSED )
    {
        request.set_keyaction( DeviceControllerClientMessages::BoseKeyReqMessage_t::KEY_ACTION_CONTINUOUS_PRESS );
    }
    else
    {
        request.set_keyaction( DeviceControllerClientMessages::BoseKeyReqMessage_t::KEY_ACTION_END_PRESS );
    }

    BOSE_INFO( s_logger, "Blasting 0x%08x/%s (%s)", request.keyval( ), request.codeset( ).c_str( ),
               ( keyEvent.keystate( ) ==  KEY_PRESSED ) ? "PRESSED" : "RELEASED" );

    m_deviceControllerPtr->SendKey( request );
}

////////////////////////////////////////////////////////////////////////////////////////////////////
///
/// @name   CustomProductKeyInputManager::CustomProcessKeyEvent
///
/// @param  const IpcKeyInformation_t& keyEvent
///
/// @return This method returns a true value if the key was consumed so that no further
///         processing of the key event in the base ProductKeyInputManager class takes place;
///         otherwise, it returns false to allow further processing.
///
////////////////////////////////////////////////////////////////////////////////////////////////////
bool CustomProductKeyInputManager::CustomProcessKeyEvent( const IpcKeyInformation_t&
                                                          keyEvent )
{
    if( FilterIncompleteChord( keyEvent ) )
    {
        return true;
    }

<<<<<<< HEAD

    if( IsSourceKey( keyEvent ) )
    {

        BlastKey( keyEvent, "SourceKeysAreABlast" );

        // Still want this to be handled by ProductController key handler
        return false;
    }
=======
    auto keyid = keyEvent.keyid( );
>>>>>>> e5c5d17d

    // TV_INPUT is a special case.  It should always be sent to tv source, regardless of what source is selected
    if( keyid == BOSE_TV_INPUT )
    {
        const auto tvSource = m_ProductController.GetSourceInfo( ).FindSource( SHELBY_SOURCE::PRODUCT,  ProductSourceSlot_Name( TV ) );

        if( tvSource and tvSource->has_details( ) )
        {
            BlastKey( keyEvent, tvSource->details( ).cicode( ) );
        }

        return true;
    }

    // Do some sanity-checks to see if we can proceed
    // We can't determine anything more related to key blasting without knowing what source is selected
    const auto& nowSelection = m_ProductController.GetNowSelection( );
    if( not nowSelection.has_contentitem( ) )
    {
        return false;
    }
    auto sourceItem = m_ProductController.GetSourceInfo( ).FindSource( nowSelection.contentitem( ) );
    if( not sourceItem )
    {
        return false;
    }

    // CEC key handling is also special.
    // We need to make sure not to pass CEC key presses to the keyhandler if we're not in a product source
    // (key releases are okay to pass to KeyHandler in this case)
    // This limitation is required so that CEC keys that may be sent from a TV during a source switch to a non-product source
    // don't end up affecting the new source (for instance a TV may send a "mute" key when we're switching
    // from TV to Bluetooth; we don't want to process this)
    if(
        ( keyEvent.keyorigin( ) == KEY_ORIGIN_CEC ) and
        ( keyEvent.keystate( ) == KEY_PRESSED ) and
        ( sourceItem->sourcename().compare( SHELBY_SOURCE::PRODUCT ) != 0 )
    )
    {
        return true;
    }

    // The rest of the checks require a valid details field; if it doesn't exist, pass this to the KeyHandler
    // (note that sourceItem->has_details() is effectively a check for product source as well, since a non-product
    // source won't have details)
    if( not sourceItem->has_details( ) )
    {
        // TV source won't have "details" after a factory default (before /system/sources has been written)
        // In this case, we need to consume keys that normally would have been blasted
        if(
            ( sourceItem->sourceaccountname().compare( ProductSourceSlot_Name( TV ) ) == 0 ) and
<<<<<<< HEAD
            m_deviceControllerPtr->IsBlastedKey( keyEvent.keyid( ), DEVICE_TYPE__Name( DEVICE_TYPE_TV ) ) )
=======
            m_QSSClient->IsBlastedKey( keyid, DEVICE_TYPE__Name( DEVICE_TYPE_TV ) ) )
>>>>>>> e5c5d17d
        {
            BOSE_INFO( s_logger, "%s consuming key for unconfigured TV", __func__ );
            return true;
        }

        return false;
    }

    // Determine whether this is a blasted key for the current device type; if not, pass it to KeyHandler
<<<<<<< HEAD
    if( not m_deviceControllerPtr->IsBlastedKey( keyEvent.keyid( ), sourceItem->details( ).devicetype( ) ) )
=======
    if( not m_QSSClient->IsBlastedKey( keyid, sourceItem->details( ).devicetype( ) ) )
>>>>>>> e5c5d17d
    {
        // Per PGC-3306 Product sources shouldn't generate preset intents
        // Note this check isn't required in the "if( not sourceItem->has_details() )" since
        // we shouldn't be able to switch to a source (other than TV) that hasn't been configured
        if(
            ( sourceItem->sourcename() == SHELBY_SOURCE::PRODUCT ) &&
            (
                ( keyid == BOSE_NUMBER_1 ) || ( keyid == BOSE_NUMBER_2 ) || ( keyid == BOSE_NUMBER_3 ) ||
                ( keyid == BOSE_NUMBER_4 ) || ( keyid == BOSE_NUMBER_5 ) || ( keyid == BOSE_NUMBER_6 )
            ) &&
            ( keyEvent.keyorigin( ) == KEY_ORIGIN_RF )
        )
        {
            return true;
        }

        return false;
    }

    // If the device has been configured, blast the key (if it hasn't been configured but it's a key
    // that normally would have been blasted, we'll consume the key)
    if( m_ProductController.GetSourceInfo().IsSourceAvailable( *sourceItem ) )
    {
        BlastKey( keyEvent, sourceItem->details( ).cicode( ) );
    }
    else
    {
        BOSE_INFO( s_logger, "%s unconfigured source - consuming key", __func__ );
    }

    return true;
}

void CustomProductKeyInputManager::ExecutePowerMacro( const ProductPb::PowerMacro& pwrMacro, LpmServiceMessages::KEY_VALUE key )
{
    if( key != LpmServiceMessages::BOSE_ASSERT_ON && key != LpmServiceMessages::BOSE_ASSERT_OFF )
    {
        BOSE_ERROR( s_logger, "Unexpected key value %d", key );
        return;
    }

    if( pwrMacro.enabled() )
    {
        BOSE_INFO( s_logger, "Executing power macro %s : %s", ( key == LpmServiceMessages::BOSE_ASSERT_ON ? "on" : "off" ),
                   pwrMacro.ShortDebugString().c_str() );

        auto srcMacro = [ this, key, pwrMacro]()
        {
            if( pwrMacro.has_powerondevice() )
            {
                const auto macroSrc = m_ProductController.GetSourceInfo( ).FindSource( SHELBY_SOURCE::PRODUCT,  ProductSTS::ProductSourceSlot_Name( pwrMacro.powerondevice() ) );
                if( macroSrc and macroSrc->has_details( ) and macroSrc->details().has_cicode() )
                {
                    DeviceControllerClientMessages::BoseKeyReqMessage_t request;
                    request.set_keyaction( DeviceControllerClientMessages::BoseKeyReqMessage_t::KEY_ACTION_SINGLE_PRESS );
                    request.set_keyval( key );
                    request.set_codeset( macroSrc->details( ).cicode( ) );
                    m_deviceControllerPtr->SendKey( request );
                }
            }
        };

        auto cbFunc = [ this, key, pwrMacro, srcMacro]( DeviceControllerClientMessages::BoseKeyReqMessage_t resp )
        {
            srcMacro( );
        };
        AsyncCallback<DeviceControllerClientMessages::BoseKeyReqMessage_t> respCb( cbFunc, m_ProductController.GetTask() );

        if( pwrMacro.powerontv() )
        {
            const auto tvSource = m_ProductController.GetSourceInfo( ).FindSource( SHELBY_SOURCE::PRODUCT,  ProductSTS::ProductSourceSlot_Name( ProductSTS::TV ) );
            if( tvSource and tvSource->has_details( ) and tvSource->details().has_cicode() )
            {
                DeviceControllerClientMessages::BoseKeyReqMessage_t request;
                request.set_keyaction( DeviceControllerClientMessages::BoseKeyReqMessage_t::KEY_ACTION_SINGLE_PRESS );
                request.set_keyval( key );
                request.set_codeset( tvSource->details( ).cicode( ) );
                // Wait for the callback from qss before sending the next key
                m_deviceControllerPtr->SendKey( request, respCb );
            }
            else
            {
                srcMacro();
            }
        }
        else
        {
            srcMacro( );
        }
    }
}

////////////////////////////////////////////////////////////////////////////////////////////////////
///
/// @name   CustomProductKeyInputManager::FilterIncompleteChord
///
/// @param  const IpcKeyInformation_t& keyEvent
///
/// @return This method returns a true value if the key is to be ignored because of incomplete
///         chord processing. That would be when keys A and B are PnH so they produce a special
///         value S, then A is released while B is still held. In this case, both the press and the
///         release for B needs to be ignored. This condition is detected by the arrival of
///         the release for S followed by the press of B within a short amount of time.
///         otherwise, it returns false to allow further processing.
///
///         This is driven by the remote defects described in PGC-1427.
///
////////////////////////////////////////////////////////////////////////////////////////////////////
bool CustomProductKeyInputManager::FilterIncompleteChord( const IpcKeyInformation_t&
                                                          keyEvent )
{
    constexpr int64_t CHORD_RECOVERY_TIME_MS = 20;
    const int64_t timeNow = MonotonicClock::NowMs( );
    bool retVal = false;

    if( keyEvent.keystate( ) == KEY_PRESSED )
    {
        if( ( timeNow - m_TimeOfChordRelease ) > CHORD_RECOVERY_TIME_MS )
        {
            // This key was pressed long enough after the chord key release, so we are out of danger
            m_KeyIdOfIncompleteChordRelease = BOSE_INVALID_KEY;
        }
        else
        {
            // This key was pressed within the danger zone, record it so we can wait for its release
            m_KeyIdOfIncompleteChordRelease = keyEvent.keyid( );
            retVal = true;
        }
    }
    else
    {
        if( keyEvent.keyid( ) >= BOSE_FD && keyEvent.keyid( ) <= BOSE_USB_NET_SVR )
        {
            // This is a chord key release event - record the time
            m_TimeOfChordRelease = timeNow;
        }
        else
        {
            // This is a release of a non-chord key
            if( keyEvent.keyid( ) == m_KeyIdOfIncompleteChordRelease )
            {
                // This is the key that was pressed within the danger zone
                m_KeyIdOfIncompleteChordRelease = BOSE_INVALID_KEY;
                retVal = true;
            }
        }
    }

    BOSE_VERBOSE( s_logger, "%s( %s ) @ %lld returning %s", __func__, keyEvent.ShortDebugString().c_str( ), timeNow, retVal ? "true" : "false" );
    return retVal;
}

////////////////////////////////////////////////////////////////////////////////////////////////////
///                           End of the Product Application Namespace                           ///
////////////////////////////////////////////////////////////////////////////////////////////////////
}

////////////////////////////////////////////////////////////////////////////////////////////////////
///                                         End of File                                          ///
////////////////////////////////////////////////////////////////////////////////////////////////////<|MERGE_RESOLUTION|>--- conflicted
+++ resolved
@@ -178,19 +178,7 @@
         return true;
     }
 
-<<<<<<< HEAD
-
-    if( IsSourceKey( keyEvent ) )
-    {
-
-        BlastKey( keyEvent, "SourceKeysAreABlast" );
-
-        // Still want this to be handled by ProductController key handler
-        return false;
-    }
-=======
     auto keyid = keyEvent.keyid( );
->>>>>>> e5c5d17d
 
     // TV_INPUT is a special case.  It should always be sent to tv source, regardless of what source is selected
     if( keyid == BOSE_TV_INPUT )
@@ -240,13 +228,8 @@
     {
         // TV source won't have "details" after a factory default (before /system/sources has been written)
         // In this case, we need to consume keys that normally would have been blasted
-        if(
-            ( sourceItem->sourceaccountname().compare( ProductSourceSlot_Name( TV ) ) == 0 ) and
-<<<<<<< HEAD
-            m_deviceControllerPtr->IsBlastedKey( keyEvent.keyid( ), DEVICE_TYPE__Name( DEVICE_TYPE_TV ) ) )
-=======
-            m_QSSClient->IsBlastedKey( keyid, DEVICE_TYPE__Name( DEVICE_TYPE_TV ) ) )
->>>>>>> e5c5d17d
+        if( ( sourceItem->sourceaccountname().compare( ProductSourceSlot_Name( TV ) ) == 0 ) and
+            m_deviceControllerPtr->IsBlastedKey( keyid, DEVICE_TYPE__Name( DEVICE_TYPE_TV ) ) )
         {
             BOSE_INFO( s_logger, "%s consuming key for unconfigured TV", __func__ );
             return true;
@@ -256,11 +239,7 @@
     }
 
     // Determine whether this is a blasted key for the current device type; if not, pass it to KeyHandler
-<<<<<<< HEAD
-    if( not m_deviceControllerPtr->IsBlastedKey( keyEvent.keyid( ), sourceItem->details( ).devicetype( ) ) )
-=======
-    if( not m_QSSClient->IsBlastedKey( keyid, sourceItem->details( ).devicetype( ) ) )
->>>>>>> e5c5d17d
+    if( not m_deviceControllerPtr->IsBlastedKey( keyid, sourceItem->details( ).devicetype( ) ) )
     {
         // Per PGC-3306 Product sources shouldn't generate preset intents
         // Note this check isn't required in the "if( not sourceItem->has_details() )" since
