--- conflicted
+++ resolved
@@ -49,8 +49,7 @@
 /// @param CustomProductController& ProductController
 ///
 ////////////////////////////////////////////////////////////////////////////////////////////////////
-CustomProductKeyInputManager::CustomProductKeyInputManager( CustomProductController& ProductController,
-                                                            const A4VQuickSetService::A4VQuickSetServiceClientIF::A4VQuickSetServiceClientPtr& QSSClient )
+CustomProductKeyInputManager::CustomProductKeyInputManager( CustomProductController& ProductController )
 
     : ProductKeyInputManager( ProductController.GetTask( ),
                               ProductController.GetMessageHandler( ),
@@ -59,11 +58,7 @@
                               KEY_CONFIGURATION_FILE_NAME ),
 
       m_ProductController( ProductController ),
-<<<<<<< HEAD
       m_deviceControllerPtr( ProductController.GetDeviceControllerClient() ),
-=======
-      m_QSSClient( QSSClient ),
->>>>>>> 739a1b14
       m_TimeOfChordRelease( 0 ),
       m_KeyIdOfIncompleteChordRelease( BOSE_INVALID_KEY )
 {
@@ -114,25 +109,14 @@
 ////////////////////////////////////////////////////////////////////////////////////////////////////
 void CustomProductKeyInputManager::InitializeDeviceControllerClient( )
 {
-<<<<<<< HEAD
     m_deviceControllerPtr = DeviceControllerClientFactory::Create( "CustomProductKeyInputManager",
                                                                    m_ProductController.GetTask( ) );
-
-    if( !m_deviceControllerPtr )
-=======
-    bool loadResult = m_QSSClient->LoadFilter( BLAST_CONFIGURATION_FILE_NAME );
+    bool loadResult = m_deviceControllerPtr->LoadFilter( BLAST_CONFIGURATION_FILE_NAME );
     if( not loadResult )
->>>>>>> 739a1b14
     {
         BOSE_DIE( "Failed loading key blaster configuration file." );
     }
-
-<<<<<<< HEAD
-    m_deviceControllerPtr->LoadFilter( BLAST_CONFIGURATION_FILE_NAME );
     m_deviceControllerPtr->Connect( [ ]( bool connected ) { } );
-=======
-    m_QSSClient->Connect( [ ]( bool connected ) { } );
->>>>>>> 739a1b14
 }
 
 ////////////////////////////////////////////////////////////////////////////////////////////////////
