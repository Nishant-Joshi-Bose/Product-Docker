////////////////////////////////////////////////////////////////////////////////////////////////////
///
/// @file      CustomProductKeyInputManager.cpp
///
/// @brief     This source code file implements a CustomProductKeyInputManager class that inherits
///            the base ProductKeyInputManager class to manage receiving and processing of raw key
///            input from the LPM hardware.
///
/// @author    Stuart J. Lumby
///
/// @attention Copyright (C) 2018 Bose Corporation All Rights Reserved
///
////////////////////////////////////////////////////////////////////////////////////////////////////

////////////////////////////////////////////////////////////////////////////////////////////////////
///
///            Included Header Files
///
////////////////////////////////////////////////////////////////////////////////////////////////////
#include "Utilities.h"
#include "CustomProductController.h"
#include "ProductSourceInfo.h"
#include "CustomProductKeyInputManager.h"
#include "MonotonicClock.h"
#include "AutoLpmServiceMessages.pb.h"
#include "SystemSourcesProperties.pb.h"
#include "SystemUtils.h"
#include <regex>

using namespace ProductSTS;
using namespace SystemSourcesProperties;

////////////////////////////////////////////////////////////////////////////////////////////////////
///                          Start of the Product Application Namespace                          ///
////////////////////////////////////////////////////////////////////////////////////////////////////
namespace ProductApp
{

////////////////////////////////////////////////////////////////////////////////////////////////////
///
///            Constant Definitions
///
////////////////////////////////////////////////////////////////////////////////////////////////////
constexpr const char KEY_CONFIGURATION_FILE_NAME[ ] = "/var/run/KeyConfiguration.json";
constexpr const char BLAST_CONFIGURATION_FILE_NAME[ ] = "/opt/Bose/etc/BlastConfiguration.json";
constexpr const char USER_KEY_CONFIGURATION_FILE_NAME[ ] = "/opt/Bose/etc/UserKeyConfig.json";

////////////////////////////////////////////////////////////////////////////////////////////////////
///
/// @brief CustomProductKeyInputManager::CustomProductKeyInputManager
///
/// @param CustomProductController& ProductController
///
////////////////////////////////////////////////////////////////////////////////////////////////////
CustomProductKeyInputManager::CustomProductKeyInputManager( CustomProductController& ProductController,
                                                            const A4VQuickSetService::A4VQuickSetServiceClientIF::A4VQuickSetServiceClientPtr& QSSClient )

    : ProductKeyInputManager( ProductController.GetTask( ),
                              ProductController.GetMessageHandler( ),
                              ProductController.GetLpmHardwareInterface( ),
                              ProductController.GetCommonCliClientMT(),
                              KEY_CONFIGURATION_FILE_NAME ),

      m_ProductController( ProductController ),
      m_QSSClient( QSSClient ),
      m_TimeOfChordRelease( 0 ),
      m_KeyIdOfIncompleteChordRelease( BOSE_INVALID_KEY )
{
    InitializeQuickSetService( );
    InitializeKeyFilter( );

    auto sourceInfoCb = [ this ]( const SoundTouchInterface::Sources & sources )
    {
        QSSMSG::SrcCiCodeMessage_t          codes;
        static QSSMSG::SrcCiCodeMessage_t   lastCodes;

        for( auto i = 0 ; i < sources.sources_size(); i++ )
        {
            const auto& source = sources.sources( i );

            if( source.has_details() and source.details().has_cicode() and m_ProductController.GetSourceInfo().IsSourceAvailable( source ) )
            {
                codes.add_cicode( source.details().cicode() );
            }
        }
        if( ( codes.SerializeAsString() != lastCodes.SerializeAsString() ) )
        {
            BOSE_INFO( s_logger, "notify cicodes : %s", ProtoToMarkup::ToJson( codes ).c_str() );
            m_QSSClient->NotifySourceCiCodes( codes );
            lastCodes = codes;
        }
    };
    m_ProductController.GetSourceInfo().RegisterSourceListener( sourceInfoCb );

}

////////////////////////////////////////////////////////////////////////////////////////////////////
///
/// @name   ProductKeyInputInterface::InitializeQuickSetService
///
////////////////////////////////////////////////////////////////////////////////////////////////////
void CustomProductKeyInputManager::InitializeQuickSetService( )
{
    bool loadResult = m_QSSClient->LoadFilter( BLAST_CONFIGURATION_FILE_NAME );
    if( not loadResult )
    {
        BOSE_DIE( "Failed loading key blaster configuration file." );
    }

    m_QSSClient->Connect( [ ]( bool connected ) { } );
}

////////////////////////////////////////////////////////////////////////////////////////////////////
///
/// @name   ProductKeyInputInterface::InitializeKeyFilter
///
////////////////////////////////////////////////////////////////////////////////////////////////////
void CustomProductKeyInputManager::InitializeKeyFilter( )
{
    const auto& filter = SystemUtils::ReadFile( USER_KEY_CONFIGURATION_FILE_NAME );
    if( !filter )
    {
        BOSE_DIE( "Failed loading key filter" );
        return;
    }

    try
    {
        ProtoToMarkup::FromJson( *filter, &m_filterTable, "KeyFilter" );
    }
    catch( const ProtoToMarkup::MarkupError & e )
    {
        BOSE_ERROR( s_logger, "%s: markup error - %s", __PRETTY_FUNCTION__, e.what( ) );
    }
}

////////////////////////////////////////////////////////////////////////////////////////////////////
///
/// @name   CustomProductKeyInputManager::BlastKey
///
/// @param  const IpcKeyInformat_t& keyEvent
///
/// @param  const std::string& cicode
///
/// @return None
///
////////////////////////////////////////////////////////////////////////////////////////////////////
void CustomProductKeyInputManager::BlastKey(
    const IpcKeyInformation_t&  keyEvent,
    const std::string&          cicode
)
{
    QSSMSG::BoseKeyReqMessage_t request;

    request.set_keyval( keyEvent.keyid( ) );
    request.set_codeset( cicode );

    if( keyEvent.keystate( ) ==  KEY_PRESSED )
    {
        request.set_keyaction( QSSMSG::BoseKeyReqMessage_t::KEY_ACTION_CONTINUOUS_PRESS );
    }
    else
    {
        request.set_keyaction( QSSMSG::BoseKeyReqMessage_t::KEY_ACTION_END_PRESS );
    }

    BOSE_INFO( s_logger, "Blasting 0x%08x/%s (%s)", request.keyval( ), request.codeset( ).c_str( ),
               ( keyEvent.keystate( ) ==  KEY_PRESSED ) ? "PRESSED" : "RELEASED" );

    m_QSSClient->SendKey( request );
}

////////////////////////////////////////////////////////////////////////////////////////////////////
///
/// @name   CustomProductKeyInputManager::CustomProcessKeyEvent
///
/// @param  const IpcKeyInformation_t& keyEvent
///
/// @return This method returns a true value if the key was consumed so that no further
///         processing of the key event in the base ProductKeyInputManager class takes place;
///         otherwise, it returns false to allow further processing.
///
////////////////////////////////////////////////////////////////////////////////////////////////////
bool CustomProductKeyInputManager::CustomProcessKeyEvent( const IpcKeyInformation_t&
                                                          keyEvent )
{
    if( FilterIncompleteChord( keyEvent ) )
    {
        return true;
    }

    auto keyid = keyEvent.keyid( );

    // TV_INPUT is a special case.  It should always be sent to tv source, regardless of what source is selected
    if( keyid == BOSE_TV_INPUT )
    {
        const auto tvSource = m_ProductController.GetSourceInfo( ).FindSource( SHELBY_SOURCE::PRODUCT,  ProductSourceSlot_Name( TV ) );

        if( tvSource and tvSource->has_details( ) )
        {
            BlastKey( keyEvent, tvSource->details( ).cicode( ) );
        }

        return true;
    }

    // Do some sanity-checks to see if we can proceed
    // We can't determine anything more related to key blasting without knowing what source is selected
    const auto& nowSelection = m_ProductController.GetNowSelection( );
    if( not nowSelection.has_contentitem( ) )
    {
        return false;
    }
    auto sourceItem = m_ProductController.GetSourceInfo( ).FindSource( nowSelection.contentitem( ) );
    if( not sourceItem )
    {
        return false;
    }

    // CEC key handling is also special.
    // We need to make sure not to pass CEC key presses to the keyhandler if we're not in a product source
    // (key releases are okay to pass to KeyHandler in this case)
    // This limitation is required so that CEC keys that may be sent from a TV during a source switch to a non-product source
    // don't end up affecting the new source (for instance a TV may send a "mute" key when we're switching
    // from TV to Bluetooth; we don't want to process this)
    if(
        ( keyEvent.keyorigin( ) == KEY_ORIGIN_CEC ) and
        ( keyEvent.keystate( ) == KEY_PRESSED ) and
        ( sourceItem->sourcename().compare( SHELBY_SOURCE::PRODUCT ) != 0 )
    )
    {
        return true;
    }

    // The rest of the checks require a valid details field; if it doesn't exist, pass this to the KeyHandler
    // (note that sourceItem->has_details() is effectively a check for product source as well, since a non-product
    // source won't have details)
    if( not sourceItem->has_details( ) )
    {
        // TV source won't have "details" after a factory default (before /system/sources has been written)
        // In this case, we need to consume keys that normally would have been blasted
        if(
            ( sourceItem->sourceaccountname().compare( ProductSourceSlot_Name( TV ) ) == 0 ) and
            m_QSSClient->IsBlastedKey( keyid, DEVICE_TYPE__Name( DEVICE_TYPE_TV ) ) )
        {
            BOSE_INFO( s_logger, "%s consuming key for unconfigured TV", __func__ );
            return true;
        }

        return KeyIgnoredInCurrentSource( keyEvent, sourceItem );
    }

    // Determine whether this is a blasted key for the current device type; if not, pass it to KeyHandler
    if( not m_QSSClient->IsBlastedKey( keyid, sourceItem->details( ).devicetype( ) ) )
    {
<<<<<<< HEAD
        return KeyIgnoredInCurrentSource( keyEvent, sourceItem );
=======
        // Per PGC-3306 Product sources shouldn't generate preset intents
        // Note this check isn't required in the "if( not sourceItem->has_details() )" since
        // we shouldn't be able to switch to a source (other than TV) that hasn't been configured
        if(
            ( sourceItem->sourcename() == SHELBY_SOURCE::PRODUCT ) &&
            (
                ( keyid == BOSE_NUMBER_1 ) || ( keyid == BOSE_NUMBER_2 ) || ( keyid == BOSE_NUMBER_3 ) ||
                ( keyid == BOSE_NUMBER_4 ) || ( keyid == BOSE_NUMBER_5 ) || ( keyid == BOSE_NUMBER_6 )
            ) &&
            ( keyEvent.keyorigin( ) == KEY_ORIGIN_RF )
        )
        {
            return true;
        }

        return false;
>>>>>>> c36fb537
    }

    // If the device has been configured, blast the key (if it hasn't been configured but it's a key
    // that normally would have been blasted, we'll consume the key)
    if( m_ProductController.GetSourceInfo().IsSourceAvailable( *sourceItem ) )
    {
        BlastKey( keyEvent, sourceItem->details( ).cicode( ) );
    }
    else
    {
        BOSE_INFO( s_logger, "%s unconfigured source - consuming key", __func__ );
    }

    return true;
}

void CustomProductKeyInputManager::ExecutePowerMacro( const ProductPb::PowerMacro& pwrMacro, LpmServiceMessages::KEY_VALUE key )
{
    if( key != LpmServiceMessages::BOSE_ASSERT_ON && key != LpmServiceMessages::BOSE_ASSERT_OFF )
    {
        BOSE_ERROR( s_logger, "Unexpected key value %d", key );
        return;
    }

    if( pwrMacro.enabled() )
    {
        BOSE_INFO( s_logger, "Executing power macro %s : %s", ( key == LpmServiceMessages::BOSE_ASSERT_ON ? "on" : "off" ),
                   pwrMacro.ShortDebugString().c_str() );

        auto srcMacro = [ this, key, pwrMacro]()
        {
            if( pwrMacro.has_powerondevice() )
            {
                const auto macroSrc = m_ProductController.GetSourceInfo( ).FindSource( SHELBY_SOURCE::PRODUCT,  ProductSTS::ProductSourceSlot_Name( pwrMacro.powerondevice() ) );
                if( macroSrc and macroSrc->has_details( ) and macroSrc->details().has_cicode() )
                {
                    QSSMSG::BoseKeyReqMessage_t request;
                    request.set_keyaction( QSSMSG::BoseKeyReqMessage_t::KEY_ACTION_SINGLE_PRESS );
                    request.set_keyval( key );
                    request.set_codeset( macroSrc->details( ).cicode( ) );
                    m_QSSClient->SendKey( request );
                }
            }
        };

        auto cbFunc = [ this, key, pwrMacro, srcMacro]( QSSMSG::BoseKeyReqMessage_t resp )
        {
            srcMacro( );
        };
        AsyncCallback<QSSMSG::BoseKeyReqMessage_t> respCb( cbFunc, m_ProductController.GetTask() );

        if( pwrMacro.powerontv() )
        {
            const auto tvSource = m_ProductController.GetSourceInfo( ).FindSource( SHELBY_SOURCE::PRODUCT,  ProductSTS::ProductSourceSlot_Name( ProductSTS::TV ) );
            if( tvSource and tvSource->has_details( ) and tvSource->details().has_cicode() )
            {
                QSSMSG::BoseKeyReqMessage_t request;
                request.set_keyaction( QSSMSG::BoseKeyReqMessage_t::KEY_ACTION_SINGLE_PRESS );
                request.set_keyval( key );
                request.set_codeset( tvSource->details( ).cicode( ) );
                // Wait for the callback from qss before sending the next key
                m_QSSClient->SendKey( request, respCb );
            }
            else
            {
                srcMacro();
            }
        }
        else
        {
            srcMacro( );

        }
    }
}

////////////////////////////////////////////////////////////////////////////////////////////////////
///
/// @name   CustomProductKeyInputManager::FilterIncompleteChord
///
/// @param  const IpcKeyInformation_t& keyEvent
///
/// @return This method returns a true value if the key is to be ignored because of incomplete
///         chord processing. That would be when keys A and B are PnH so they produce a special
///         value S, then A is released while B is still held. In this case, both the press and the
///         release for B needs to be ignored. This condition is detected by the arrival of
///         the release for S followed by the press of B within a short amount of time.
///         otherwise, it returns false to allow further processing.
///
///         This is driven by the remote defects described in PGC-1427.
///
////////////////////////////////////////////////////////////////////////////////////////////////////
bool CustomProductKeyInputManager::FilterIncompleteChord( const IpcKeyInformation_t&
                                                          keyEvent )
{
    constexpr int64_t CHORD_RECOVERY_TIME_MS = 20;
    const int64_t timeNow = MonotonicClock::NowMs( );
    bool retVal = false;

    if( keyEvent.keystate( ) == KEY_PRESSED )
    {
        if( ( timeNow - m_TimeOfChordRelease ) > CHORD_RECOVERY_TIME_MS )
        {
            // This key was pressed long enough after the chord key release, so we are out of danger
            m_KeyIdOfIncompleteChordRelease = BOSE_INVALID_KEY;
        }
        else
        {
            // This key was pressed within the danger zone, record it so we can wait for its release
            m_KeyIdOfIncompleteChordRelease = keyEvent.keyid( );
            retVal = true;
        }
    }
    else
    {
        if( keyEvent.keyid( ) >= BOSE_FD && keyEvent.keyid( ) <= BOSE_USB_NET_SVR )
        {
            // This is a chord key release event - record the time
            m_TimeOfChordRelease = timeNow;
        }
        else
        {
            // This is a release of a non-chord key
            if( keyEvent.keyid( ) == m_KeyIdOfIncompleteChordRelease )
            {
                // This is the key that was pressed within the danger zone
                m_KeyIdOfIncompleteChordRelease = BOSE_INVALID_KEY;
                retVal = true;
            }
        }
    }

    BOSE_VERBOSE( s_logger, "%s( %s ) @ %lld returning %s", __func__, keyEvent.ShortDebugString().c_str( ), timeNow, retVal ? "true" : "false" );

    return retVal;
}

////////////////////////////////////////////////////////////////////////////////////////////////////
///
/// @name   CustomProductKeyInputManager::KeyIgnoredInCurrentSource
///
/// @param  const IpcKeyInformation_t& keyEvent
///
/// @return This method returns a true value if the key is to be ignored because
///         the key table indicates that it should be filtered for the current source.
///
////////////////////////////////////////////////////////////////////////////////////////////////////
bool CustomProductKeyInputManager::KeyIgnoredInCurrentSource( const IpcKeyInformation_t& keyEvent,
                                                              const SoundTouchInterface::Sources::SourceItem* sourceItem ) const
{
    using namespace KeyFilter;
    using namespace LpmServiceMessages;

    ///
    /// First we check the key table to see if there's an entry matching this key
    /// (this check is superfluous in the case where the key configuration file
    /// covers all possible keys that could be generated)
    ///
    const KEY_VALUE keyid = static_cast<KEY_VALUE>( keyEvent.keyid() );
    if( ! KEY_VALUE_IsValid( keyid ) )
    {
        BOSE_WARNING( s_logger, "%s: received unknown key %d", __PRETTY_FUNCTION__, keyid );
        return false;
    }
    const auto& keyName = KEY_VALUE_Name( keyid );
    auto matchKey = [ keyName ]( const KeyEntry & e )
    {
        // Note that while keylist is technically an array of keys, this is just a consequence
        // of the structure imposed by the keyhandler component (this is intended for when chord
        // keys are being handled by the keyhandler).  In PGC chords are processed in the remote
        // so keylist only has one entry.
        return keyName == e.keylist( 0 );
    };
    const auto& keys = m_filterTable.keytable( );
    const auto& it = std::find_if( keys.begin(), keys.end(), matchKey );
    if( it == keys.end() )
    {
        BOSE_WARNING( s_logger, "%s No key entry for %s", __PRETTY_FUNCTION__, keyName.c_str() );
        return false;
    }

    // does this entry have a filter?
    if( !it->has_filter( ) )
    {
        return false;
    }

    ///
    /// Now that we have a filter, check if the origin for this key is in the filter
    ///
    if( ! KeyOrigin_t_IsValid( keyEvent.keyorigin() ) )
    {
        BOSE_WARNING( s_logger, "%s: received unknown key origin %d", __PRETTY_FUNCTION__, keyEvent.keyorigin() );
        return false;
    }
    auto originName = KeyOrigin_t_Name( keyEvent.keyorigin() );
    originName.erase( 0, sizeof( "KEY_ORIGIN_" ) - 1 );
    auto matchOrigin = [ originName ]( const std::string & o )
    {
        BOSE_DEBUG( s_logger, "%s: check %s (%s)", __PRETTY_FUNCTION__, originName.c_str(), o.c_str() );
        try
        {
            std::regex r( o );
            return std::regex_match( originName, r );
        }
        catch( const std::regex_error& e )
        {
            BOSE_ERROR( s_logger, "%s: regex error %s (%d) (%s)", __PRETTY_FUNCTION__, e.what(), e.code(), o.c_str() );
            return false;
        }
    };
    const auto& filter = it->filter();
    const auto& origins = filter.origins();
    const auto& ito = std::find_if( origins.begin(), origins.end(), matchOrigin );
    if( ito == origins.end() )
    {
        return false;
    }

    auto matchSource = [ sourceItem ]( const SourceEntry & s )
    {
        BOSE_DEBUG( s_logger, "%s: check %s %s (%s %s)", __PRETTY_FUNCTION__,  sourceItem->sourcename().c_str(), sourceItem->sourceaccountname().c_str(),
                    s.sourcename().c_str(), s.sourceaccountname().c_str() );
        try
        {
            std::regex regexSource( s.sourcename() );
            std::regex regexAccount( s.sourceaccountname() );
            return ( std::regex_match( sourceItem->sourcename(), regexSource ) && std::regex_match( sourceItem->sourceaccountname(), regexAccount ) );
        }
        catch( const std::regex_error& e )
        {
            BOSE_ERROR( s_logger, "%s: regex error %s (%d) (%s, %s)", __PRETTY_FUNCTION__, e.what(), e.code(),
                        s.sourcename().c_str(), s.sourceaccountname().c_str() );
            return false;
        }
    };
    const auto& sources = filter.sources();
    const auto& its = std::find_if( sources.begin(), sources.end(), matchSource );
    if( its != sources.end() )
    {
        // We found a matching source, this key event is to be filtered
        return true;
    }

    return false;
}

////////////////////////////////////////////////////////////////////////////////////////////////////
///                           End of the Product Application Namespace                           ///
////////////////////////////////////////////////////////////////////////////////////////////////////
}

////////////////////////////////////////////////////////////////////////////////////////////////////
///                                         End of File                                          ///
////////////////////////////////////////////////////////////////////////////////////////////////////<|MERGE_RESOLUTION|>--- conflicted
+++ resolved
@@ -253,26 +253,7 @@
     // Determine whether this is a blasted key for the current device type; if not, pass it to KeyHandler
     if( not m_QSSClient->IsBlastedKey( keyid, sourceItem->details( ).devicetype( ) ) )
     {
-<<<<<<< HEAD
         return KeyIgnoredInCurrentSource( keyEvent, sourceItem );
-=======
-        // Per PGC-3306 Product sources shouldn't generate preset intents
-        // Note this check isn't required in the "if( not sourceItem->has_details() )" since
-        // we shouldn't be able to switch to a source (other than TV) that hasn't been configured
-        if(
-            ( sourceItem->sourcename() == SHELBY_SOURCE::PRODUCT ) &&
-            (
-                ( keyid == BOSE_NUMBER_1 ) || ( keyid == BOSE_NUMBER_2 ) || ( keyid == BOSE_NUMBER_3 ) ||
-                ( keyid == BOSE_NUMBER_4 ) || ( keyid == BOSE_NUMBER_5 ) || ( keyid == BOSE_NUMBER_6 )
-            ) &&
-            ( keyEvent.keyorigin( ) == KEY_ORIGIN_RF )
-        )
-        {
-            return true;
-        }
-
-        return false;
->>>>>>> c36fb537
     }
 
     // If the device has been configured, blast the key (if it hasn't been configured but it's a key
