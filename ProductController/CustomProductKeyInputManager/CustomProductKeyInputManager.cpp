--- conflicted
+++ resolved
@@ -220,16 +220,13 @@
     const std::string&          cicode
 )
 {
-<<<<<<< HEAD
+    if( !IsBlastableEvent( keyEvent ) )
+    {
+        return false;
+    }
+
+
     DeviceControllerClientMessages::BoseKeyReqMessage_t request;
-=======
-    if( !IsBlastableEvent( keyEvent ) )
-    {
-        return false;
-    }
-
-    QSSMSG::BoseKeyReqMessage_t request;
->>>>>>> 6cea12ef
 
     request.set_keyval( keyEvent.keyid( ) );
     request.set_codeset( cicode );
@@ -246,13 +243,8 @@
     BOSE_INFO( s_logger, "Blasting 0x%08x/%s (%s)", request.keyval( ), request.codeset( ).c_str( ),
                ( keyEvent.keystate( ) ==  KEY_PRESSED ) ? "PRESSED" : "RELEASED" );
 
-<<<<<<< HEAD
     m_deviceControllerPtr->SendKey( request );
-=======
-    m_QSSClient->SendKey( request );
-
     return true;
->>>>>>> 6cea12ef
 }
 
 ////////////////////////////////////////////////////////////////////////////////////////////////////
