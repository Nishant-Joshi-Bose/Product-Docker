--- conflicted
+++ resolved
@@ -299,22 +299,11 @@
         const auto tvSource = m_ProductController.GetSourceInfo( ).FindSource( SHELBY_SOURCE::PRODUCT,  ProductSTS::ProductSourceSlot_Name( ProductSTS::TV ) );
         if( tvSource and tvSource->has_details( ) and tvSource->details().has_cicode() )
         {
-<<<<<<< HEAD
-            const auto tvSource = m_ProductController.GetSourceInfo( ).FindSource( SHELBY_SOURCE::PRODUCT,  ProductSTS::ProductSourceSlot_Name( ProductSTS::TV ) );
-            if( tvSource and tvSource->has_details( ) and tvSource->details().has_cicode() )
-            {
-                DeviceControllerClientMessages::BoseKeyReqMessage_t request;
-                request.set_keyaction( DeviceControllerClientMessages::BoseKeyReqMessage_t::KEY_ACTION_SINGLE_PRESS );
-                request.set_keyval( BOSE_ASSERT_ON );
-                request.set_codeset( tvSource->details( ).cicode( ) );
-            }
-=======
-            QSSMSG::BoseKeyReqMessage_t request;
-            request.set_keyaction( QSSMSG::BoseKeyReqMessage_t::KEY_ACTION_SINGLE_PRESS );
+            DeviceControllerClientMessages::BoseKeyReqMessage_t request;
+            request.set_keyaction( DeviceControllerClientMessages::BoseKeyReqMessage_t::KEY_ACTION_SINGLE_PRESS );
             request.set_keyval( key );
             request.set_codeset( tvSource->details( ).cicode( ) );
-            m_QSSClient->SendKey( request );
->>>>>>> 2459741f
+            m_deviceControllerPtr->SendKey( request );
         }
     }
     if( pwrMacro.has_powerondevice() )
@@ -322,22 +311,11 @@
         const auto macroSrc = m_ProductController.GetSourceInfo( ).FindSource( SHELBY_SOURCE::PRODUCT,  ProductSTS::ProductSourceSlot_Name( pwrMacro.powerondevice() ) );
         if( macroSrc and macroSrc->has_details( ) and macroSrc->details().has_cicode() )
         {
-<<<<<<< HEAD
-            const auto macroSrc = m_ProductController.GetSourceInfo( ).FindSource( SHELBY_SOURCE::PRODUCT,  ProductSTS::ProductSourceSlot_Name( pwrMacro.powerondevice() ) );
-            if( macroSrc and macroSrc->has_details( ) and macroSrc->details().has_cicode() )
-            {
-                DeviceControllerClientMessages::BoseKeyReqMessage_t request;
-                request.set_keyaction( DeviceControllerClientMessages::BoseKeyReqMessage_t::KEY_ACTION_SINGLE_PRESS );
-                request.set_keyval( BOSE_ASSERT_ON );
-                request.set_codeset( macroSrc->details( ).cicode( ) );
-            }
-=======
-            QSSMSG::BoseKeyReqMessage_t request;
-            request.set_keyaction( QSSMSG::BoseKeyReqMessage_t::KEY_ACTION_SINGLE_PRESS );
+            DeviceControllerClientMessages::BoseKeyReqMessage_t request;
+            request.set_keyaction( DeviceControllerClientMessages::BoseKeyReqMessage_t::KEY_ACTION_SINGLE_PRESS );
             request.set_keyval( key );
             request.set_codeset( macroSrc->details( ).cicode( ) );
-            m_QSSClient->SendKey( request );
->>>>>>> 2459741f
+            m_deviceControllerPtr->SendKey( request );
         }
     }
 }
