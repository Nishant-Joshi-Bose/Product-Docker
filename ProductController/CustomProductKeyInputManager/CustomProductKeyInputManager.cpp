--- conflicted
+++ resolved
@@ -62,16 +62,11 @@
       m_TimeOfChordRelease( 0 ),
       m_KeyIdOfIncompleteChordRelease( BOSE_INVALID_KEY )
 {
-<<<<<<< HEAD
 }
 
 void CustomProductKeyInputManager::Run()
 {
     ProductKeyInputManager::Run();
-    //InitializeDeviceControllerClient( );
-=======
-    InitializeDeviceController( );
->>>>>>> da89f151
 
     auto sourceInfoCb = [ this ]( const SoundTouchInterface::Sources & sources )
     {
@@ -108,7 +103,6 @@
 
 ////////////////////////////////////////////////////////////////////////////////////////////////////
 ///
-<<<<<<< HEAD
 /// @name   ProductKeyInputInterface::InitializeDeviceControllerClient
 ///
 ////////////////////////////////////////////////////////////////////////////////////////////////////
@@ -116,27 +110,13 @@
 {
     m_deviceControllerPtr = DeviceControllerClientFactory::Create( "CustomProductKeyInputManager",
                                                                    m_ProductController.GetTask( ) );
-=======
-/// @name   ProductKeyInputInterface::InitializeDeviceController
-///
-////////////////////////////////////////////////////////////////////////////////////////////////////
-void CustomProductKeyInputManager::InitializeDeviceController( )
-{
-    m_deviceControllerPtr = DeviceControllerClientFactory::Create( "CustomProductKeyInputManager",
-                                                                   m_ProductController.GetTask( ) );
-
->>>>>>> da89f151
     bool loadResult = m_deviceControllerPtr->LoadFilter( BLAST_CONFIGURATION_FILE_NAME );
     if( not loadResult )
     {
         BOSE_DIE( "Failed loading key blaster configuration file." );
     }
-<<<<<<< HEAD
-    m_deviceControllerPtr->Connect( [ ]( bool connected ) { } );
-=======
 
     m_deviceControllerPtr->Connect( []( bool connected ) {} );
->>>>>>> da89f151
 }
 
 ////////////////////////////////////////////////////////////////////////////////////////////////////
@@ -323,7 +303,6 @@
         return;
     }
 
-<<<<<<< HEAD
     if( pwrMacro.enabled() )
     {
         BOSE_INFO( s_logger, "Executing power macro %s : %s", ( key == LpmServiceMessages::BOSE_ASSERT_ON ? "on" : "off" ),
@@ -347,31 +326,6 @@
 
         auto cbFunc = [ this, key, pwrMacro, srcMacro]( DeviceControllerClientMessages::BoseKeyReqMessage_t resp )
         {
-=======
-    if (pwrMacro.enabled() )
-    {
-        BOSE_INFO( s_logger, "Executing power macro %s : %s", ( key == LpmServiceMessages::BOSE_ASSERT_ON ? "on" : "off" ), 
-                   pwrMacro.ShortDebugString().c_str() );
-  
-        auto srcMacro = [ this, key, pwrMacro]()
-        {
-            if( pwrMacro.has_powerondevice() )
-            {
-                const auto macroSrc = m_ProductController.GetSourceInfo( ).FindSource( SHELBY_SOURCE::PRODUCT,  ProductSTS::ProductSourceSlot_Name( pwrMacro.powerondevice() ) );
-                if( macroSrc and macroSrc->has_details( ) and macroSrc->details().has_cicode() )
-                {
-                    DeviceControllerClientMessages::BoseKeyReqMessage_t request;
-                    request.set_keyaction( DeviceControllerClientMessages::BoseKeyReqMessage_t::KEY_ACTION_SINGLE_PRESS );
-                    request.set_keyval( key );
-                    request.set_codeset( macroSrc->details( ).cicode( ) );
-                    m_deviceControllerPtr->SendKey( request );
-                }
-            }
-        };
-
-        auto cbFunc = [ this, key, pwrMacro, srcMacro]( DeviceControllerClientMessages::BoseKeyReqMessage_t resp )
-        {
->>>>>>> da89f151
             srcMacro( );
         };
         AsyncCallback<DeviceControllerClientMessages::BoseKeyReqMessage_t> respCb( cbFunc, m_ProductController.GetTask() );
