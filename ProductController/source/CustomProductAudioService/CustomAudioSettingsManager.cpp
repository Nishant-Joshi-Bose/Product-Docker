///////////////////////////////////////////////////////////////////////////////////////////////////
/// @file   CustomAudioSettingsManager.cpp
/// @brief  This file contains source code for setting and getting AudioSettings
///         such as bass, treble, center, surround, gainOffset, avSync, mode, contentType
/// Copyright 2017 Bose Corporation
////////////////////////////////////////////////////////////////////////////////////////////////////
#include <json/reader.h>
#include <fstream>
#include "DPrint.h"
#include "SystemUtils.h"
#include "CustomAudioSettingsManager.h"

static DPrint s_logger( "CustomAudioSettingsManager" );

constexpr char  kDefaultConfigPath[] = "/opt/Bose/etc/DefaultAudioSettings.json";
constexpr uint32_t kConfigVersionMajor = 2;
constexpr uint32_t kConfigVersionMinor = 1;

constexpr char kBassName            [] = "audioBassLevel";
constexpr char kTrebleName          [] = "audioTrebleLevel";
constexpr char kCenterName          [] = "audioCenterLevel";
constexpr char kSurroundName        [] = "audioSurroundLevel";
constexpr char kGainOffsetName      [] = "audioGainOffset";
constexpr char kAvSyncName          [] = "audioAvSync";
constexpr char kModeName            [] = "audioMode";
constexpr char kContentTypeName     [] = "audioContentType";
constexpr char kDualMonoSelectName  [] = "audioDualMonoSelect";

namespace ProductApp
{
using std::string;

CustomAudioSettingsManager::CustomAudioSettingsManager()
{
    BOSE_DEBUG( s_logger, __func__ );
    InitializeAudioSettings();
}

/////////////////////////////////////////////////////////////////////////////////////////
/// Bass setting setter/getter
/////////////////////////////////////////////////////////////////////////////////////////
bool CustomAudioSettingsManager::SetBass( const ProductPb::AudioBassLevel& bass )
{
    BOSE_DEBUG( s_logger, __func__ );
    return SetAudioProperties( bass, kBassName, m_currentBass );
}

const ProductPb::AudioBassLevel& CustomAudioSettingsManager::GetBass() const
{
    BOSE_DEBUG( s_logger, __func__ );
    return m_currentBass;
}

////////////////////////////////////////////////////////////////////////////////////////
/// Treble setting setter/getter
///////////////////////////////////////////////////////////////////////////////////////
bool CustomAudioSettingsManager::SetTreble( const ProductPb::AudioTrebleLevel& treble )
{
    BOSE_DEBUG( s_logger, __func__ );
    return SetAudioProperties( treble, kTrebleName, m_currentTreble );
}

const ProductPb::AudioTrebleLevel& CustomAudioSettingsManager::GetTreble() const
{
    BOSE_DEBUG( s_logger, __func__ );
    return m_currentTreble;
}

////////////////////////////////////////////////////////////////////////////////////////
/// Center setting setter/getter
///////////////////////////////////////////////////////////////////////////////////////
bool CustomAudioSettingsManager::SetCenter( const ProductPb::AudioCenterLevel& center )
{
    BOSE_DEBUG( s_logger, __func__ );
    return SetAudioProperties( center, kCenterName, m_currentCenter );
}

const ProductPb::AudioCenterLevel& CustomAudioSettingsManager::GetCenter() const
{
    BOSE_DEBUG( s_logger, __func__ );
    return m_currentCenter;
}

////////////////////////////////////////////////////////////////////////////////////////
/// Surround setting setter/getter
///////////////////////////////////////////////////////////////////////////////////////
bool CustomAudioSettingsManager::SetSurround( const ProductPb::AudioSurroundLevel& surround )
{
    BOSE_DEBUG( s_logger, __func__ );
    return SetAudioProperties( surround, kSurroundName, m_currentSurround );
}

const ProductPb::AudioSurroundLevel& CustomAudioSettingsManager::GetSurround() const
{
    BOSE_DEBUG( s_logger, __func__ );
    return m_currentSurround;
}

////////////////////////////////////////////////////////////////////////////////////////
/// GainOffset setting setter/getter
//////////////////////////////////////////////////////////////////////////////////////
bool CustomAudioSettingsManager::SetGainOffset( const ProductPb::AudioGainOffset& gainOffset )
{
    BOSE_DEBUG( s_logger, __func__ );
    return SetAudioProperties( gainOffset, kGainOffsetName, m_currentGainOffset );
}

const ProductPb::AudioGainOffset& CustomAudioSettingsManager::GetGainOffset() const
{
    BOSE_DEBUG( s_logger, __func__ );
    return m_currentGainOffset;
}

////////////////////////////////////////////////////////////////////////////////////////
/// AvSync setting setter/getter
//////////////////////////////////////////////////////////////////////////////////////
bool CustomAudioSettingsManager::SetAvSync( const ProductPb::AudioAvSync& avSync )
{
    BOSE_DEBUG( s_logger, __func__ );
    return SetAudioProperties( avSync, kAvSyncName, m_currentAvSync );
}

const ProductPb::AudioAvSync& CustomAudioSettingsManager::GetAvSync() const
{
    BOSE_DEBUG( s_logger, __func__ );
    return m_currentAvSync;
}

////////////////////////////////////////////////////////////////////////////////////////
/// Mode setting setter/getter
//////////////////////////////////////////////////////////////////////////////////////
bool CustomAudioSettingsManager::SetMode( const ProductPb::AudioMode& mode )
{
    BOSE_DEBUG( s_logger, __func__ );
    return SetAudioProperties( mode, kModeName, m_currentMode );
}
const ProductPb::AudioMode& CustomAudioSettingsManager::GetMode() const
{
    BOSE_DEBUG( s_logger, __func__ );
    return m_currentMode;
}

////////////////////////////////////////////////////////////////////////////////////////
/// ContentType setting setter/getter
//////////////////////////////////////////////////////////////////////////////////////
bool CustomAudioSettingsManager::SetContentType( const ProductPb::AudioContentType& contentType )
{
    BOSE_DEBUG( s_logger, __func__ );
    return SetAudioProperties( contentType, kContentTypeName, m_currentContentType );
}
const ProductPb::AudioContentType& CustomAudioSettingsManager::GetContentType() const
{
    BOSE_DEBUG( s_logger, __func__ );
    return m_currentContentType;
}

////////////////////////////////////////////////////////////////////////////////////////
/// DualMonoSelect setting setter/getter
//////////////////////////////////////////////////////////////////////////////////////
bool CustomAudioSettingsManager::SetDualMonoSelect( const ProductPb::AudioDualMonoSelect& DualMonoSelect )
{
    BOSE_DEBUG( s_logger, __func__ );
    if( !DualMonoSelect.has_value() )
    {
        BOSE_INFO( s_logger, "DualMonoSelect doesn't contain any value" );
        return false;
    }
    if( m_currentDualMonoSelect.value() != DualMonoSelect.value() )
    {
        m_audioSettings["values"][kPersistGlobal][kDualMonoSelectName] = DualMonoSelect.value();
        m_currentDualMonoSelect.set_value( DualMonoSelect.value() );
        PersistAudioSettings();
        return true;
    }
    return false;
}
const ProductPb::AudioDualMonoSelect& CustomAudioSettingsManager::GetDualMonoSelect() const
{
    BOSE_DEBUG( s_logger, __func__ );
    return m_currentDualMonoSelect;
}

////////////////////////////////////////////////////////////////////////////////////////
/// Load default audio settings
///////////////////////////////////////////////////////////////////////////////////////
void CustomAudioSettingsManager::InitializeAudioSettings()
{
    BOSE_DEBUG( s_logger, __func__ );
    bool success = true; //successful reading from persistence, initialized to be true
    Json::Reader reader;
    try
    {
        std::string s = m_audioSettingsPersistence->Load();
        success = reader.parse( s, m_audioSettings );
        if( !success )
        {
<<<<<<< HEAD
            BOSE_ERROR( s_logger, reader.getFormattedErrorMessages().c_str() );
=======
            BOSE_DEBUG( s_logger, reader.getFormattedErrorMessages().c_str() );
        }
        else if( m_audioSettings.empty()
                 || ( !m_audioSettings.isMember( "configurations" ) )
                 || ( !m_audioSettings.isMember( "values" ) ) )
        {
            success = false;
            BOSE_ERROR( s_logger, "Persisted m_audioSettings doesn't contain valid data" );
>>>>>>> 19c24783
        }
    }
    catch( ProtoPersistenceIF::ProtoPersistenceException& e )
    {
        success = false;
        BOSE_ERROR( s_logger, "Loading audioSettings from persistence failed - %s ", e.what() );
<<<<<<< HEAD
    }

    // If reading from persistence failed, read from default configuration file
    if( !success )
=======
    }

    // If reading from persistence failed, read from default configuration file
    if( !success )
    {
        BOSE_DEBUG( s_logger, "Reading audio settings from persistence failed, let's read from default config file" );
        std::ifstream in( kDefaultConfigPath );
        auto const& defaultAudioSettings = SystemUtils::ReadFile( kDefaultConfigPath );
        if( !reader.parse( *defaultAudioSettings, m_audioSettings ) )
        {
            // If reading from default configuration file failed, there's something majorly wrong, have to return
            BOSE_ERROR( s_logger, "Reading from default config file also failed with error %s", reader.getFormattedErrorMessages().c_str() );
            return;
        }
        else if( m_audioSettings["version"]["major"].asInt() != kConfigVersionMajor )
        {
            // major version means major format or structure change in audio settings JSON
            // If the major version doesn't match between configuration file and code, there's mismatch during build procedure
            // force loading it will cause unknown error, should report error and stop
            BOSE_ERROR( s_logger, "Reading from default config file also failed. DefaultAudioSettings.json has version %d.%d, and Professor expects version %d.%d, check your build system",
                        m_audioSettings["version"]["major"].asInt(), m_audioSettings["version"]["minor"].asInt(),
                        kConfigVersionMajor, kConfigVersionMinor );
            return;
        }
    }

    // If it gets here, it means we successfully read from either persistence or default config file
    // Initialize ProtoBufs with m_audioSettings JSON values
    BOSE_DEBUG( s_logger, "Initialize current protos with m_audioSettings" );
    initializeProto( kBassName, m_currentBass );
    initializeProto( kTrebleName, m_currentTreble );
    initializeProto( kCenterName, m_currentCenter );
    initializeProto( kSurroundName, m_currentSurround );
    initializeProto( kGainOffsetName, m_currentGainOffset );
    initializeProto( kAvSyncName, m_currentAvSync );

    m_audioSettings["configurations"][kModeName]["persistenceSession"] = false;
    std::string currPersistLvlMode = m_audioSettings["configurations"][kModeName]["currentPersistenceLevel"].asString();
    m_currentMode.set_persistence( currPersistLvlMode );
    if( currPersistLvlMode == kPersistContentItem )
    {
        m_currentMode.set_value( m_audioSettings["values"][currPersistLvlMode][m_currentContentItem][kModeName].asString() );
    }
    else
    {
        m_currentMode.set_value( m_audioSettings["values"][currPersistLvlMode][kModeName].asString() );
    }
    for( uint32_t i = 0; i < m_audioSettings["configurations"][kModeName]["properties"]["supportedValues"].size(); i++ )
    {
        m_currentMode.mutable_properties()->add_supportedvalues( m_audioSettings["configurations"][kModeName]["properties"]["supportedValues"][i].asString() );
    }
    for( uint32_t i = 0; i < m_audioSettings["configurations"][kModeName]["properties"]["supportedPersistence"].size(); i++ )
    {
        m_currentMode.mutable_properties()->add_supportedpersistence( m_audioSettings["configurations"][kModeName]["properties"]["supportedPersistence"][i].asString() );
    }

    m_audioSettings["configurations"][kContentTypeName]["persistenceSession"] = false;
    std::string currPersistLvlContentType = m_audioSettings["configurations"][kContentTypeName]["currentPersistenceLevel"].asString();
    m_currentContentType.set_persistence( currPersistLvlContentType );
    if( currPersistLvlContentType == kPersistContentItem )
    {
        m_currentContentType.set_value( m_audioSettings["values"][currPersistLvlContentType][m_currentContentItem][kContentTypeName].asString() );
    }
    else
    {
        m_currentContentType.set_value( m_audioSettings["values"][currPersistLvlContentType][kContentTypeName].asString() );
    }
    for( uint32_t i = 0; i < m_audioSettings["configurations"][kContentTypeName]["properties"]["supportedValues"].size(); i++ )
    {
        m_currentContentType.mutable_properties()->add_supportedvalues( m_audioSettings["configurations"][kContentTypeName]["properties"]["supportedValues"][i].asString() );
    }
    for( uint32_t i = 0; i < m_audioSettings["configurations"][kContentTypeName]["properties"]["supportedPersistence"].size(); i++ )
>>>>>>> 19c24783
    {
        std::ifstream in( kDefaultConfigPath );
        auto const& defaultAudioSettings = SystemUtils::ReadFile( kDefaultConfigPath );
        if( !reader.parse( *defaultAudioSettings, m_audioSettings ) )
        {
            // If reading from default configuration file failed, there's something majorly wrong, have to return
            BOSE_ERROR( s_logger, reader.getFormattedErrorMessages().c_str() );
            return;
        }
        else if( m_audioSettings["version"]["major"].asInt() != kConfigVersionMajor )
        {
            // major version means major format or structure change in audio settings JSON
            // If the major version doesn't match between configuration file and code, there's mismatch during build procedure
            // force loading it will cause unknown error, should report error and stop
            BOSE_ERROR( s_logger, "AudioSettings JSON version mismatch. DefaultAudioSettings.json has version %d.%d, and Professor expects version %d.%d, check your build system",
                        m_audioSettings["version"]["major"].asInt(), m_audioSettings["version"]["minor"].asInt(),
                        kConfigVersionMajor, kConfigVersionMinor );
            return;
        }

        // Initialize ProtoBufs with m_audioSettings JSON values, only if no error during reading from persistence or default config files
        initializeProto( kBassName, m_currentBass );
        initializeProto( kTrebleName, m_currentTreble );
        initializeProto( kCenterName, m_currentCenter );
        initializeProto( kSurroundName, m_currentSurround );
        initializeProto( kGainOffsetName, m_currentGainOffset );
        initializeProto( kAvSyncName, m_currentAvSync );

        m_currentMode.set_value( m_audioSettings["defaultValues"][kModeName].asString() );
        m_currentMode.set_persistence( m_audioSettings["configurations"][kModeName]["currentPersistenceLevel"].asString() );
        for( uint32_t i = 0; i < m_audioSettings["configurations"][kModeName]["properties"]["supportedValues"].size(); i++ )
        {
            m_currentMode.mutable_properties()->add_supportedvalues( m_audioSettings["configurations"][kModeName]["properties"]["supportedValues"][i].asString() );
        }
        for( uint32_t i = 0; i < m_audioSettings["configurations"][kModeName]["properties"]["supportedPersistence"].size(); i++ )
        {
            m_currentMode.mutable_properties()->add_supportedpersistence( m_audioSettings["configurations"][kModeName]["properties"]["supportedPersistence"][i].asString() );
        }

        m_currentContentType.set_value( m_audioSettings["defaultValues"][kContentTypeName].asString() );
        m_currentContentType.set_persistence( m_audioSettings["configurations"][kContentTypeName]["currentPersistenceLevel"].asString() );
        for( uint32_t i = 0; i < m_audioSettings["configurations"][kContentTypeName]["properties"]["supportedValues"].size(); i++ )
        {
            m_currentContentType.mutable_properties()->add_supportedvalues( m_audioSettings["configurations"][kContentTypeName]["properties"]["supportedValues"][i].asString() );
        }
        for( uint32_t i = 0; i < m_audioSettings["configurations"][kContentTypeName]["properties"]["supportedPersistence"].size(); i++ )
        {
            m_currentContentType.mutable_properties()->add_supportedpersistence( m_audioSettings["configurations"][kContentTypeName]["properties"]["supportedPersistence"][i].asString() );
        }

        m_currentDualMonoSelect.set_value( m_audioSettings["defaultValues"][kDualMonoSelectName].asString() );
        for( uint32_t i = 0; i < m_audioSettings["configurations"][kDualMonoSelectName]["properties"]["supportedValues"].size(); i++ )
        {
            m_currentDualMonoSelect.mutable_properties()->add_supportedvalues( m_audioSettings["configurations"][kDualMonoSelectName]["properties"]["supportedValues"][i].asString() );
        }
    }
}

}// namespace ProductApp<|MERGE_RESOLUTION|>--- conflicted
+++ resolved
@@ -194,9 +194,6 @@
         success = reader.parse( s, m_audioSettings );
         if( !success )
         {
-<<<<<<< HEAD
-            BOSE_ERROR( s_logger, reader.getFormattedErrorMessages().c_str() );
-=======
             BOSE_DEBUG( s_logger, reader.getFormattedErrorMessages().c_str() );
         }
         else if( m_audioSettings.empty()
@@ -205,19 +202,12 @@
         {
             success = false;
             BOSE_ERROR( s_logger, "Persisted m_audioSettings doesn't contain valid data" );
->>>>>>> 19c24783
         }
     }
     catch( ProtoPersistenceIF::ProtoPersistenceException& e )
     {
         success = false;
         BOSE_ERROR( s_logger, "Loading audioSettings from persistence failed - %s ", e.what() );
-<<<<<<< HEAD
-    }
-
-    // If reading from persistence failed, read from default configuration file
-    if( !success )
-=======
     }
 
     // If reading from persistence failed, read from default configuration file
@@ -290,62 +280,14 @@
         m_currentContentType.mutable_properties()->add_supportedvalues( m_audioSettings["configurations"][kContentTypeName]["properties"]["supportedValues"][i].asString() );
     }
     for( uint32_t i = 0; i < m_audioSettings["configurations"][kContentTypeName]["properties"]["supportedPersistence"].size(); i++ )
->>>>>>> 19c24783
-    {
-        std::ifstream in( kDefaultConfigPath );
-        auto const& defaultAudioSettings = SystemUtils::ReadFile( kDefaultConfigPath );
-        if( !reader.parse( *defaultAudioSettings, m_audioSettings ) )
-        {
-            // If reading from default configuration file failed, there's something majorly wrong, have to return
-            BOSE_ERROR( s_logger, reader.getFormattedErrorMessages().c_str() );
-            return;
-        }
-        else if( m_audioSettings["version"]["major"].asInt() != kConfigVersionMajor )
-        {
-            // major version means major format or structure change in audio settings JSON
-            // If the major version doesn't match between configuration file and code, there's mismatch during build procedure
-            // force loading it will cause unknown error, should report error and stop
-            BOSE_ERROR( s_logger, "AudioSettings JSON version mismatch. DefaultAudioSettings.json has version %d.%d, and Professor expects version %d.%d, check your build system",
-                        m_audioSettings["version"]["major"].asInt(), m_audioSettings["version"]["minor"].asInt(),
-                        kConfigVersionMajor, kConfigVersionMinor );
-            return;
-        }
-
-        // Initialize ProtoBufs with m_audioSettings JSON values, only if no error during reading from persistence or default config files
-        initializeProto( kBassName, m_currentBass );
-        initializeProto( kTrebleName, m_currentTreble );
-        initializeProto( kCenterName, m_currentCenter );
-        initializeProto( kSurroundName, m_currentSurround );
-        initializeProto( kGainOffsetName, m_currentGainOffset );
-        initializeProto( kAvSyncName, m_currentAvSync );
-
-        m_currentMode.set_value( m_audioSettings["defaultValues"][kModeName].asString() );
-        m_currentMode.set_persistence( m_audioSettings["configurations"][kModeName]["currentPersistenceLevel"].asString() );
-        for( uint32_t i = 0; i < m_audioSettings["configurations"][kModeName]["properties"]["supportedValues"].size(); i++ )
-        {
-            m_currentMode.mutable_properties()->add_supportedvalues( m_audioSettings["configurations"][kModeName]["properties"]["supportedValues"][i].asString() );
-        }
-        for( uint32_t i = 0; i < m_audioSettings["configurations"][kModeName]["properties"]["supportedPersistence"].size(); i++ )
-        {
-            m_currentMode.mutable_properties()->add_supportedpersistence( m_audioSettings["configurations"][kModeName]["properties"]["supportedPersistence"][i].asString() );
-        }
-
-        m_currentContentType.set_value( m_audioSettings["defaultValues"][kContentTypeName].asString() );
-        m_currentContentType.set_persistence( m_audioSettings["configurations"][kContentTypeName]["currentPersistenceLevel"].asString() );
-        for( uint32_t i = 0; i < m_audioSettings["configurations"][kContentTypeName]["properties"]["supportedValues"].size(); i++ )
-        {
-            m_currentContentType.mutable_properties()->add_supportedvalues( m_audioSettings["configurations"][kContentTypeName]["properties"]["supportedValues"][i].asString() );
-        }
-        for( uint32_t i = 0; i < m_audioSettings["configurations"][kContentTypeName]["properties"]["supportedPersistence"].size(); i++ )
-        {
-            m_currentContentType.mutable_properties()->add_supportedpersistence( m_audioSettings["configurations"][kContentTypeName]["properties"]["supportedPersistence"][i].asString() );
-        }
-
-        m_currentDualMonoSelect.set_value( m_audioSettings["defaultValues"][kDualMonoSelectName].asString() );
-        for( uint32_t i = 0; i < m_audioSettings["configurations"][kDualMonoSelectName]["properties"]["supportedValues"].size(); i++ )
-        {
-            m_currentDualMonoSelect.mutable_properties()->add_supportedvalues( m_audioSettings["configurations"][kDualMonoSelectName]["properties"]["supportedValues"][i].asString() );
-        }
+    {
+        m_currentContentType.mutable_properties()->add_supportedpersistence( m_audioSettings["configurations"][kContentTypeName]["properties"]["supportedPersistence"][i].asString() );
+    }
+
+    m_currentDualMonoSelect.set_value( m_audioSettings["defaultValues"][kDualMonoSelectName].asString() );
+    for( uint32_t i = 0; i < m_audioSettings["configurations"][kDualMonoSelectName]["properties"]["supportedValues"].size(); i++ )
+    {
+        m_currentDualMonoSelect.mutable_properties()->add_supportedvalues( m_audioSettings["configurations"][kDualMonoSelectName]["properties"]["supportedValues"][i].asString() );
     }
 }
 
