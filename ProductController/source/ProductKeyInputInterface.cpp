--- conflicted
+++ resolved
@@ -31,12 +31,9 @@
 #include "CustomProductLpmHardwareInterface.h"
 #include "ProductKeyInputInterface.h"
 #include "SystemUtils.h"
-<<<<<<< HEAD
 #include "ProductSourceInfo.h"
-=======
 #include "DataCollectionClientFactory.h"
 #include "ButtonPress.pb.h"
->>>>>>> 147e4d93
 
 ////////////////////////////////////////////////////////////////////////////////////////////////////
 ///                          Start of the Product Application Namespace                          ///
