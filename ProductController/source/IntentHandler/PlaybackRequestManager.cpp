﻿////////////////////////////////////////////////////////////////////////////////////////////////////
///
/// @file      PlaybackRequestManager.cpp
///
/// @brief     This source code file contains functionality to implement an intent manager class for
///            starting playbacks for Professor product specific source selection key actions,
///            typically based on remote key actions for TV and SoundTouch sources.
///
/// @author    Stuart J. Lumby
///
/// @attention Copyright (C) 2017 Bose Corporation All Rights Reserved
///
///            Bose Corporation
///            The Mountain Road,
///            Framingham, MA 01701-9168
///            U.S.A.
///
///            This program may not be reproduced, in whole or in part, in any form by any means
///            whatsoever without the written permission of Bose Corporation.
///
////////////////////////////////////////////////////////////////////////////////////////////////////

////////////////////////////////////////////////////////////////////////////////////////////////////
///
///            Included Header Files
///
////////////////////////////////////////////////////////////////////////////////////////////////////
#include "Utilities.h"
#include "PlaybackRequestManager.h"
#include "ProfessorProductController.h"
#include "Intents.h"
#include "EndPointsDefines.h"

////////////////////////////////////////////////////////////////////////////////////////////////////
///                            Start of Product Application Namespace                            ///
////////////////////////////////////////////////////////////////////////////////////////////////////
namespace ProductApp
{

////////////////////////////////////////////////////////////////////////////////////////////////////
///
/// @brief PlaybackRequestManager::PlaybackRequestManager
///
/// @param NotifyTargetTaskIF&        task
///
/// @param const CliClientMT&         commandLineClient
///
/// @param const FrontDoorClientIF_t& frontDoorClient
///
/// @param ProductController&         productController
///
////////////////////////////////////////////////////////////////////////////////////////////////////
PlaybackRequestManager::PlaybackRequestManager( NotifyTargetTaskIF&         task,
                                                const CliClientMT&          commandLineClient,
                                                const FrontDoorClientIF_t&  frontDoorClient,
                                                ProductController&          productController )

    : IntentManager( task, commandLineClient, frontDoorClient, productController ),
      m_CustomProductController( static_cast< ProfessorProductController & >( productController ) )
{
    BOSE_INFO( s_logger, "%s is being constructed.", "PlaybackRequestManager" );
}

////////////////////////////////////////////////////////////////////////////////////////////////////
///
/// @brief  PlaybackRequestManager::Handle
///
/// @brief  This method is used to build and send Front Door messages to activate and play a source
///         if it is selected.
///
/// @param  KeyHandlerUtil::ActionType_t& action
///
/// @return This method returns true base on its handling of a playback request.
///
////////////////////////////////////////////////////////////////////////////////////////////////////
bool PlaybackRequestManager::Handle( KeyHandlerUtil::ActionType_t& action )
{
    BOSE_INFO( s_logger, "%s in %s", "PlaybackRequestManager", __FUNCTION__ );

    if( action == ( uint16_t )Action::ACTION_TV )
    {
        SoundTouchInterface::playbackRequestJson playbackRequestData;
        playbackRequestData.set_source( "PRODUCT" );
        playbackRequestData.set_sourceaccount( "TV" );

        AsyncCallback< SoundTouchInterface::NowPlaying >
        postPlaybackRequestResponseCallback( std::bind( &PlaybackRequestManager::PostPlaybackRequestResponse,
                                                        this, std::placeholders::_1 ),
                                             &GetTask( ) );

        AsyncCallback< FRONT_DOOR_CLIENT_ERRORS >
        postPlaybackRequestErrorCallback( std::bind( &PlaybackRequestManager::PostPlaybackRequestError,
                                                     this,
                                                     std::placeholders::_1 ),
                                          &GetTask( ) );

<<<<<<< HEAD
        GetFrontDoorClient( )->SendPost<SoundTouchInterface::NowPlaying>( "/content/playbackRequest",
=======
        GetFrontDoorClient( )->SendPost<SoundTouchInterface::NowPlaying>( FRONTDOOR_CONTENT_PLAYBACKREQUEST_API,
>>>>>>> aaf9f3cb
                                                                          playbackRequestData,
                                                                          postPlaybackRequestResponseCallback,
                                                                          postPlaybackRequestErrorCallback );

        BOSE_INFO( s_logger, "An attempt to play the TV source has been made." );
    }
    else if( action == ( uint16_t )Action::ACTION_SOUNDTOUCH )
    {
        SoundTouchInterface::playbackRequestJson& playbackRequestData =
            m_CustomProductController.GetLastSoundTouchPlayback( );

        AsyncCallback< SoundTouchInterface::NowPlaying >
        postPlaybackRequestResponseCallback( std::bind( &PlaybackRequestManager::PostPlaybackRequestResponse,
                                                        this, std::placeholders::_1 ),
                                             &GetTask( ) );

        AsyncCallback< FRONT_DOOR_CLIENT_ERRORS >
        postPlaybackRequestErrorCallback( std::bind( &PlaybackRequestManager::PostPlaybackRequestError,
                                                     this,
                                                     std::placeholders::_1 ),
                                          &GetTask( ) );

<<<<<<< HEAD
        GetFrontDoorClient( )->SendPost<SoundTouchInterface::NowPlaying>( "/content/playbackRequest",
=======
        GetFrontDoorClient( )->SendPost<SoundTouchInterface::NowPlaying>( FRONTDOOR_CONTENT_PLAYBACKREQUEST_API,
>>>>>>> aaf9f3cb
                                                                          playbackRequestData,
                                                                          postPlaybackRequestResponseCallback,
                                                                          postPlaybackRequestErrorCallback );

        BOSE_INFO( s_logger, "An attempt to play the last SoundTouch source has been made." );
    }
    else
    {
        BOSE_ERROR( s_logger, "An invalid intent action has been supplied." );
    }

    return true;
}

////////////////////////////////////////////////////////////////////////////////////////////////////
///
/// @name   PlaybackRequestManager::PostPlaybackRequestResponse
///
////////////////////////////////////////////////////////////////////////////////////////////////////
void PlaybackRequestManager::PostPlaybackRequestResponse( const SoundTouchInterface::NowPlaying&
                                                          response )
{
    BOSE_DEBUG( s_logger, "%s in %s", "PlaybackRequestManager", __FUNCTION__ );
    BOSE_DEBUG( s_logger, "A response to the playback request %s was received." ,
                response.source( ).sourcedisplayname( ).c_str( ) );
}

////////////////////////////////////////////////////////////////////////////////////////////////////
///
/// @name   PlaybackRequestManager::PostPlaybackRequestError
///
////////////////////////////////////////////////////////////////////////////////////////////////////
void PlaybackRequestManager::PostPlaybackRequestError( const FRONT_DOOR_CLIENT_ERRORS errorCode )
{
    BOSE_DEBUG( s_logger, "%s in %s", "PlaybackRequestManager", __FUNCTION__ );
    BOSE_ERROR( s_logger, "An error %d was returned to the playback request.", errorCode );
}

////////////////////////////////////////////////////////////////////////////////////////////////////
///                           End of the Product Application Namespace                           ///
////////////////////////////////////////////////////////////////////////////////////////////////////
}

////////////////////////////////////////////////////////////////////////////////////////////////////
///                                         End of File                                          ///
////////////////////////////////////////////////////////////////////////////////////////////////////<|MERGE_RESOLUTION|>--- conflicted
+++ resolved
@@ -94,11 +94,7 @@
                                                      std::placeholders::_1 ),
                                           &GetTask( ) );
 
-<<<<<<< HEAD
-        GetFrontDoorClient( )->SendPost<SoundTouchInterface::NowPlaying>( "/content/playbackRequest",
-=======
         GetFrontDoorClient( )->SendPost<SoundTouchInterface::NowPlaying>( FRONTDOOR_CONTENT_PLAYBACKREQUEST_API,
->>>>>>> aaf9f3cb
                                                                           playbackRequestData,
                                                                           postPlaybackRequestResponseCallback,
                                                                           postPlaybackRequestErrorCallback );
@@ -121,11 +117,7 @@
                                                      std::placeholders::_1 ),
                                           &GetTask( ) );
 
-<<<<<<< HEAD
-        GetFrontDoorClient( )->SendPost<SoundTouchInterface::NowPlaying>( "/content/playbackRequest",
-=======
         GetFrontDoorClient( )->SendPost<SoundTouchInterface::NowPlaying>( FRONTDOOR_CONTENT_PLAYBACKREQUEST_API,
->>>>>>> aaf9f3cb
                                                                           playbackRequestData,
                                                                           postPlaybackRequestResponseCallback,
                                                                           postPlaybackRequestErrorCallback );
