////////////////////////////////////////////////////////////////////////////////////////////////////
///
/// @file      Intents.h
///
/// @brief     This header file contains custom actions, grouped into intents, for a Professor
///            IntentHandler class.
///
/// @attention Copyright (C) 2017 Bose Corporation All Rights Reserved
///
///            Bose Corporation
///            The Mountain Road,
///            Framingham, MA 01701-9168
///            U.S.A.
///
///            This program may not be reproduced, in whole or in part, in any form by any means
///            whatsoever without the written permission of Bose Corporation.
///
////////////////////////////////////////////////////////////////////////////////////////////////////

////////////////////////////////////////////////////////////////////////////////////////////////////
///
/// The following compiler directive prevents this header file from being included more than once,
/// which may cause multiple declaration compiler errors.
///
////////////////////////////////////////////////////////////////////////////////////////////////////
#pragma once

////////////////////////////////////////////////////////////////////////////////////////////////////
///
///            Included Header Files
///
////////////////////////////////////////////////////////////////////////////////////////////////////
#include "CommonIntents.h"

////////////////////////////////////////////////////////////////////////////////////////////////////
///                          Start of the Product Application Namespace                          ///
////////////////////////////////////////////////////////////////////////////////////////////////////
namespace ProductApp
{

////////////////////////////////////////////////////////////////////////////////////////////////////
///
/// @brief The Action Enumeration Class
///
////////////////////////////////////////////////////////////////////////////////////////////////////
enum class Action
{
    ////////////////////////////////////////////////////////////////////////////////////////////////
    /// The value of 0 is left undefined as a key action.
    ////////////////////////////////////////////////////////////////////////////////////////////////
    INVALID = 0,

    ////////////////////////////////////////////////////////////////////////////////////////////////
    /// Common Defined Actions Valued Under 100
    ////////////////////////////////////////////////////////////////////////////////////////////////
    ///
    /// Multi-Button Defined Intents
    ///
    PLAY_PAUSE         = ActionCommon_t::PLAY_PAUSE,
    NEXT_TRACK         = ActionCommon_t::NEXT_TRACK,
    PREV_TRACK         = ActionCommon_t::PREV_TRACK,
    NETWORK_STANDBY    = ActionCommon_t::NETWORK_STANDBY,
    SEND_TO_AP_MODE    = ActionCommon_t::SEND_TO_AP_MODE,
    MANUAL_UPDATE      = ActionCommon_t::MANUAL_UPDATE,
    TOGGLE_WIFI_RADIO  = ActionCommon_t::TOGGLE_WIFI_RADIO,
    FACTORY_DEFAULT    = ActionCommon_t::FACTORY_DEFAULT,
    LOW_POWER_STANDBY  = ActionCommon_t::LOW_POWER_STANDBY,

    ///
    /// Bluetooth Intents
    ///
    CAROUSEL_DISCOVERABLE_CONNECT_TO_LAST = ActionCommon_t::CAROUSEL_DISCOVERABLE_CONNECT_TO_LAST,
    SEND_TO_DISCOVERABLE                  = ActionCommon_t::SEND_TO_DISCOVERABLE,
    CLEAR_PAIRING_LIST                    = ActionCommon_t::CLEAR_PAIRING_LIST,

    ///
    /// Volume Action Intents
    ///
    VOLUME_UP   = ActionCommon_t::VOLUME_UP,
    VOLUME_DOWN = ActionCommon_t::VOLUME_DOWN,

    ///
    /// Voice Action Intents
    ///
    VOICE_CAROUSEL = ActionCommon_t::VOICE_CAROUSEL,

    ///
    /// Preset Storage Intents
    ///
    PRESET_STORE_1  = ActionCommon_t::PRESET_STORE_1,
    PRESET_STORE_2  = ActionCommon_t::PRESET_STORE_2,
    PRESET_STORE_3  = ActionCommon_t::PRESET_STORE_3,
    PRESET_STORE_4  = ActionCommon_t::PRESET_STORE_4,
    PRESET_STORE_5  = ActionCommon_t::PRESET_STORE_5,
    PRESET_STORE_6  = ActionCommon_t::PRESET_STORE_6,

    ///
    /// Preset Selection Intents
    ///
    PRESET_SELECT_1 = ActionCommon_t::PRESET_SELECT_1,
    PRESET_SELECT_2 = ActionCommon_t::PRESET_SELECT_2,
    PRESET_SELECT_3 = ActionCommon_t::PRESET_SELECT_3,
    PRESET_SELECT_4 = ActionCommon_t::PRESET_SELECT_4,
    PRESET_SELECT_5 = ActionCommon_t::PRESET_SELECT_5,
    PRESET_SELECT_6 = ActionCommon_t::PRESET_SELECT_6,

    ///
    /// Volume Ramping Intents
    ///
    VOLUME_RAMP_UP          = ActionCommon_t::VOLUME_RAMP_UP,
    VOLUME_RAMP_DOWN        = ActionCommon_t::VOLUME_RAMP_DOWN,
    VOLUME_RAMP_UP_CANCEL   = ActionCommon_t::VOLUME_RAMP_UP_CANCEL,
    VOLUME_RAMP_DOWN_CANCEL = ActionCommon_t::VOLUME_RAMP_DOWN_CANCEL,

    ///
    /// Voice Carousel Intent
    ///
    VOICE_CAROUSEL          = ActionCommon_t::VOICE_CAROUSEL,

    ///
    /// Last Common Action
    ///
    ACTION_COMMON_LAST = 100,

    ////////////////////////////////////////////////////////////////////////////////////////////////
    /// Custom Professor Defined Actions Valued 101 and Higher
    ////////////////////////////////////////////////////////////////////////////////////////////////
    ACTION_POWER              = 101,
    ACTION_VOLUME_UP_1        = 109,
    ACTION_VOLUME_DOWN_1      = 110,
    ACTION_MUTE               = 114,
    ACTION_SOUNDTOUCH         = 115,
    ACTION_CONNECT            = 116,
<<<<<<< HEAD
    /// ACTION_ACTION was formerly here (117); not renumbering for now since I don't know what
    /// (if any) the implications are
=======
    // unused                 = 117,
>>>>>>> 6528a158
    ACTION_TV                 = 118,
    ACTION_THUMB_UP           = 119,
    ACTION_THUMB_DOWN         = 120,
    ACTION_PAIR_SPEAKERS      = 124,
    ACTION_STOP_PAIR_SPEAKERS = 200
};

////////////////////////////////////////////////////////////////////////////////////////////////////
///                           End of the Product Application Namespace                           ///
////////////////////////////////////////////////////////////////////////////////////////////////////
}

////////////////////////////////////////////////////////////////////////////////////////////////////
///                                         End of File                                          ///
////////////////////////////////////////////////////////////////////////////////////////////////////<|MERGE_RESOLUTION|>--- conflicted
+++ resolved
@@ -131,12 +131,7 @@
     ACTION_MUTE               = 114,
     ACTION_SOUNDTOUCH         = 115,
     ACTION_CONNECT            = 116,
-<<<<<<< HEAD
-    /// ACTION_ACTION was formerly here (117); not renumbering for now since I don't know what
-    /// (if any) the implications are
-=======
     // unused                 = 117,
->>>>>>> 6528a158
     ACTION_TV                 = 118,
     ACTION_THUMB_UP           = 119,
     ACTION_THUMB_DOWN         = 120,
