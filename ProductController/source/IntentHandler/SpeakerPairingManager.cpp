﻿////////////////////////////////////////////////////////////////////////////////////////////////////
///
/// @file      SpeakerPairingManager.cpp
///
/// @brief     This source code file contains functionality to implement an intent manager class for
///            managing the wireless accessories, including pairing and active speaker control.
///            Wiki here : https://wiki.bose.com/display/A4V/PC+FD+Accessory+Pairing
///
/// @author    Derek Richardson
///
/// @attention Copyright (C) 2017 Bose Corporation All Rights Reserved
///
///            Bose Corporation
///            The Mountain Road,
///            Framingham, MA 01701-9168
///            U.S.A.
///
///            This program may not be reproduced, in whole or in part, in any form by any means
///            whatsoever without the written permission of Bose Corporation.
///
////////////////////////////////////////////////////////////////////////////////////////////////////

////////////////////////////////////////////////////////////////////////////////////////////////////
///
///            Included Header Files
///
////////////////////////////////////////////////////////////////////////////////////////////////////
#include "Utilities.h"
#include "FrontDoorClient.h"
#include "ProfessorProductController.h"
#include "CustomProductLpmHardwareInterface.h"
#include "SpeakerPairingManager.h"
#include "ProductEndpointDefines.h"
#include "PGCErrorCodes.h"
#include "ProductDataCollectionDefines.h"

////////////////////////////////////////////////////////////////////////////////////////////////////
///                          Start of the Product Application Namespace                          ///
////////////////////////////////////////////////////////////////////////////////////////////////////
namespace ProductApp
{

////////////////////////////////////////////////////////////////////////////////////////////////////
///
/// @brief Global Constant Expressions
///
////////////////////////////////////////////////////////////////////////////////////////////////////
constexpr uint32_t PAIRING_MAX_TIME_MILLISECOND_TIMEOUT_START = 4 * 60 * 1000;
constexpr uint32_t PAIRING_MAX_TIME_MILLISECOND_TIMEOUT_RETRY = 0 ;

////////////////////////////////////////////////////////////////////////////////////////////////////
///
/// @brief SpeakerPairingManager::SpeakerPairingManager
///
/// @param NotifyTargetTaskIF&        task
///
/// @param const CliClientMT&         commandLineClient
///
/// @param const FrontDoorClientIF_t& frontDoorClient
///
/// @param ProductController&         productController
///
////////////////////////////////////////////////////////////////////////////////////////////////////
SpeakerPairingManager::SpeakerPairingManager( NotifyTargetTaskIF&        task,
                                              const CliClientMT&         commandLineClient,
                                              const FrontDoorClientIF_t& frontDoorClient,
                                              ProductController&         productController )

    : IntentManager( task, commandLineClient, frontDoorClient, productController ),
      m_CustomProductController( static_cast< ProfessorProductController & >( productController ) ),
      m_ProductTask( m_CustomProductController.GetTask( ) ),
      m_ProductNotify( m_CustomProductController.GetMessageHandler( ) ),
      m_ProductLpmHardwareInterface( m_CustomProductController.GetLpmHardwareInterface( ) ),
      m_FrontDoorClientIF( frontDoorClient ),
      m_lpmConnected( false ),
      m_timer( APTimer::Create( productController.GetTask( ), "AccessoryPairingTimer" ) )
{
    BOSE_INFO( s_logger, "%s is being constructed.", "SpeakerPairingManager" );

    Initialize( );
}

////////////////////////////////////////////////////////////////////////////////////////////////////
///
/// @brief SpeakerPairingManager::Initialize
///
////////////////////////////////////////////////////////////////////////////////////////////////////
void SpeakerPairingManager::Initialize( )
{
    ProductPb::AccessorySpeakerState::SpeakerControls* controlable = m_accessorySpeakerState.mutable_controllable( );
    controlable->set_subs( false );
    controlable->set_rears( false );

    ProductPb::AccessorySpeakerState::SpeakerControls* enabled = m_accessorySpeakerState.mutable_enabled( );
    enabled->set_subs( false );
    enabled->set_rears( false );

    m_accessorySpeakerState.set_pairing( false );

    Callback<bool> cb( std::bind( &SpeakerPairingManager::SetLpmConnectionState, this, std::placeholders::_1 ) );
    m_ProductLpmHardwareInterface->RegisterForLpmConnection( cb );
}

////////////////////////////////////////////////////////////////////////////////////////////////////
///
/// @brief  SpeakerPairingManager::Handle
///
/// @brief  This method is used to build and send Front Door messages to activate and play a source
///         if it is selected.
///
/// @param  KeyHandlerUtil::ActionType_t& action
///
/// @return This method returns true base on its handling of a playback request.
///
////////////////////////////////////////////////////////////////////////////////////////////////////
bool SpeakerPairingManager::Handle( KeyHandlerUtil::ActionType_t& action )
{
    BOSE_INFO( s_logger, "%s is in %s handling the action %u.", "SpeakerPairingManager",
               __FUNCTION__,
               action );

    if( action == ( uint16_t )Action::ACTION_START_PAIR_SPEAKERS )
    {
        // This kicks off the state change to pairing
        BOSE_INFO( s_logger, "Speaker pairing is to be started." );
        ProductMessage productMessage;
        productMessage.mutable_accessorypairing( )->set_active( true );
        IL::BreakThread( std::bind( m_ProductNotify, productMessage ), m_ProductTask );
    }
    else if( action == ( uint16_t )Action::ACTION_LPM_PAIR_SPEAKERS )
    {
        BOSE_INFO( s_logger, "Speaker pairing is to be engaged." );
        // This initiates the actual pairing on entry to the state
        DoPairing( );
    }
    else if( action == ( uint16_t )Action::ACTION_STOP_PAIR_SPEAKERS )
    {
        BOSE_INFO( s_logger, "Speaker pairing is to be stopped." );
        // Stops pairing and then exits the state
        StopPairing( );
    }

    return true;
}

////////////////////////////////////////////////////////////////////////////////////////////////////
///
/// @brief SpeakerPairingManager::SetLpmConnectionState
///
/// @param bool connected
///
////////////////////////////////////////////////////////////////////////////////////////////////////
void SpeakerPairingManager::SetLpmConnectionState( bool connected )
{
    BOSE_INFO( s_logger, "SpeakerPairingManager::LpmConnected: connected = %s", connected ? "true" : "false" );

    m_lpmConnected = connected;

    if( m_lpmConnected )
    {
        RegisterLpmClientEvents( );
        RegisterFrontDoorEvents( );
    }
}

////////////////////////////////////////////////////////////////////////////////////////////////////
///
/// @brief SpeakerPairingManager::RegisterLpmClientEvents
///
////////////////////////////////////////////////////////////////////////////////////////////////////
void SpeakerPairingManager::RegisterLpmClientEvents( )
{
    ///
    /// Get ASYNC accessory list change events
    ///
    Callback< LpmServiceMessages::IpcAccessoryList_t >
    listCB( std::bind( &SpeakerPairingManager::RecieveAccessoryListCallback,
                       this,
                       std::placeholders::_1 ) );

    bool success =  m_ProductLpmHardwareInterface->RegisterForLpmEvents< LpmServiceMessages::IpcAccessoryList_t >
                    ( LpmServiceMessages::IPC_AUDIO_RSP_SPEAKER_LIST, listCB );

    BOSE_INFO( s_logger, "%s registered for accessory list from the LPM hardware.",
               ( success ? "Successfully" : "Unsuccessfully" ) );

    ///
    /// Get ASYNC pairing mode events
    ///
    Callback< LpmServiceMessages::IpcSpeakerPairingMode_t >
    pairCB( std::bind( &SpeakerPairingManager::PairingCallback,
                       this,
                       std::placeholders::_1 ) );

    success = m_ProductLpmHardwareInterface->RegisterForLpmEvents< LpmServiceMessages::IpcSpeakerPairingMode_t >
              ( LpmServiceMessages::IPC_AUDIO_SPEAKER_PAIRING, pairCB );

    BOSE_INFO( s_logger, "%s registered for accessory pairing events from the LPM hardware.",
               ( success ? "Successfully" : "Unsuccessfully" ) );
}

////////////////////////////////////////////////////////////////////////////////////////////////////
///
/// @brief SpeakerPairingManager::RegisterFrontDoorEvents
///
////////////////////////////////////////////////////////////////////////////////////////////////////
void SpeakerPairingManager::RegisterFrontDoorEvents( )
{
    BOSE_INFO( s_logger, "SpeakerPairingManager entering method %s.", __FUNCTION__ );

    {
        AsyncCallback<Callback< ProductPb::AccessorySpeakerState >, Callback<FrontDoor::Error> >
        getAccessoriesCb( std::bind( &SpeakerPairingManager::AccessoriesGetHandler,
                                     this,
                                     std::placeholders::_1,
                                     std::placeholders::_2 ) ,
                          m_ProductTask );

        m_registerGetAccessoriesCb =
            m_FrontDoorClientIF->RegisterGet( FRONTDOOR_ACCESSORIES_API,
                                              getAccessoriesCb,
                                              FrontDoor::PUBLIC,
                                              FRONTDOOR_ACCESSORIES_API_VERSION,
                                              FRONTDOOR_PRODUCT_CONTROLLER_GROUP_NAME );
    }
    {
        AsyncCallback< ProductPb::AccessorySpeakerState, Callback< ProductPb::AccessorySpeakerState >, Callback<FrontDoor::Error> >
        putAccessoriesCb( std::bind( &SpeakerPairingManager::AccessoriesPutHandler,
                                     this,
                                     std::placeholders::_1,
                                     std::placeholders::_2,
                                     std::placeholders::_3 ) ,
                          m_ProductTask );

        m_registerPutAccessoriesCb =
            m_FrontDoorClientIF->RegisterPut<ProductPb::AccessorySpeakerState>(
                FRONTDOOR_ACCESSORIES_API,
                putAccessoriesCb,
                FrontDoor::PUBLIC,
                FRONTDOOR_ACCESSORIES_API_VERSION,
                FRONTDOOR_PRODUCT_CONTROLLER_GROUP_NAME );
    }
}

////////////////////////////////////////////////////////////////////////////////////////////////////
///
///                      Callback Methods for the Front Door Inter-Processing
///
////////////////////////////////////////////////////////////////////////////////////////////////////

////////////////////////////////////////////////////////////////////////////////////////////////////
///
/// @brief SpeakerPairingManager::AccessoriesGetHandler
///
/// @param resp
///
////////////////////////////////////////////////////////////////////////////////////////////////////
void SpeakerPairingManager::AccessoriesGetHandler( const Callback<ProductPb::AccessorySpeakerState> &resp,
                                                   const Callback<FrontDoor::Error>& error )
{
    BOSE_INFO( s_logger, "SpeakerPairingManager entering method %s.", __FUNCTION__ );

    resp( m_accessorySpeakerState );
}

////////////////////////////////////////////////////////////////////////////////////////////////////
///
/// @brief SpeakerPairingManager::AccessoriesPutHandler
///
/// @param const ProductPb::AccessorySpeakerState& req
///
/// @param const Callback<ProductPb::AccessorySpeakerState>& resp
///
////////////////////////////////////////////////////////////////////////////////////////////////////
void SpeakerPairingManager::AccessoriesPutHandler( const ProductPb::AccessorySpeakerState& req,
                                                   const Callback<ProductPb::AccessorySpeakerState>& resp,
                                                   const Callback<FrontDoor::Error>& error )
{
    BOSE_INFO( s_logger, "SpeakerPairingManager entering method %s.", __FUNCTION__ );

    if( req.has_enabled( ) )
    {
        SetSpeakersEnabled( req.enabled( ), resp );
    }
    else if( req.has_pairing( ) )
    {
        DoPairingFrontDoor( req.pairing( ), resp );
    }
    else if( req.has_disbandaccessories( ) )
    {
        DisbandAccessories( resp );
    }
    else
    {
        BOSE_ERROR( s_logger, "Received invalid put request!" );
        FrontDoor::Error errorMessage;
        errorMessage.set_code( PGCErrorCodes::ERROR_CODE_PRODUCT_CONTROLLER_CUSTOM );
        errorMessage.set_subcode( PGCErrorCodes::ERROR_SUBCODE_ACCESSORIES );
        errorMessage.set_message( "Accessory message did not have valid command option." );
        error.Send( errorMessage );
    }
}

////////////////////////////////////////////////////////////////////////////////////////////////////
///
///                      Functions for the front door to start and stop pairing
///
////////////////////////////////////////////////////////////////////////////////////////////////////

////////////////////////////////////////////////////////////////////////////////////////////////////
///
/// @brief SpeakerPairingManager::DoPairingFrontDoor
///
/// @param bool pair
///
/// @param const Callback<ProductPb::AccessorySpeakerState> &frontDoorCB
///
////////////////////////////////////////////////////////////////////////////////////////////////////
void SpeakerPairingManager::DoPairingFrontDoor( bool pair,
                                                const Callback<ProductPb::AccessorySpeakerState> &frontDoorCB )
{
    KeyHandlerUtil::ActionType_t pairingAction =
        static_cast< KeyHandlerUtil::ActionType_t >( pair ? Action::ACTION_START_PAIR_SPEAKERS : Action::ACTION_STOP_PAIR_SPEAKERS );

    ProductMessage productMessage;
    productMessage.set_action( pairingAction );
    IL::BreakThread( std::bind( m_ProductNotify, productMessage ), m_ProductTask );

    frontDoorCB( m_accessorySpeakerState );
}

////////////////////////////////////////////////////////////////////////////////////////////////////
///
///          Public Methods for the Product Controller State to Start and Stop Pairing
///
////////////////////////////////////////////////////////////////////////////////////////////////////

////////////////////////////////////////////////////////////////////////////////////////////////////
///
/// @brief SpeakerPairingManager::DoPairing
///
////////////////////////////////////////////////////////////////////////////////////////////////////
void SpeakerPairingManager::DoPairing( )
{
    Callback< LpmServiceMessages::IpcSpeakerPairingMode_t >
    doPairingCb( std::bind( &SpeakerPairingManager::PairingCallback,
                            this,
                            std::placeholders::_1 ) );

    m_ProductLpmHardwareInterface->SendAccessoryPairing( true, doPairingCb );
}

////////////////////////////////////////////////////////////////////////////////////////////////////
///
/// @brief SpeakerPairingManager::StopPairing
///
////////////////////////////////////////////////////////////////////////////////////////////////////
void SpeakerPairingManager::StopPairing( )
{
    Callback< LpmServiceMessages::IpcSpeakerPairingMode_t >
    doPairingCb( std::bind( &SpeakerPairingManager::PairingCallback,
                            this,
                            std::placeholders::_1 ) );

    m_ProductLpmHardwareInterface->SendAccessoryPairing( false, doPairingCb );
}

////////////////////////////////////////////////////////////////////////////////////////////////////
///
///                 Functions to handle setting disbanding of current accessories
///
////////////////////////////////////////////////////////////////////////////////////////////////////

////////////////////////////////////////////////////////////////////////////////////////////////////
///
/// @brief SpeakerPairingManager::DisbandAccessories
///
/// @param const Callback<ProductPb::AccessorySpeakerState> &frontDoorCB
///
////////////////////////////////////////////////////////////////////////////////////////////////////
void SpeakerPairingManager::DisbandAccessories( const Callback<ProductPb::AccessorySpeakerState> &frontDoorCB )
{
    Callback< LpmServiceMessages::IpcAccessoryDisbandCommand_t >
    disbandCb( std::bind( &SpeakerPairingManager::DisbandAccessoriesCallback,
                          this,
                          frontDoorCB,
                          std::placeholders::_1 ) );
    m_ProductLpmHardwareInterface->SendAccessoryDisband( disbandCb );
}

////////////////////////////////////////////////////////////////////////////////////////////////////
///
/// @brief SpeakerPairingManager::DisbandAccessoriesCallback
///
/// @param const Callback<ProductPb::AccessorySpeakerState> &frontDoorCB - callback to send ne list to
/// @param const LpmServiceMessages::IpcAccessoryDisbandCommand_t accDisband - if it succeeded
///
////////////////////////////////////////////////////////////////////////////////////////////////////
void SpeakerPairingManager::DisbandAccessoriesCallback( const Callback<ProductPb::AccessorySpeakerState> &frontDoorCB,
                                                        LpmServiceMessages::IpcAccessoryDisbandCommand_t accDisband )
{
    if( accDisband.disband() )
    {
        m_accessorySpeakerState.mutable_subs()->Clear();
        m_accessorySpeakerState.mutable_rears()->Clear();

        m_accessorySpeakerState.mutable_controllable()->set_subs( true );
        m_accessorySpeakerState.mutable_controllable()->set_rears( true );
    }

    frontDoorCB( m_accessorySpeakerState );
}

////////////////////////////////////////////////////////////////////////////////////////////////////
///
///        Functions to Handle Setting Rears or Sub Speakers to Active or Inactive
///
////////////////////////////////////////////////////////////////////////////////////////////////////
////////////////////////////////////////////////////////////////////////////////////////////////////
///
/// @brief SpeakerPairingManager::SetSpeakersEnabledCallback
///
/// @param const Callback<ProductPb::AccessorySpeakerState> &frontDoorCB
///
/// @param const LpmServiceMessages::IpcSpeakersActive_t req
///
////////////////////////////////////////////////////////////////////////////////////////////////////
void SpeakerPairingManager::SetSpeakersEnabledCallback( const Callback<ProductPb::AccessorySpeakerState> &frontDoorCB,
                                                        const LpmServiceMessages::IpcSpeakersActive_t req )
{
    ProductPb::AccessorySpeakerState::SpeakerControls* enabled = m_accessorySpeakerState.mutable_enabled( );

    ///
    /// Send message with two bools: one for rears one for subs.
    ///
    if( req.has_rearsenabled( ) && m_accessorySpeakerState.controllable( ).rears( ) )
    {
        enabled->set_rears( req.rearsenabled( ) );
    }
    if( req.has_subsenabled( ) && m_accessorySpeakerState.controllable( ).subs( ) )
    {
        enabled->set_subs( req.subsenabled( ) );
    }

    frontDoorCB( m_accessorySpeakerState );
}

////////////////////////////////////////////////////////////////////////////////////////////////////
///
/// @brief SpeakerPairingManager::SetSpeakersEnabled
///
/// @param const ProductPb::AccessorySpeakerState::SpeakerControls req
///
/// @param const Callback<ProductPb::AccessorySpeakerState> &frontDoorCB
///
////////////////////////////////////////////////////////////////////////////////////////////////////
void SpeakerPairingManager::SetSpeakersEnabled( const ProductPb::AccessorySpeakerState::SpeakerControls req,
                                                const Callback<ProductPb::AccessorySpeakerState> &frontDoorCB )
{
    bool rears = true;
    bool subs = true;

    Callback< LpmServiceMessages::IpcSpeakersActive_t >
    doEnabledCb( std::bind( &SpeakerPairingManager::SetSpeakersEnabledCallback,
                            this,
                            frontDoorCB, std::placeholders::_1 ) );

    if( req.has_rears( ) && m_accessorySpeakerState.controllable( ).rears( ) )
    {
        rears = req.rears( );
    }
    else
    {
        rears = m_accessorySpeakerState.enabled( ).rears( );
    }
    if( req.has_subs( ) && m_accessorySpeakerState.controllable( ).subs( ) )
    {
        subs = req.subs( );
    }
    else
    {
        subs = m_accessorySpeakerState.enabled( ).subs( );
    }

    m_ProductLpmHardwareInterface->SendAccessoryActive( rears, subs, doEnabledCb );
}

////////////////////////////////////////////////////////////////////////////////////////////////////
///
///   Methods to Handle Asynchronous Events from LPM and Sending Notifications to the Front Door
///
////////////////////////////////////////////////////////////////////////////////////////////////////

////////////////////////////////////////////////////////////////////////////////////////////////////
///
/// @brief SpeakerPairingManager::RecieveAccessoryListCallback
///
/// @param LpmServiceMessages::IpcAccessoryList_t accList
///
////////////////////////////////////////////////////////////////////////////////////////////////////
void SpeakerPairingManager::RecieveAccessoryListCallback( LpmServiceMessages::IpcAccessoryList_t accList )
{
    BOSE_INFO( s_logger, "SpeakerPairingManager entering method %s.", __FUNCTION__ );

    m_accessorySpeakerState.clear_rears( );
    m_accessorySpeakerState.clear_subs( );

    uint8_t numOfLeftRears  = 0;
    uint8_t numOfRightRears = 0;
    bool rearsEnabled = false;
    bool subsEnabled  = false;

    for( uint8_t i = 0; i < accList.accessory_size( ); i++ )
    {
        const auto& accDesc = accList.accessory( i );
        if( accDesc.has_status( ) && AccessoryStatusIsConnected( accDesc.status( ) ) )
        {
            if( accDesc.has_type( ) && AccessoryTypeIsRear( accDesc.type( ) ) )
            {
                const auto& spkrInfo = m_accessorySpeakerState.add_rears( );
                AccessoryDescriptionToAccessorySpeakerInfo( accDesc, spkrInfo );
                if( accDesc.position() == LpmServiceMessages::ACCESSORY_POSITION_LEFT_REAR )
                {
                    numOfLeftRears++;
                }
                else if( accDesc.position() == LpmServiceMessages::ACCESSORY_POSITION_RIGHT_REAR )
                {
                    numOfRightRears++;
                }
                rearsEnabled |= ( accDesc.active() != LpmServiceMessages::ACCESSORY_DEACTIVATED );
            }
            else if( accDesc.has_type( ) && AccessoryTypeIsSub( accDesc.type( ) ) )
            {
                const auto& spkrInfo = m_accessorySpeakerState.add_subs( );
                AccessoryDescriptionToAccessorySpeakerInfo( accDesc, spkrInfo );
                subsEnabled |= ( accDesc.active() != LpmServiceMessages::ACCESSORY_DEACTIVATED );
            }
        }
    }

    // If we have at least one we want to mark them as controllable
    m_accessorySpeakerState.mutable_controllable()->set_rears( m_accessorySpeakerState.rears_size() > 0 );
    m_accessorySpeakerState.mutable_controllable()->set_subs( m_accessorySpeakerState.subs_size() > 0 );

    // Set controllable fields
    m_accessorySpeakerState.mutable_enabled()->set_rears( rearsEnabled );
    m_accessorySpeakerState.mutable_enabled()->set_subs( subsEnabled );

    // Subwoofers are always in VALID config as LPM controls that to mitigate improper tuning
    for( int i = 0; i < m_accessorySpeakerState.subs_size(); i++ )
    {
        m_accessorySpeakerState.mutable_subs( i )->set_configurationstatus( "VALID" );
    }

    // Rears we send off to get valid config
    const char* rearConfig = AccessoryRearConiguration( numOfLeftRears, numOfRightRears );
    for( int i = 0; i < m_accessorySpeakerState.rears_size(); i++ )
    {
        m_accessorySpeakerState.mutable_rears( i )->set_configurationstatus( rearConfig );
    }

<<<<<<< HEAD
    m_FrontDoorClientIF->SendNotification( FRONTDOOR_ACCESSORIES_API, m_accessorySpeakerState );
=======
    m_FrontDoorClientIF->SendNotification( accessoryFrontDoorURL, m_accessorySpeakerState );

    GetProductController().GetDataCollectionClient()->SendData( std::make_shared<ProductPb::AccessorySpeakerState>( m_accessorySpeakerState ), DATA_COLLECTION_ACCESSORIES );

>>>>>>> 997a7356
}

////////////////////////////////////////////////////////////////////////////////////////////////////
///
/// @brief SpeakerPairingManager::PairingCallback
///
////////////////////////////////////////////////////////////////////////////////////////////////////
void SpeakerPairingManager::HandleTimeOut()
{
    BOSE_INFO( s_logger, "SpeakerPairingManager entering method %s", __FUNCTION__ );
    StopPairing( );
}

////////////////////////////////////////////////////////////////////////////////////////////////////
///
/// @brief SpeakerPairingManager::PairingCallback
///
/// @param LpmServiceMessages::IpcSpeakerPairingMode_t pair
///
////////////////////////////////////////////////////////////////////////////////////////////////////
void SpeakerPairingManager::PairingCallback( LpmServiceMessages::IpcSpeakerPairingMode_t pair )
{
    BOSE_INFO( s_logger, "SpeakerPairingManager entering method %s with pair mode %d", __FUNCTION__, pair.pairingenabled( ) );

    if( pair.pairingenabled( ) && m_accessorySpeakerState.pairing() )
    {
        m_timer->SetTimeouts( PAIRING_MAX_TIME_MILLISECOND_TIMEOUT_START,
                              PAIRING_MAX_TIME_MILLISECOND_TIMEOUT_RETRY );

        m_timer->Start( std::bind( &SpeakerPairingManager::HandleTimeOut,
                                   this ) );
    }
    else
    {
        m_timer->Stop( );
    }

    m_accessorySpeakerState.set_pairing( pair.pairingenabled( ) );

    ProductMessage productMessage;
    productMessage.mutable_accessorypairing( )->set_active( m_accessorySpeakerState.pairing( ) );


    IL::BreakThread( std::bind( m_ProductNotify, productMessage ), m_ProductTask );


    // Need to notify here only if pairing is being set. If pairing has finished and is set to false,
    // will notify UI with full message from RecieveAccessoryListCallback.
    if( m_accessorySpeakerState.pairing( ) )
    {
        m_FrontDoorClientIF->SendNotification( FRONTDOOR_ACCESSORIES_API, m_accessorySpeakerState );
    }
}

////////////////////////////////////////////////////////////////////////////////////////////////////
///
///                 Utility Methods for Determining Accessories Status and Types
///
////////////////////////////////////////////////////////////////////////////////////////////////////

////////////////////////////////////////////////////////////////////////////////////////////////////
///
/// @brief  SpeakerPairingManager::AccessoryRearConiguration
///
/// @param  uint8_t numLeft  - number of left channel rears
///         uint8_t numRight - number of right channel rears
///
/// @return This method returns a char* based on whether the configuration is valid
///
////////////////////////////////////////////////////////////////////////////////////////////////////
const char* SpeakerPairingManager::AccessoryRearConiguration( uint8_t numLeft, uint8_t numRight )
{
    if( numLeft == 0 )
    {
        if( numRight == 1 )
        {
            return "MISSING_LEFT";
        }
        else if( numRight > 1 )
        {
            return "TWO_RIGHT";
        }
    }

    if( numRight == 0 )
    {
        if( numLeft == 1 )
        {
            return "MISSING_RIGHT";
        }
        else if( numLeft > 1 )
        {
            return "TWO_LEFT";
        }
    }

    return "VALID";
}

////////////////////////////////////////////////////////////////////////////////////////////////////
///
/// @brief  SpeakerPairingManager::AccessoryStatusIsConnected
///
/// @param  unsigned intstatus
///
/// @return This method returns true if the accessory is connected; otherwise, it returns false.
///
////////////////////////////////////////////////////////////////////////////////////////////////////
bool SpeakerPairingManager::AccessoryStatusIsConnected( unsigned int status )
{
    switch( static_cast< LpmServiceMessages::AccessoryConnectionStatus_t >( status ) )
    {
    case LpmServiceMessages::ACCESSORY_CONNECTION_WIRED:
    case LpmServiceMessages::ACCESSORY_CONNECTION_WIRELESS:
    case LpmServiceMessages::ACCESSORY_CONNECTION_BOTH:
    case LpmServiceMessages::ACCESSORY_CONNECTION_EXPECTED:
        return true;
    default:
        return false;
    }
}

////////////////////////////////////////////////////////////////////////////////////////////////////
///
/// @brief  SpeakerPairingManager::AccessoryTypeIsRear
///
/// @param  unsigned int type
///
/// @return This method returns true if the accessory type is a rear-speaker; otherwise, it returns
///         false.
///
////////////////////////////////////////////////////////////////////////////////////////////////////
bool SpeakerPairingManager::AccessoryTypeIsRear( unsigned int type )
{
    switch( static_cast< LpmServiceMessages::AccessoryType_t >( type ) )
    {
    case LpmServiceMessages::ACCESSORY_MAXWELL:
        return true;
    default:
        return false;
    }
}

////////////////////////////////////////////////////////////////////////////////////////////////////
///
/// @brief  SpeakerPairingManager::AccessoryTypeIsSub
///
/// @param  unsigned int type
///
/// @return This method returns true if the accessory type is a sub-speaker; otherwise, it returns
///         false.
///
////////////////////////////////////////////////////////////////////////////////////////////////////
bool SpeakerPairingManager::AccessoryTypeIsSub( unsigned int type )
{
    switch( static_cast< LpmServiceMessages::AccessoryType_t >( type ) )
    {
    case LpmServiceMessages::ACCESSORY_LOVEY:
    case LpmServiceMessages::ACCESSORY_SKIPPER:
        return true;
    default:
        return false;
    }
}

////////////////////////////////////////////////////////////////////////////////////////////////////
///
/// @brief  SpeakerPairingManager::AccessoryTypeToString
///
/// @param  unsigned int type
///
/// @return This method returns the accessory type as a string.
///
////////////////////////////////////////////////////////////////////////////////////////////////////
const char* SpeakerPairingManager::AccessoryTypeToString( unsigned int type )
{
    switch( static_cast< LpmServiceMessages::AccessoryType_t >( type ) )
    {
    case LpmServiceMessages::ACCESSORY_LOVEY:
        return "Acoustimass 150";
    case LpmServiceMessages::ACCESSORY_SKIPPER:
        return "Acoustimass 300";
    case LpmServiceMessages::ACCESSORY_MAXWELL:
        return "Virtually Invisible 300";
    default:
        BOSE_ERROR( s_logger, "Received invalid accessory to convert to string" );
        return "Invalid";
    }
}

////////////////////////////////////////////////////////////////////////////////////////////////////
///
/// @brief SpeakerPairingManager::AccessoryDescriptionToAccessorySpeakerInfo
///
/// @param const LpmServiceMessages::AccessoryDescription_t &accDesc
///
/// @param ProductPb::AccessorySpeakerState::AccessorySpeakerInfo* spkrInfo
///
////////////////////////////////////////////////////////////////////////////////////////////////////
void SpeakerPairingManager::AccessoryDescriptionToAccessorySpeakerInfo( const LpmServiceMessages::AccessoryDescription_t &accDesc,
                                                                        ProductPb::AccessorySpeakerState::AccessorySpeakerInfo* spkrInfo )
{
    if( accDesc.has_type( ) )
    {
        spkrInfo->set_type( AccessoryTypeToString( accDesc.type( ) ) );
    }

    // If it is expected it went missing so need to show it isn't availible
    spkrInfo->set_available( accDesc.status( ) != LpmServiceMessages::ACCESSORY_CONNECTION_EXPECTED );

    if( accDesc.has_status( ) && ( ( accDesc.status( ) == LpmServiceMessages::ACCESSORY_CONNECTION_WIRELESS ) ||
                                   ( accDesc.status( ) == LpmServiceMessages::ACCESSORY_CONNECTION_EXPECTED ) ) )
    {
        spkrInfo->set_wireless( true );
    }
    else
    {
        spkrInfo->set_wireless( false );
    }

    spkrInfo->set_serialnum( accDesc.sn() );
    spkrInfo->set_version( accDesc.version() );

}

////////////////////////////////////////////////////////////////////////////////////////////////////
///                           End of the Product Application Namespace                           ///
////////////////////////////////////////////////////////////////////////////////////////////////////
}

////////////////////////////////////////////////////////////////////////////////////////////////////
///                                         End of File                                          ///
////////////////////////////////////////////////////////////////////////////////////////////////////<|MERGE_RESOLUTION|>--- conflicted
+++ resolved
@@ -559,14 +559,11 @@
         m_accessorySpeakerState.mutable_rears( i )->set_configurationstatus( rearConfig );
     }
 
-<<<<<<< HEAD
     m_FrontDoorClientIF->SendNotification( FRONTDOOR_ACCESSORIES_API, m_accessorySpeakerState );
-=======
-    m_FrontDoorClientIF->SendNotification( accessoryFrontDoorURL, m_accessorySpeakerState );
-
-    GetProductController().GetDataCollectionClient()->SendData( std::make_shared<ProductPb::AccessorySpeakerState>( m_accessorySpeakerState ), DATA_COLLECTION_ACCESSORIES );
-
->>>>>>> 997a7356
+
+    GetProductController().GetDataCollectionClient()->SendData(
+        std::make_shared< ProductPb::AccessorySpeakerState >( m_accessorySpeakerState ),
+        DATA_COLLECTION_ACCESSORIES );
 }
 
 ////////////////////////////////////////////////////////////////////////////////////////////////////
