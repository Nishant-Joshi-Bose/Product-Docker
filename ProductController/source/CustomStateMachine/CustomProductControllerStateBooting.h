////////////////////////////////////////////////////////////////////////////////////////////////////
///
/// @file      CustomProductControllerStateBooting.h
///
/// @brief     This source code file contains functionality to process events that occur during the
///            product booting state.
///
/// @author    Stuart J. Lumby
///
/// @date      09/22/2017
///
/// @attention Copyright (C) 2017 Bose Corporation All Rights Reserved
///
///            Bose Corporation
///            The Mountain Road,
///            Framingham, MA 01701-9168
///            U.S.A.
///
///            This program may not be reproduced, in whole or in part, in any form by any means
///            whatsoever without the written permission of Bose Corporation.
///
////////////////////////////////////////////////////////////////////////////////////////////////////

////////////////////////////////////////////////////////////////////////////////////////////////////
///
/// The following compiler directive prevents this header file from being included more than once,
/// which may cause multiple declaration compiler errors.
///
////////////////////////////////////////////////////////////////////////////////////////////////////
#pragma once

////////////////////////////////////////////////////////////////////////////////////////////////////
///
///            Included Header Files
///
////////////////////////////////////////////////////////////////////////////////////////////////////
#include <string>
#include "ProductControllerStateBooting.h"
#include "ProductControllerStates.h"
#include "HsmState.h"

namespace ProductApp
{
///
/// Forward Class Declarations
///
class ProductControllerHsm;
class ProfessorProductController;

class CustomProductControllerStateBooting : public ProductControllerStateBooting
{
public:

    CustomProductControllerStateBooting( ProductControllerHsm&       hsm,
                                         CHsmState*                  pSuperState,
                                         ProfessorProductController& productController,
                                         Hsm::STATE                  stateId = PROFESSOR_PRODUCT_CONTROLLER_STATE_BOOTING,
                                         const std::string&          name    = "CustomProductControllerStateBooting" );

    virtual ~CustomProductControllerStateBooting( )
    {

    }

    void HandleStateEnter( ) override;
    void HandleStateStart( ) override;
<<<<<<< HEAD
    void HandleStateExit ( ) override;

    bool HandleLpmState       ( bool active )  override;
    bool HandleCapsState      ( bool active )  override;
    bool HandleNetworkState   ( bool active )  override;
    bool HandleSTSSourcesInit ( void )         override;
=======
    void HandleStateExit( ) override;

    bool HandleLpmState( bool active )  override;
    bool HandleCapsState( bool active )  override;
    bool HandleNetworkState( bool active )  override;
    bool HandleSTSSourcesInit( void )         override;
>>>>>>> 66ca9c2c
};
}

////////////////////////////////////////////////////////////////////////////////////////////////////
///                                        End of File                                           ///
////////////////////////////////////////////////////////////////////////////////////////////////////<|MERGE_RESOLUTION|>--- conflicted
+++ resolved
@@ -64,21 +64,12 @@
 
     void HandleStateEnter( ) override;
     void HandleStateStart( ) override;
-<<<<<<< HEAD
-    void HandleStateExit ( ) override;
-
-    bool HandleLpmState       ( bool active )  override;
-    bool HandleCapsState      ( bool active )  override;
-    bool HandleNetworkState   ( bool active )  override;
-    bool HandleSTSSourcesInit ( void )         override;
-=======
     void HandleStateExit( ) override;
 
     bool HandleLpmState( bool active )  override;
     bool HandleCapsState( bool active )  override;
     bool HandleNetworkState( bool active )  override;
     bool HandleSTSSourcesInit( void )         override;
->>>>>>> 66ca9c2c
 };
 }
 
