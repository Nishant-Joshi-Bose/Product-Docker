////////////////////////////////////////////////////////////////////////////////////////////////////
///
/// @file      CustomProductControllerStateBooting.h
///
/// @brief     This source code file contains functionality to process events that occur during the
///            product booting state.
///
/// @author    Stuart J. Lumby
///
/// @date      09/22/2017
///
/// @attention Copyright (C) 2017 Bose Corporation All Rights Reserved
///
///            Bose Corporation
///            The Mountain Road,
///            Framingham, MA 01701-9168
///            U.S.A.
///
///            This program may not be reproduced, in whole or in part, in any form by any means
///            whatsoever without the written permission of Bose Corporation.
///
////////////////////////////////////////////////////////////////////////////////////////////////////

////////////////////////////////////////////////////////////////////////////////////////////////////
///
/// The following compiler directive prevents this header file from being included more than once,
/// which may cause multiple declaration compiler errors.
///
////////////////////////////////////////////////////////////////////////////////////////////////////
#pragma once

////////////////////////////////////////////////////////////////////////////////////////////////////
///
///            Included Header Files
///
////////////////////////////////////////////////////////////////////////////////////////////////////
#include <string>
#include "ProductControllerStateBooting.h"
#include "ProductControllerStates.h"
#include "HsmState.h"

namespace ProductApp
{
///
/// Forward Class Declarations
///
class ProductControllerHsm;
class ProfessorProductController;

class CustomProductControllerStateBooting : public ProductControllerStateBooting
{
public:

<<<<<<< HEAD
    CustomProductControllerStateBooting( ProductControllerHsm&       hsm,
                                         CHsmState*                  pSuperState,
                                         ProfessorProductController& productController,
                                         Hsm::STATE                       stateId = PROFESSOR_PRODUCT_CONTROLLER_STATE_BOOTING,
                                         const std::string&          name    = "CustomProductControllerStateBooting" );
=======
          CustomProductControllerStateBooting( ProductControllerHsm&       hsm,
                                               CHsmState*                  pSuperState,
                                               ProfessorProductController& productController,
                                               Hsm::STATE                  stateId = PROFESSOR_PRODUCT_CONTROLLER_STATE_BOOTING,
                                               const std::string&          name    = "CustomProductControllerStateBooting" );
>>>>>>> cf507c15

    virtual ~CustomProductControllerStateBooting( )
    {

    }

    void HandleStateEnter( ) override;
    void HandleStateStart( ) override;
    void HandleStateExit( ) override;

    bool HandleLpmState( bool active )  override;
    bool HandleCapsState( bool active )  override;
    bool HandleNetworkState( bool active )  override;
    bool HandleSTSSourcesInit( void )         override;
};
}

////////////////////////////////////////////////////////////////////////////////////////////////////
///                                        End of File                                           ///
////////////////////////////////////////////////////////////////////////////////////////////////////<|MERGE_RESOLUTION|>--- conflicted
+++ resolved
@@ -41,44 +41,36 @@
 
 namespace ProductApp
 {
-///
-/// Forward Class Declarations
-///
-class ProductControllerHsm;
-class ProfessorProductController;
+    ///
+    /// Forward Class Declarations
+    ///
+    class ProductControllerHsm;
+    class ProfessorProductController;
 
-class CustomProductControllerStateBooting : public ProductControllerStateBooting
-{
-public:
+    class CustomProductControllerStateBooting : public ProductControllerStateBooting
+    {
+      public:
 
-<<<<<<< HEAD
-    CustomProductControllerStateBooting( ProductControllerHsm&       hsm,
-                                         CHsmState*                  pSuperState,
-                                         ProfessorProductController& productController,
-                                         Hsm::STATE                       stateId = PROFESSOR_PRODUCT_CONTROLLER_STATE_BOOTING,
-                                         const std::string&          name    = "CustomProductControllerStateBooting" );
-=======
           CustomProductControllerStateBooting( ProductControllerHsm&       hsm,
                                                CHsmState*                  pSuperState,
                                                ProfessorProductController& productController,
                                                Hsm::STATE                  stateId = PROFESSOR_PRODUCT_CONTROLLER_STATE_BOOTING,
                                                const std::string&          name    = "CustomProductControllerStateBooting" );
->>>>>>> cf507c15
 
-    virtual ~CustomProductControllerStateBooting( )
-    {
+          virtual ~CustomProductControllerStateBooting( )
+          {
 
-    }
+          }
 
-    void HandleStateEnter( ) override;
-    void HandleStateStart( ) override;
-    void HandleStateExit( ) override;
+          void HandleStateEnter( ) override;
+          void HandleStateStart( ) override;
+          void HandleStateExit ( ) override;
 
-    bool HandleLpmState( bool active )  override;
-    bool HandleCapsState( bool active )  override;
-    bool HandleNetworkState( bool active )  override;
-    bool HandleSTSSourcesInit( void )         override;
-};
+          bool HandleLpmState       ( bool active )  override;
+          bool HandleCapsState      ( bool active )  override;
+          bool HandleNetworkState   ( bool active )  override;
+          bool HandleSTSSourcesInit ( void )         override;
+    };
 }
 
 ////////////////////////////////////////////////////////////////////////////////////////////////////
