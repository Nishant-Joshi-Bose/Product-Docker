////////////////////////////////////////////////////////////////////////////////////////////////////
///
/// @file      CustomProductControllerStateBooting.h
///
/// @brief     This source code file contains functionality to process events that occur during the
///            product booting state.
///
/// @author    Stuart J. Lumby
///
/// @date      09/22/2017
///
/// @attention Copyright (C) 2017 Bose Corporation All Rights Reserved
///
///            Bose Corporation
///            The Mountain Road,
///            Framingham, MA 01701-9168
///            U.S.A.
///
///            This program may not be reproduced, in whole or in part, in any form by any means
///            whatsoever without the written permission of Bose Corporation.
///
////////////////////////////////////////////////////////////////////////////////////////////////////

////////////////////////////////////////////////////////////////////////////////////////////////////
///
/// The following compiler directive prevents this header file from being included more than once,
/// which may cause multiple declaration compiler errors.
///
////////////////////////////////////////////////////////////////////////////////////////////////////
#pragma once

////////////////////////////////////////////////////////////////////////////////////////////////////
///
///            Included Header Files
///
////////////////////////////////////////////////////////////////////////////////////////////////////
#include <string>
#include "ProductControllerStateBooting.h"
#include "ProductControllerStates.h"
#include "HsmState.h"

namespace ProductApp
{
///
/// Forward Class Declarations
///
class ProductControllerHsm;
class ProfessorProductController;

class CustomProductControllerStateBooting : public ProductControllerStateBooting
{
public:

    CustomProductControllerStateBooting( ProductControllerHsm&       hsm,
                                         CHsmState*                  pSuperState,
                                         ProfessorProductController& productController,
                                         STATE                       stateId = PROFESSOR_PRODUCT_CONTROLLER_STATE_BOOTING,
                                         const std::string&          name    = "CustomProductControllerStateBooting" );

    virtual ~CustomProductControllerStateBooting( )
    {

    }

    void HandleStateEnter( ) override;
    void HandleStateStart( ) override;
    void HandleStateExit( ) override;

<<<<<<< HEAD
    bool HandleLpmState( bool active )  override;
    bool HandleCapsState( bool active )  override;
    bool HandleNetworkState( bool active )  override;
};
=======
          bool HandleLpmState       ( bool active )  override;
          bool HandleCapsState      ( bool active )  override;
          bool HandleNetworkState   ( bool active )  override;
          bool HandleSTSSourcesInit ( void )         override;
    };
>>>>>>> e6779131
}

////////////////////////////////////////////////////////////////////////////////////////////////////
///                                        End of File                                           ///
////////////////////////////////////////////////////////////////////////////////////////////////////<|MERGE_RESOLUTION|>--- conflicted
+++ resolved
@@ -66,18 +66,11 @@
     void HandleStateStart( ) override;
     void HandleStateExit( ) override;
 
-<<<<<<< HEAD
-    bool HandleLpmState( bool active )  override;
-    bool HandleCapsState( bool active )  override;
-    bool HandleNetworkState( bool active )  override;
+    bool HandleLpmState       ( bool active )  override;
+    bool HandleCapsState      ( bool active )  override;
+    bool HandleNetworkState   ( bool active )  override;
+    bool HandleSTSSourcesInit ( void )         override;
 };
-=======
-          bool HandleLpmState       ( bool active )  override;
-          bool HandleCapsState      ( bool active )  override;
-          bool HandleNetworkState   ( bool active )  override;
-          bool HandleSTSSourcesInit ( void )         override;
-    };
->>>>>>> e6779131
 }
 
 ////////////////////////////////////////////////////////////////////////////////////////////////////
