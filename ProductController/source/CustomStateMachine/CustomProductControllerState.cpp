////////////////////////////////////////////////////////////////////////////////////////////////////
///
/// @file      CustomProductControllerState.cpp
///
/// @brief     This file contains source code that implements a CustomProductControllerState class
///            for executing produce specific actions based on the currect product state and product
///            specific events.
///
/// @author    Stuart J. Lumby
///
/// @date      09/22/2017
///
/// @attention Copyright (C) 2017 Bose Corporation All Rights Reserved
///
///            Bose Corporation
///            The Mountain Road,
///            Framingham, MA 01701-9168
///            U.S.A.
///
///            This program may not be reproduced, in whole or in part, in any form by any means
///            whatsoever without the written permission of Bose Corporation.
///
////////////////////////////////////////////////////////////////////////////////////////////////////

////////////////////////////////////////////////////////////////////////////////////////////////////
///
///            Included Header Files
///
////////////////////////////////////////////////////////////////////////////////////////////////////
#include "CustomProductControllerState.h"
#include "ProductControllerHsm.h"

namespace ProductApp
{
<<<<<<< HEAD
CustomProductControllerState::CustomProductControllerState( ProductControllerHsm& productStateMachine,
                                                            CHsmState*            pSuperState,
                                                            STATE                 stateId,
                                                            const std::string&    name )
=======
    CustomProductControllerState::CustomProductControllerState( ProductControllerHsm& productStateMachine,
                                                                CHsmState*            pSuperState,
                                                                Hsm::STATE            stateId,
                                                                const std::string&    name )
>>>>>>> 217d15e1

    : CHsmState( stateId, &productStateMachine, name, pSuperState )
{
    /// return;
}

bool CustomProductControllerState::HandleLpmState( bool active )
{
    return true;
}

bool CustomProductControllerState::HandleCapsState( bool active )
{
    return true;
}

bool CustomProductControllerState::HandleNetworkState( bool active )
{
    return true;
}

bool CustomProductControllerState::HandleSTSSourcesInit( void )
{
    return true;
}
}
////////////////////////////////////////////////////////////////////////////////////////////////////
///                                         End of File                                          ///
////////////////////////////////////////////////////////////////////////////////////////////////////<|MERGE_RESOLUTION|>--- conflicted
+++ resolved
@@ -32,42 +32,35 @@
 
 namespace ProductApp
 {
-<<<<<<< HEAD
-CustomProductControllerState::CustomProductControllerState( ProductControllerHsm& productStateMachine,
-                                                            CHsmState*            pSuperState,
-                                                            STATE                 stateId,
-                                                            const std::string&    name )
-=======
     CustomProductControllerState::CustomProductControllerState( ProductControllerHsm& productStateMachine,
                                                                 CHsmState*            pSuperState,
                                                                 Hsm::STATE            stateId,
                                                                 const std::string&    name )
->>>>>>> 217d15e1
 
-    : CHsmState( stateId, &productStateMachine, name, pSuperState )
-{
-    /// return;
-}
+                                : CHsmState( stateId, &productStateMachine, name, pSuperState )
+    {
+         /// return;
+    }
 
-bool CustomProductControllerState::HandleLpmState( bool active )
-{
-    return true;
-}
+    bool CustomProductControllerState::HandleLpmState( bool active )
+    {
+         return true;
+    }
 
-bool CustomProductControllerState::HandleCapsState( bool active )
-{
-    return true;
-}
+    bool CustomProductControllerState::HandleCapsState( bool active )
+    {
+         return true;
+    }
 
-bool CustomProductControllerState::HandleNetworkState( bool active )
-{
-    return true;
-}
+    bool CustomProductControllerState::HandleNetworkState( bool active )
+    {
+         return true;
+    }
 
-bool CustomProductControllerState::HandleSTSSourcesInit( void )
-{
-    return true;
-}
+    bool CustomProductControllerState::HandleSTSSourcesInit ( void )
+    {
+         return true;
+    }
 }
 ////////////////////////////////////////////////////////////////////////////////////////////////////
 ///                                         End of File                                          ///
