////////////////////////////////////////////////////////////////////////////////////////////////////
///
/// @file      CustomProductControllerState.cpp
///
/// @brief     This file contains source code that implements a CustomProductControllerState class
///            for executing produce specific actions based on the currect product state and product
///            specific events.
///
/// @author    Stuart J. Lumby
///
/// @date      09/22/2017
///
/// @attention Copyright (C) 2017 Bose Corporation All Rights Reserved
///
///            Bose Corporation
///            The Mountain Road,
///            Framingham, MA 01701-9168
///            U.S.A.
///
///            This program may not be reproduced, in whole or in part, in any form by any means
///            whatsoever without the written permission of Bose Corporation.
///
////////////////////////////////////////////////////////////////////////////////////////////////////

////////////////////////////////////////////////////////////////////////////////////////////////////
///
///            Included Header Files
///
////////////////////////////////////////////////////////////////////////////////////////////////////
#include "CustomProductControllerState.h"
#include "ProductControllerHsm.h"

namespace ProductApp
{
CustomProductControllerState::CustomProductControllerState( ProductControllerHsm& productStateMachine,
<<<<<<< HEAD
        CHsmState*            pSuperState,
        Hsm::STATE            stateId,
        const std::string&    name )
=======
                                                            CHsmState*            pSuperState,
                                                            Hsm::STATE            stateId,
                                                            const std::string&    name )
>>>>>>> 66ca9c2c

    : CHsmState( stateId, &productStateMachine, name, pSuperState )
{
    /// return;
}

bool CustomProductControllerState::HandleLpmState( bool active )
{
    return true;
}

bool CustomProductControllerState::HandleCapsState( bool active )
{
    return true;
}

bool CustomProductControllerState::HandleNetworkState( bool active )
{
    return true;
}

<<<<<<< HEAD
bool CustomProductControllerState::HandleSTSSourcesInit ( void )
=======
bool CustomProductControllerState::HandleSTSSourcesInit( void )
>>>>>>> 66ca9c2c
{
    return true;
}
}
////////////////////////////////////////////////////////////////////////////////////////////////////
///                                         End of File                                          ///
////////////////////////////////////////////////////////////////////////////////////////////////////<|MERGE_RESOLUTION|>--- conflicted
+++ resolved
@@ -33,15 +33,9 @@
 namespace ProductApp
 {
 CustomProductControllerState::CustomProductControllerState( ProductControllerHsm& productStateMachine,
-<<<<<<< HEAD
-        CHsmState*            pSuperState,
-        Hsm::STATE            stateId,
-        const std::string&    name )
-=======
                                                             CHsmState*            pSuperState,
                                                             Hsm::STATE            stateId,
                                                             const std::string&    name )
->>>>>>> 66ca9c2c
 
     : CHsmState( stateId, &productStateMachine, name, pSuperState )
 {
@@ -63,11 +57,7 @@
     return true;
 }
 
-<<<<<<< HEAD
-bool CustomProductControllerState::HandleSTSSourcesInit ( void )
-=======
 bool CustomProductControllerState::HandleSTSSourcesInit( void )
->>>>>>> 66ca9c2c
 {
     return true;
 }
