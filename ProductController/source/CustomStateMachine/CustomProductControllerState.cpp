////////////////////////////////////////////////////////////////////////////////////////////////////
///
/// @file      CustomProductControllerState.cpp
///
/// @brief     This file contains source code that implements a CustomProductControllerState class
///            for executing produce specific actions based on the currect product state and product
///            specific events.
///
/// @author    Stuart J. Lumby
///
/// @date      09/22/2017
///
/// @attention Copyright (C) 2017 Bose Corporation All Rights Reserved
///
///            Bose Corporation
///            The Mountain Road,
///            Framingham, MA 01701-9168
///            U.S.A.
///
///            This program may not be reproduced, in whole or in part, in any form by any means
///            whatsoever without the written permission of Bose Corporation.
///
////////////////////////////////////////////////////////////////////////////////////////////////////

////////////////////////////////////////////////////////////////////////////////////////////////////
///
///            Included Header Files
///
////////////////////////////////////////////////////////////////////////////////////////////////////
#include "CustomProductControllerState.h"
#include "ProductControllerHsm.h"

namespace ProductApp
{
CustomProductControllerState::CustomProductControllerState( ProductControllerHsm& productStateMachine,
                                                            CHsmState*            pSuperState,
                                                            STATE                 stateId,
                                                            const std::string&    name )

    : CHsmState( stateId, &productStateMachine, name, pSuperState )
{
    /// return;
}

bool CustomProductControllerState::HandleLpmState( bool active )
{
    return true;
}

bool CustomProductControllerState::HandleCapsState( bool active )
{
    return true;
}

<<<<<<< HEAD
bool CustomProductControllerState::HandleNetworkState( bool active )
{
    return true;
}
=======
    bool CustomProductControllerState::HandleNetworkState( bool active )
    {
         return true;
    }

    bool CustomProductControllerState::HandleSTSSourcesInit ( void )
    {
         return true;
    }
>>>>>>> e6779131
}
////////////////////////////////////////////////////////////////////////////////////////////////////
///                                         End of File                                          ///
////////////////////////////////////////////////////////////////////////////////////////////////////<|MERGE_RESOLUTION|>--- conflicted
+++ resolved
@@ -52,22 +52,15 @@
     return true;
 }
 
-<<<<<<< HEAD
 bool CustomProductControllerState::HandleNetworkState( bool active )
 {
     return true;
 }
-=======
-    bool CustomProductControllerState::HandleNetworkState( bool active )
-    {
-         return true;
-    }
 
-    bool CustomProductControllerState::HandleSTSSourcesInit ( void )
-    {
-         return true;
-    }
->>>>>>> e6779131
+bool CustomProductControllerState::HandleSTSSourcesInit ( void )
+{
+    return true;
+}
 }
 ////////////////////////////////////////////////////////////////////////////////////////////////////
 ///                                         End of File                                          ///
