--- conflicted
+++ resolved
@@ -147,7 +147,6 @@
     BOSE_INFO( s_logger, "CustomProductControllerStateAdaptIQ is being exited." );
     m_timer->Stop( );
 
-<<<<<<< HEAD
     if( m_completed )
     {
         ///
@@ -156,10 +155,8 @@
         GetProductController( ).SendAllowSourceSelectMessage( true );
         GetProductController( ).SendStopPlaybackMessage( );
     }
-=======
-    GetProductController( ).GetProductAudioServiceInstance( )->BootDSPImage( LpmServiceMessages::IpcImage_t::IMAGE_USER_APPLICATION );
-
->>>>>>> cded86fc
+//JCH
+//    GetProductController( ).GetProductAudioServiceInstance( )->BootDSPImage( LpmServiceMessages::IpcImage_t::IMAGE_USER_APPLICATION );
 }
 
 ////////////////////////////////////////////////////////////////////////////////////////////////////
