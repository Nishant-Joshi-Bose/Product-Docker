--- conflicted
+++ resolved
@@ -72,15 +72,9 @@
     }
 
     void HandleStateExit( )  override;
-<<<<<<< HEAD
-    bool HandleIntentSpeakerPairing( KeyHandlerUtil::ActionType_t action )  override;
-    bool HandleIntentPlaySoundTouchSource( KeyHandlerUtil::ActionType_t action );
-    bool HandleIntentPlayTVSource( KeyHandlerUtil::ActionType_t action );
-
-=======
-    bool HandleIntentSpeakerPairing( KeyHandlerUtil::ActionType_t action )    override;
-    bool HandleIntentPlayback( KeyHandlerUtil::ActionType_t action )          override;
->>>>>>> 1835d516
+    bool HandleIntentSpeakerPairing( KeyHandlerUtil::ActionType_t intent )  override;
+    bool HandleIntentPlaySoundTouchSource( KeyHandlerUtil::ActionType_t intent );
+    bool HandleIntentPlayTVSource( KeyHandlerUtil::ActionType_t intent );
 };
 
 ////////////////////////////////////////////////////////////////////////////////////////////////////
