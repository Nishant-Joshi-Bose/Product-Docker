////////////////////////////////////////////////////////////////////////////////////////////////////
///
/// @file      CustomProductControllerStateOn.cpp
///
/// @brief     This source code file contains functionality to process events that occur during the
///            product on state.
///
/// @author    Stuart J. Lumby
///
/// @date      10/24/2017
///
/// @attention Copyright (C) 2017 Bose Corporation All Rights Reserved
///
///            Bose Corporation
///            The Mountain Road,
///            Framingham, MA 01701-9168
///            U.S.A.
///
///            This program may not be reproduced, in whole or in part, in any form by any means
///            whatsoever without the written permission of Bose Corporation.
///
////////////////////////////////////////////////////////////////////////////////////////////////////

////////////////////////////////////////////////////////////////////////////////////////////////////
///
///            Included Header Files
///
////////////////////////////////////////////////////////////////////////////////////////////////////
#include "DPrint.h"
#include "KeyActions.h"
#include "Utilities.h"
#include "CustomProductControllerStateOn.h"
#include "ProductControllerHsm.h"
#include "ProfessorProductController.h"
#include "ProductControllerState.h"
#include "KeyActions.pb.h"

////////////////////////////////////////////////////////////////////////////////////////////////////
///                            Start of Product Application Namespace                            ///
////////////////////////////////////////////////////////////////////////////////////////////////////
namespace ProductApp
{

////////////////////////////////////////////////////////////////////////////////////////////////////
///
/// @brief CustomProductControllerStateOn::CustomProductControllerStateOn
///
/// @param hsm
///
/// @param pSuperState
///
/// @param productController
///
/// @param stateId
///
/// @param name
///
////////////////////////////////////////////////////////////////////////////////////////////////////
CustomProductControllerStateOn::CustomProductControllerStateOn( ProductControllerHsm&       hsm,
                                                                CHsmState*                  pSuperState,
                                                                Hsm::STATE                  stateId,
                                                                const std::string&          name )

    : ProductControllerState( hsm, pSuperState, stateId, name )
{
    BOSE_VERBOSE( s_logger, "CustomProductControllerStateOn is being constructed." );
}

////////////////////////////////////////////////////////////////////////////////////////////////////
///
/// @brief CustomProductControllerStateOn::HandleStateEnter
///
////////////////////////////////////////////////////////////////////////////////////////////////////
void CustomProductControllerStateOn::HandleStateEnter( )
{
    BOSE_VERBOSE( s_logger, "CustomProductControllerStateOn is being entered." );
}

////////////////////////////////////////////////////////////////////////////////////////////////////
///
/// @brief CustomProductControllerStateOn::HandleStateStart
///
////////////////////////////////////////////////////////////////////////////////////////////////////
void CustomProductControllerStateOn::HandleStateStart( )
{
    BOSE_VERBOSE( s_logger, "%s is being started and going to %s.",
                  "CustomProductControllerStateOn",
                  "CustomProductControllerStatePlayable" );

    ChangeState( PROFESSOR_PRODUCT_CONTROLLER_STATE_PLAYABLE );
}

////////////////////////////////////////////////////////////////////////////////////////////////////
///
/// @brief CustomProductControllerStateOn::HandleStateExit
///
////////////////////////////////////////////////////////////////////////////////////////////////////
void CustomProductControllerStateOn::HandleStateExit( )
{
    BOSE_VERBOSE( s_logger, "CustomProductControllerStateOn is being exited." );
}

////////////////////////////////////////////////////////////////////////////////////////////////////
///
<<<<<<< HEAD
/// @brief CustomProductControllerStateOn::HandleStateExit
=======
/// @brief  CustomProductControllerStateOn::HandleKeyAction
///
/// @param  int action
///
/// @return This method returns a true Boolean value indicating that it has handled the key action
///         and false if the key has not been handled
>>>>>>> a9b2a4ce
///
////////////////////////////////////////////////////////////////////////////////////////////////////
bool CustomProductControllerStateOn::HandleKeyAction( int action )
{
<<<<<<< HEAD
    bool handled = true;

    switch( action )
    {
    case KeyActionPb::KEY_ACTION_VOLUME_UP:
        m_productController.GetVolumeManager()->Increment();
        break;

    case KeyActionPb::KEY_ACTION_VOLUME_DOWN:
        m_productController.GetVolumeManager()->Decrement();
        break;

    default:
        handled = false;
        break;
    }

    return handled;
=======
    BOSE_INFO( s_logger, "A key action was sent to the product state on with action %d.", action );
    switch( action )
    {
    case KEY_ACTION_PAIR_SPEAKERS:
        ChangeState( PROFESSOR_PRODUCT_CONTROLLER_STATE_ACCESSORY_PAIRING );
        return true;
    default:
        return false;
    }
>>>>>>> a9b2a4ce
}

////////////////////////////////////////////////////////////////////////////////////////////////////
///                           End of the Product Application Namespace                           ///
////////////////////////////////////////////////////////////////////////////////////////////////////
}

////////////////////////////////////////////////////////////////////////////////////////////////////
///                                         End of File                                          ///
////////////////////////////////////////////////////////////////////////////////////////////////////<|MERGE_RESOLUTION|>--- conflicted
+++ resolved
@@ -27,7 +27,6 @@
 ///
 ////////////////////////////////////////////////////////////////////////////////////////////////////
 #include "DPrint.h"
-#include "KeyActions.h"
 #include "Utilities.h"
 #include "CustomProductControllerStateOn.h"
 #include "ProductControllerHsm.h"
@@ -102,31 +101,31 @@
 
 ////////////////////////////////////////////////////////////////////////////////////////////////////
 ///
-<<<<<<< HEAD
-/// @brief CustomProductControllerStateOn::HandleStateExit
-=======
 /// @brief  CustomProductControllerStateOn::HandleKeyAction
 ///
 /// @param  int action
 ///
 /// @return This method returns a true Boolean value indicating that it has handled the key action
 ///         and false if the key has not been handled
->>>>>>> a9b2a4ce
 ///
 ////////////////////////////////////////////////////////////////////////////////////////////////////
 bool CustomProductControllerStateOn::HandleKeyAction( int action )
 {
-<<<<<<< HEAD
     bool handled = true;
+    ProfessorProductController &pc = GetCustomProductController();
 
     switch( action )
     {
     case KeyActionPb::KEY_ACTION_VOLUME_UP:
-        m_productController.GetVolumeManager()->Increment();
+        pc.GetVolumeManager()->Increment();
         break;
 
     case KeyActionPb::KEY_ACTION_VOLUME_DOWN:
-        m_productController.GetVolumeManager()->Decrement();
+        pc.GetVolumeManager()->Decrement();
+        break;
+
+    case KeyActionPb::KEY_ACTION_PAIR_SPEAKERS:
+        ChangeState( PROFESSOR_PRODUCT_CONTROLLER_STATE_ACCESSORY_PAIRING );
         break;
 
     default:
@@ -135,17 +134,6 @@
     }
 
     return handled;
-=======
-    BOSE_INFO( s_logger, "A key action was sent to the product state on with action %d.", action );
-    switch( action )
-    {
-    case KEY_ACTION_PAIR_SPEAKERS:
-        ChangeState( PROFESSOR_PRODUCT_CONTROLLER_STATE_ACCESSORY_PAIRING );
-        return true;
-    default:
-        return false;
-    }
->>>>>>> a9b2a4ce
 }
 
 ////////////////////////////////////////////////////////////////////////////////////////////////////
