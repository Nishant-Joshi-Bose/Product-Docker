////////////////////////////////////////////////////////////////////////////////////////////////////
///
/// @file      CustomProductControllerState.h
///
/// @brief     This file declares a CustomProductControllerState class for executing produce
///            specific actions based on the currect product state and product specific events.
///
/// @author    Stuart J. Lumby
///
/// @attention Copyright (C) 2017 Bose Corporation All Rights Reserved
///
///            Bose Corporation
///            The Mountain Road,
///            Framingham, MA 01701-9168
///            U.S.A.
///
///            This program may not be reproduced, in whole or in part, in any form by any means
///            whatsoever without the written permission of Bose Corporation.
///
////////////////////////////////////////////////////////////////////////////////////////////////////

////////////////////////////////////////////////////////////////////////////////////////////////////
///
/// The following compiler directive prevents this header file from being included more than once,
/// which may cause multiple declaration compiler errors.
///
////////////////////////////////////////////////////////////////////////////////////////////////////
#pragma once

////////////////////////////////////////////////////////////////////////////////////////////////////
///
///            Included Header Files
///
////////////////////////////////////////////////////////////////////////////////////////////////////
#include "Hsm.h"
#include "HsmState.h"
#include "InactivityTimers.h"
#include "ProductMessage.pb.h"
#include "SoundTouchInterface/ContentSelectionService.pb.h"
#include "KeyManager.h"

////////////////////////////////////////////////////////////////////////////////////////////////////
///                            Start of Product Application Namespace                            ///
////////////////////////////////////////////////////////////////////////////////////////////////////
namespace ProductApp
{

////////////////////////////////////////////////////////////////////////////////////////////////////
///
///            Forward Class Declarations
///
////////////////////////////////////////////////////////////////////////////////////////////////////
class ProductControllerHsm;
class ProductController;
class ProfessorProductController;

////////////////////////////////////////////////////////////////////////////////////////////////////
///
/// @class CustomProductControllerState
///
/// @brief This class is used for executing produce specific actions based on the currect product
///        state and product specific events.
///
////////////////////////////////////////////////////////////////////////////////////////////////////
class CustomProductControllerState : public CHsmState
{

public:

    CustomProductControllerState( ProductControllerHsm& productStateMachine,
                                  CHsmState*            pSuperState,
                                  Hsm::STATE            stateId,
                                  const std::string&    name );

    ~CustomProductControllerState( ) override
    {

    }

    ////////////////////////////////////////////////////////////////////////////////////////////////
    ///
    /// Here are the common event handlers. They need to be declared virtual and have an
    /// implementation that returns false.
    ///
    ////////////////////////////////////////////////////////////////////////////////////////////////
    virtual bool HandleLpmState( bool isActive )
    {
        return false;
    }

    virtual bool HandleCapsState( bool ready )
    {
        return false;
    }

    virtual bool HandleAudioPathState( bool ready )
    {
        return false;
    }

    virtual bool HandleNetworkState( bool configured, bool connected )
    {
        return false;
    }

    virtual bool HandleVoiceState( bool configured )
    {
        return false;
    }

    virtual bool HandleAutowakeStatus( bool active )
    {
        return false;
    }

    virtual bool HandleIntentPlayControl( KeyHandlerUtil::ActionType_t result )
    {
        return false;
    }

    virtual bool HandleIntentBlueTooth( KeyHandlerUtil::ActionType_t result )
    {
        return false;
    }

    virtual bool HandleIntentVolumeControl( KeyHandlerUtil::ActionType_t result )
    {
        return false;
    }

    virtual bool HandleIntentNetworkStandby( KeyHandlerUtil::ActionType_t result )
    {
        return false;
    }

    virtual bool HandleIntentPresetSelect( KeyHandlerUtil::ActionType_t result )
    {
        return false;
    }

    virtual bool HandleIntentPresetStore( KeyHandlerUtil::ActionType_t result )
    {
        return false;
    }

    virtual bool HandleIntentLowPowerStandby( KeyHandlerUtil::ActionType_t result )
    {
        return false;
    }
    virtual bool HandleIntentVoice( KeyHandlerUtil::ActionType_t result )
    {
        return false;
    }

    virtual bool HandleBluetoothModuleState( bool ready )
    {
        return false;
    }

    virtual bool HandleSTSSourcesInit( )
    {
        return false;
    }

    virtual bool HandleLpmInterfaceState( bool isConnected )
    {
        return false;
    }

    virtual bool HandleLpmLowpowerSystemState()
    {
        return false;
    }

    virtual bool HandleLpmLowPowerStatus( const ProductLpmLowPowerStatus& )
    {
        return false;
    }
    virtual bool HandleNowSelectionInfo( const SoundTouchInterface::NowSelectionInfo& nowSelectionInfo )
    {
        return false;
    }

    virtual bool HandleNowPlayingStatus( const ProductNowPlayingStatus_ProductNowPlayingState& state )
    {
        return false;
    }

    virtual bool HandleInactivityTimer( InactivityTimerType timerType )
    {
        return false;
    }

    virtual bool HandleStopPlaybackResponse( const SoundTouchInterface::status &resp )
    {
        return false;
    }

    ////////////////////////////////////////////////////////////////////////////////////////////////
    ///
    /// Methods are to be added at this point to implement product specific actions. These methods
    /// should be overridden in the product specific state derived class that actually executes
    /// product specific action.
    ///
    ////////////////////////////////////////////////////////////////////////////////////////////////
    virtual bool HandlePairingState( ProductAccessoryPairing pairingStatus )
    {
        return false;
    }

    virtual bool HandleModulesReady( )
    {
        return false;
    }

    virtual bool HandleNetworkConfigurationStatus( )
    {
        return false;
    }

    virtual bool HandleLPMPowerStatusColdBoot( )
    {
        return false;
    }

    virtual bool HandleLPMPowerStatusLowPower( )
    {
        return false;
    }

    virtual bool HandleLPMPowerStatusNetworkStandby( )
    {
        return false;
    }

    virtual bool HandleLPMPowerStatusAutoWakeStandby( )
    {
        return false;
    }

    virtual bool HandleLPMPowerStatusFullPower( )
    {
        return false;
    }

    virtual bool HandleIntent( KeyHandlerUtil::ActionType_t action )
    {
        return false;
    }

    virtual bool HandleIntentUserPower( KeyHandlerUtil::ActionType_t action )
    {
        return false;
    }

    virtual bool HandleIntentVolumeMuteControl( KeyHandlerUtil::ActionType_t action )
    {
        return false;
    }

    virtual bool HandleIntentSpeakerPairing( KeyHandlerUtil::ActionType_t action )
    {
        return false;
    }

    virtual bool HandleIntentPlayback( KeyHandlerUtil::ActionType_t action )
    {
        return false;
    }

    virtual bool HandleAdaptIQStatus( const ProductAdaptIQStatus& status )
    {
        return false;
    }

    virtual bool HandleAdaptIQControl( const ProductAdaptIQControl& control )
    {
        return false;
    }

<<<<<<< HEAD
    virtual bool HandleAudioPathSelect( )
    {
        return false;
    }

    virtual bool HandleAudioPathDeselect( )
    {
        return false;
    }

=======
    ////////////////////////////////////////////////////////////////////////////////////////////////
    ///
    /// This method returns the Professor Custom Product Controller reference of type
    /// ProfessorProductController.
    ///
    ////////////////////////////////////////////////////////////////////////////////////////////////
>>>>>>> 3b4b4db8
    inline static void SetProductController( ProductController* productController )
    {
        s_productController = productController;
    }

protected:
    ///
    /// The custom version of this function returns the custom ProductController.
    ///
    static ProfessorProductController& GetCustomProductController( );

    static ProductController* s_productController;
};

////////////////////////////////////////////////////////////////////////////////////////////////////
///                           End of the Product Application Namespace                           ///
////////////////////////////////////////////////////////////////////////////////////////////////////
}

////////////////////////////////////////////////////////////////////////////////////////////////////
///                                         End of File                                          ///
////////////////////////////////////////////////////////////////////////////////////////////////////<|MERGE_RESOLUTION|>--- conflicted
+++ resolved
@@ -278,7 +278,6 @@
         return false;
     }
 
-<<<<<<< HEAD
     virtual bool HandleAudioPathSelect( )
     {
         return false;
@@ -289,14 +288,12 @@
         return false;
     }
 
-=======
     ////////////////////////////////////////////////////////////////////////////////////////////////
     ///
     /// This method returns the Professor Custom Product Controller reference of type
     /// ProfessorProductController.
     ///
     ////////////////////////////////////////////////////////////////////////////////////////////////
->>>>>>> 3b4b4db8
     inline static void SetProductController( ProductController* productController )
     {
         s_productController = productController;
