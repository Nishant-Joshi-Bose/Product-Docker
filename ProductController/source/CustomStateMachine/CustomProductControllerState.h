--- conflicted
+++ resolved
@@ -86,17 +86,10 @@
     /// should be overridden in the product specific state derived class that actually executes
     /// product specific action.
     ///
-<<<<<<< HEAD
-    virtual bool HandleLpmState       ( bool active );
-    virtual bool HandleCapsState      ( bool active );
-    virtual bool HandleNetworkState   ( bool active );
-    virtual bool HandleSTSSourcesInit ( void );
-=======
     virtual bool HandleLpmState( bool active );
     virtual bool HandleCapsState( bool active );
     virtual bool HandleNetworkState( bool active );
     virtual bool HandleSTSSourcesInit( void );
->>>>>>> 66ca9c2c
 };
 }
 
