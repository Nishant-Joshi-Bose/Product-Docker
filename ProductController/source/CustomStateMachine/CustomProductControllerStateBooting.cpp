﻿////////////////////////////////////////////////////////////////////////////////////////////////////
///
/// @file      CustomProductControllerStateBooting.h
///
/// @brief     This source code file contains functionality to process events that occur during the
///            product booting state.
///
/// @author    Stuart J. Lumby
///
/// @date      09/22/2017
///
/// @attention Copyright (C) 2017 Bose Corporation All Rights Reserved
///
///            Bose Corporation
///            The Mountain Road,
///            Framingham, MA 01701-9168
///            U.S.A.
///
///            This program may not be reproduced, in whole or in part, in any form by any means
///            whatsoever without the written permission of Bose Corporation.
///
////////////////////////////////////////////////////////////////////////////////////////////////////

////////////////////////////////////////////////////////////////////////////////////////////////////
///
///            Included Header Files
///
////////////////////////////////////////////////////////////////////////////////////////////////////
#include "CustomProductControllerStateBooting.h"
#include "ProductControllerHsm.h"
#include "ProfessorProductController.h"
#include "DPrint.h"

////////////////////////////////////////////////////////////////////////////////////////////////////
///
/// The following declares a DPrint class type object and a standard string for logging information
/// in this source code file.
///
////////////////////////////////////////////////////////////////////////////////////////////////////
static DPrint s_logger( "CustomProductControllerStateBooting" );

////////////////////////////////////////////////////////////////////////////////////////////////////
///                             Start of Product Namespace                                       ///
////////////////////////////////////////////////////////////////////////////////////////////////////
namespace ProductApp
{

////////////////////////////////////////////////////////////////////////////////////////////////////
///
/// @brief CustomProductControllerStateBooting::CustomProductControllerStateBooting
///
/// @param hsm
///
/// @param pSuperState
///
/// @param productController
///
/// @param stateId
///
/// @param name
///
////////////////////////////////////////////////////////////////////////////////////////////////////
CustomProductControllerStateBooting::CustomProductControllerStateBooting( ProductControllerHsm&       hsm,
                                                                          CHsmState*                  pSuperState,
                                                                          ProfessorProductController& productController,
<<<<<<< HEAD
                                                                          Hsm::STATE                       stateId,
=======
                                                                          Hsm::STATE                  stateId,
>>>>>>> cf507c15
                                                                          const std::string&          name )

    : ProductControllerStateBooting( hsm, pSuperState, productController, stateId, name )
{
    BOSE_DEBUG( s_logger, "The Product Booting State has been constructed." );
}

////////////////////////////////////////////////////////////////////////////////////////////////////
///
/// @brief CustomProductControllerStateBooting::HandleStateEnter
///
////////////////////////////////////////////////////////////////////////////////////////////////////
void CustomProductControllerStateBooting::HandleStateEnter( )
{
    BOSE_DEBUG( s_logger, "The Product Booting State is being entered." );
}

////////////////////////////////////////////////////////////////////////////////////////////////////
///
/// @brief CustomProductControllerStateBooting::HandleStateStart
///
////////////////////////////////////////////////////////////////////////////////////////////////////
void CustomProductControllerStateBooting::HandleStateStart( )
{
    BOSE_DEBUG( s_logger, "The Product Booting State is being started." );
}

////////////////////////////////////////////////////////////////////////////////////////////////////
///
/// @brief CustomProductControllerStateBooting::HandleStateExit
///
////////////////////////////////////////////////////////////////////////////////////////////////////
void CustomProductControllerStateBooting::HandleStateExit( )
{
    BOSE_DEBUG( s_logger, "The Product Booting State is being exited." );
}

////////////////////////////////////////////////////////////////////////////////////////////////////
/// @brief CustomProductControllerStateBooting::HandleLpmState
/// @param state
/// @return
////////////////////////////////////////////////////////////////////////////////////////////////////
bool CustomProductControllerStateBooting::HandleLpmState( bool active )
{
    BOSE_DEBUG( s_logger, "The Product Booting State is handling the LPM state." );

    if( active )
    {
        if( static_cast< ProfessorProductController& >( GetProductController( ) ).IsBooted( ) )
        {
            if( static_cast< ProfessorProductController& >( GetProductController( ) ).GetNetworkStatus( ) )
            {
                BOSE_DEBUG( s_logger, "The Product Booting State is changing to the Idle state." );
                ChangeState( PROFESSOR_PRODUCT_CONTROLLER_STATE_IDLE );
            }
            else
            {
                BOSE_DEBUG( s_logger, "The Product Booting State is changing to the Network Standby state." );
                ChangeState( PROFESSOR_PRODUCT_CONTROLLER_STATE_NETWORK_STANDBY );
            }
        }
    }

    return true;
}

////////////////////////////////////////////////////////////////////////////////////////////////////
/// @brief CustomProductControllerStateBooting::HandleCapsState
/// @param state
/// @return
////////////////////////////////////////////////////////////////////////////////////////////////////
bool CustomProductControllerStateBooting::HandleCapsState( bool active )
{
    BOSE_DEBUG( s_logger, "The Product Booting State is handling the CAPS state." );

    if( active )
    {
        if( static_cast< ProfessorProductController& >( GetProductController( ) ).IsBooted( ) )
        {
            if( static_cast< ProfessorProductController& >( GetProductController( ) ).GetNetworkStatus( ) )
            {
                BOSE_DEBUG( s_logger, "The Product Booting State is changing to the Idle state." );
                ChangeState( PROFESSOR_PRODUCT_CONTROLLER_STATE_IDLE );
            }
            else
            {
                BOSE_DEBUG( s_logger, "The Product Booting State is changing to the Network Standby state." );
                ChangeState( PROFESSOR_PRODUCT_CONTROLLER_STATE_NETWORK_STANDBY );
            }
        }
    }

    return true;
}

////////////////////////////////////////////////////////////////////////////////////////////////////
/// @brief CustomProductControllerStateBooting::HandleNetworkState
/// @param state
/// @return
////////////////////////////////////////////////////////////////////////////////////////////////////
bool CustomProductControllerStateBooting::HandleNetworkState( bool active )
{
    BOSE_DEBUG( s_logger, "The Product Booting State is handling the network state." );

    if( active )
    {
        if( static_cast< ProfessorProductController& >( GetProductController( ) ).IsBooted( ) )
        {
            if( static_cast< ProfessorProductController& >( GetProductController( ) ).GetNetworkStatus( ) )
            {
                BOSE_DEBUG( s_logger, "The Product Booting State is changing to the Idle state." );
                ChangeState( PROFESSOR_PRODUCT_CONTROLLER_STATE_IDLE );
            }
            else
            {
                BOSE_DEBUG( s_logger, "The Product Booting State is changing to the Network Standby state." );
                ChangeState( PROFESSOR_PRODUCT_CONTROLLER_STATE_NETWORK_STANDBY );
            }
        }
    }

    return true;
}

////////////////////////////////////////////////////////////////////////////////////////////////////
/// @brief CustomProductControllerStateBooting::HandleSTSSourcesInit
/// @param none
/// @return true - the event was handled
////////////////////////////////////////////////////////////////////////////////////////////////////
bool CustomProductControllerStateBooting::HandleSTSSourcesInit( void )
{
    BOSE_DEBUG( s_logger, "The Product Booting State is handling the STSSourcesInit event." );

    if( static_cast< ProfessorProductController& >( GetProductController( ) ).IsBooted( ) )
    {
        if( static_cast< ProfessorProductController& >( GetProductController( ) ).GetNetworkStatus( ) )
        {
            BOSE_DEBUG( s_logger, "The Product Booting State is changing to the Idle state." );
            ChangeState( PROFESSOR_PRODUCT_CONTROLLER_STATE_IDLE );
        }
        else
        {
            BOSE_DEBUG( s_logger, "The Product Booting State is changing to the Network Standby state." );
            ChangeState( PROFESSOR_PRODUCT_CONTROLLER_STATE_NETWORK_STANDBY );
        }
    }

    return true;
}

////////////////////////////////////////////////////////////////////////////////////////////////////
///                                       End of Namespace                                       ///
////////////////////////////////////////////////////////////////////////////////////////////////////
}

////////////////////////////////////////////////////////////////////////////////////////////////////
///                                        End of File                                           ///
////////////////////////////////////////////////////////////////////////////////////////////////////<|MERGE_RESOLUTION|>--- conflicted
+++ resolved
@@ -63,11 +63,7 @@
 CustomProductControllerStateBooting::CustomProductControllerStateBooting( ProductControllerHsm&       hsm,
                                                                           CHsmState*                  pSuperState,
                                                                           ProfessorProductController& productController,
-<<<<<<< HEAD
-                                                                          Hsm::STATE                       stateId,
-=======
                                                                           Hsm::STATE                  stateId,
->>>>>>> cf507c15
                                                                           const std::string&          name )
 
     : ProductControllerStateBooting( hsm, pSuperState, productController, stateId, name )
@@ -82,7 +78,7 @@
 ////////////////////////////////////////////////////////////////////////////////////////////////////
 void CustomProductControllerStateBooting::HandleStateEnter( )
 {
-    BOSE_DEBUG( s_logger, "The Product Booting State is being entered." );
+     BOSE_DEBUG( s_logger, "The Product Booting State is being entered." );
 }
 
 ////////////////////////////////////////////////////////////////////////////////////////////////////
@@ -92,7 +88,7 @@
 ////////////////////////////////////////////////////////////////////////////////////////////////////
 void CustomProductControllerStateBooting::HandleStateStart( )
 {
-    BOSE_DEBUG( s_logger, "The Product Booting State is being started." );
+     BOSE_DEBUG( s_logger, "The Product Booting State is being started." );
 }
 
 ////////////////////////////////////////////////////////////////////////////////////////////////////
@@ -102,7 +98,7 @@
 ////////////////////////////////////////////////////////////////////////////////////////////////////
 void CustomProductControllerStateBooting::HandleStateExit( )
 {
-    BOSE_DEBUG( s_logger, "The Product Booting State is being exited." );
+     BOSE_DEBUG( s_logger, "The Product Booting State is being exited." );
 }
 
 ////////////////////////////////////////////////////////////////////////////////////////////////////
@@ -112,26 +108,26 @@
 ////////////////////////////////////////////////////////////////////////////////////////////////////
 bool CustomProductControllerStateBooting::HandleLpmState( bool active )
 {
-    BOSE_DEBUG( s_logger, "The Product Booting State is handling the LPM state." );
-
-    if( active )
-    {
-        if( static_cast< ProfessorProductController& >( GetProductController( ) ).IsBooted( ) )
-        {
-            if( static_cast< ProfessorProductController& >( GetProductController( ) ).GetNetworkStatus( ) )
-            {
-                BOSE_DEBUG( s_logger, "The Product Booting State is changing to the Idle state." );
-                ChangeState( PROFESSOR_PRODUCT_CONTROLLER_STATE_IDLE );
-            }
-            else
-            {
-                BOSE_DEBUG( s_logger, "The Product Booting State is changing to the Network Standby state." );
-                ChangeState( PROFESSOR_PRODUCT_CONTROLLER_STATE_NETWORK_STANDBY );
-            }
-        }
-    }
-
-    return true;
+     BOSE_DEBUG( s_logger, "The Product Booting State is handling the LPM state." );
+
+     if( active )
+     {
+         if( static_cast< ProfessorProductController& >( GetProductController( ) ).IsBooted( ) )
+         {
+             if( static_cast< ProfessorProductController& >( GetProductController( ) ).GetNetworkStatus( ) )
+             {
+                 BOSE_DEBUG( s_logger, "The Product Booting State is changing to the Idle state." );
+                 ChangeState( PROFESSOR_PRODUCT_CONTROLLER_STATE_IDLE );
+             }
+             else
+             {
+                 BOSE_DEBUG( s_logger, "The Product Booting State is changing to the Network Standby state." );
+                 ChangeState( PROFESSOR_PRODUCT_CONTROLLER_STATE_NETWORK_STANDBY );
+             }
+         }
+     }
+
+     return true;
 }
 
 ////////////////////////////////////////////////////////////////////////////////////////////////////
@@ -141,26 +137,26 @@
 ////////////////////////////////////////////////////////////////////////////////////////////////////
 bool CustomProductControllerStateBooting::HandleCapsState( bool active )
 {
-    BOSE_DEBUG( s_logger, "The Product Booting State is handling the CAPS state." );
-
-    if( active )
-    {
-        if( static_cast< ProfessorProductController& >( GetProductController( ) ).IsBooted( ) )
-        {
-            if( static_cast< ProfessorProductController& >( GetProductController( ) ).GetNetworkStatus( ) )
-            {
-                BOSE_DEBUG( s_logger, "The Product Booting State is changing to the Idle state." );
-                ChangeState( PROFESSOR_PRODUCT_CONTROLLER_STATE_IDLE );
-            }
-            else
-            {
-                BOSE_DEBUG( s_logger, "The Product Booting State is changing to the Network Standby state." );
-                ChangeState( PROFESSOR_PRODUCT_CONTROLLER_STATE_NETWORK_STANDBY );
-            }
-        }
-    }
-
-    return true;
+     BOSE_DEBUG( s_logger, "The Product Booting State is handling the CAPS state." );
+
+     if( active )
+     {
+         if( static_cast< ProfessorProductController& >( GetProductController( ) ).IsBooted( ) )
+         {
+             if( static_cast< ProfessorProductController& >( GetProductController( ) ).GetNetworkStatus( ) )
+             {
+                 BOSE_DEBUG( s_logger, "The Product Booting State is changing to the Idle state." );
+                 ChangeState( PROFESSOR_PRODUCT_CONTROLLER_STATE_IDLE );
+             }
+             else
+             {
+                 BOSE_DEBUG( s_logger, "The Product Booting State is changing to the Network Standby state." );
+                 ChangeState( PROFESSOR_PRODUCT_CONTROLLER_STATE_NETWORK_STANDBY );
+             }
+         }
+     }
+
+     return true;
 }
 
 ////////////////////////////////////////////////////////////////////////////////////////////////////
@@ -170,26 +166,26 @@
 ////////////////////////////////////////////////////////////////////////////////////////////////////
 bool CustomProductControllerStateBooting::HandleNetworkState( bool active )
 {
-    BOSE_DEBUG( s_logger, "The Product Booting State is handling the network state." );
-
-    if( active )
-    {
-        if( static_cast< ProfessorProductController& >( GetProductController( ) ).IsBooted( ) )
-        {
-            if( static_cast< ProfessorProductController& >( GetProductController( ) ).GetNetworkStatus( ) )
-            {
-                BOSE_DEBUG( s_logger, "The Product Booting State is changing to the Idle state." );
-                ChangeState( PROFESSOR_PRODUCT_CONTROLLER_STATE_IDLE );
-            }
-            else
-            {
-                BOSE_DEBUG( s_logger, "The Product Booting State is changing to the Network Standby state." );
-                ChangeState( PROFESSOR_PRODUCT_CONTROLLER_STATE_NETWORK_STANDBY );
-            }
-        }
-    }
-
-    return true;
+     BOSE_DEBUG( s_logger, "The Product Booting State is handling the network state." );
+
+     if( active )
+     {
+         if( static_cast< ProfessorProductController& >( GetProductController( ) ).IsBooted( ) )
+         {
+             if( static_cast< ProfessorProductController& >( GetProductController( ) ).GetNetworkStatus( ) )
+             {
+                 BOSE_DEBUG( s_logger, "The Product Booting State is changing to the Idle state." );
+                 ChangeState( PROFESSOR_PRODUCT_CONTROLLER_STATE_IDLE );
+             }
+             else
+             {
+                 BOSE_DEBUG( s_logger, "The Product Booting State is changing to the Network Standby state." );
+                 ChangeState( PROFESSOR_PRODUCT_CONTROLLER_STATE_NETWORK_STANDBY );
+             }
+         }
+     }
+
+     return true;
 }
 
 ////////////////////////////////////////////////////////////////////////////////////////////////////
@@ -197,25 +193,25 @@
 /// @param none
 /// @return true - the event was handled
 ////////////////////////////////////////////////////////////////////////////////////////////////////
-bool CustomProductControllerStateBooting::HandleSTSSourcesInit( void )
-{
-    BOSE_DEBUG( s_logger, "The Product Booting State is handling the STSSourcesInit event." );
-
-    if( static_cast< ProfessorProductController& >( GetProductController( ) ).IsBooted( ) )
-    {
-        if( static_cast< ProfessorProductController& >( GetProductController( ) ).GetNetworkStatus( ) )
-        {
-            BOSE_DEBUG( s_logger, "The Product Booting State is changing to the Idle state." );
-            ChangeState( PROFESSOR_PRODUCT_CONTROLLER_STATE_IDLE );
-        }
-        else
-        {
-            BOSE_DEBUG( s_logger, "The Product Booting State is changing to the Network Standby state." );
-            ChangeState( PROFESSOR_PRODUCT_CONTROLLER_STATE_NETWORK_STANDBY );
-        }
-    }
-
-    return true;
+bool CustomProductControllerStateBooting::HandleSTSSourcesInit     ( void )
+{
+     BOSE_DEBUG( s_logger, "The Product Booting State is handling the STSSourcesInit event." );
+
+     if( static_cast< ProfessorProductController& >( GetProductController( ) ).IsBooted( ) )
+     {
+         if( static_cast< ProfessorProductController& >( GetProductController( ) ).GetNetworkStatus( ) )
+         {
+             BOSE_DEBUG( s_logger, "The Product Booting State is changing to the Idle state." );
+             ChangeState( PROFESSOR_PRODUCT_CONTROLLER_STATE_IDLE );
+         }
+         else
+         {
+             BOSE_DEBUG( s_logger, "The Product Booting State is changing to the Network Standby state." );
+             ChangeState( PROFESSOR_PRODUCT_CONTROLLER_STATE_NETWORK_STANDBY );
+         }
+     }
+
+     return true;
 }
 
 ////////////////////////////////////////////////////////////////////////////////////////////////////
