////////////////////////////////////////////////////////////////////////////////////////////////////
///
/// @file      CustomProductControllerStates.h
///
/// @brief     This file defines the Product Controller Hierarchical State Machine, abbreviated HSM.
///            Both common and specific product state IDs are defined in this file.
///
/// @author    Stuart J. Lumby
///
/// @attention Copyright (C) 2017 Bose Corporation All Rights Reserved
///
////////////////////////////////////////////////////////////////////////////////////////////////////

////////////////////////////////////////////////////////////////////////////////////////////////////
///            Included Header Files
////////////////////////////////////////////////////////////////////////////////////////////////////
#pragma once
#include "ProductControllerStates.h"

////////////////////////////////////////////////////////////////////////////////////////////////////
///
/// @note For the HSM State framework, a zero value, 0, in the enumeration is reserved for the top
///       state and should not be used.
///
////////////////////////////////////////////////////////////////////////////////////////////////////
enum CustomProductControllerStates
{
    ///
    /// Custom product controller states that rely on common states are defined below. Note that
    /// these custom states need to have the same IDs as their base common states; this ensures that
    /// state changes in the common code that need to transition to a derived custom state will do so
    /// correctly.
    ///
<<<<<<< HEAD
    CUSTOM_PRODUCT_CONTROLLER_STATE_BOOTING                                 = PRODUCT_CONTROLLER_STATE_BOOTING,
    CUSTOM_PRODUCT_CONTROLLER_STATE_IDLE                                    = PRODUCT_CONTROLLER_STATE_IDLE,
    CUSTOM_PRODUCT_CONTROLLER_STATE_LOW_POWER_RESUME                        = PRODUCT_CONTROLLER_STATE_LOW_POWER_RESUME,
    CUSTOM_PRODUCT_CONTROLLER_STATE_ON                                      = PRODUCT_CONTROLLER_STATE_ON,
    CUSTOM_PRODUCT_CONTROLLER_STATE_PLAYING                                 = PRODUCT_CONTROLLER_STATE_PLAYING,
    CUSTOM_PRODUCT_CONTROLLER_STATE_PLAYING_DESELECTED                      = PRODUCT_CONTROLLER_STATE_PLAYING_DESELECTED,
    CUSTOM_PRODUCT_CONTROLLER_STATE_PLAYING_SELECTED                        = PRODUCT_CONTROLLER_STATE_PLAYING_SELECTED,
    CUSTOM_PRODUCT_CONTROLLER_STATE_PLAYING_SELECTED_SETUP                  = PRODUCT_CONTROLLER_STATE_PLAYING_SELECTED_SETUP,
    CUSTOM_PRODUCT_CONTROLLER_STATE_PLAYING_SELECTED_SILENT_SOURCE_INVALID  = PRODUCT_CONTROLLER_STATE_PLAYING_SELECTED_SILENT_SOURCE_INVALID,
=======
    CUSTOM_PRODUCT_CONTROLLER_STATE_BOOTING                         = PRODUCT_CONTROLLER_STATE_BOOTING,
    CUSTOM_PRODUCT_CONTROLLER_STATE_FIRST_BOOT_GREETING_TRANSITION  = PRODUCT_CONTROLLER_STATE_FIRST_BOOT_GREETING_TRANSITION,
    CUSTOM_PRODUCT_CONTROLLER_STATE_IDLE                            = PRODUCT_CONTROLLER_STATE_IDLE,
    CUSTOM_PRODUCT_CONTROLLER_STATE_LOW_POWER_RESUME                = PRODUCT_CONTROLLER_STATE_LOW_POWER_RESUME,
    CUSTOM_PRODUCT_CONTROLLER_STATE_ON                              = PRODUCT_CONTROLLER_STATE_ON,
    CUSTOM_PRODUCT_CONTROLLER_STATE_PLAYING                         = PRODUCT_CONTROLLER_STATE_PLAYING,
    CUSTOM_PRODUCT_CONTROLLER_STATE_PLAYING_SELECTED                = PRODUCT_CONTROLLER_STATE_PLAYING_SELECTED,
    CUSTOM_PRODUCT_CONTROLLER_STATE_PLAYING_SELECTED_SETUP          = PRODUCT_CONTROLLER_STATE_PLAYING_SELECTED_SETUP,
>>>>>>> 87306693
    ///
    /// Custom product controller states that are specific to Professor are defined below.
    ///
    CUSTOM_PRODUCT_CONTROLLER_STATE_ADAPTIQ = PRODUCT_CONTROLLER_STATE_LAST,
    CUSTOM_PRODUCT_CONTROLLER_STATE_ADAPTIQ_EXITING,
    CUSTOM_PRODUCT_CONTROLLER_STATE_ACCESSORY_PAIRING,
    CUSTOM_PRODUCT_CONTROLLER_STATE_ACCESSORY_PAIRING_CANCELLING
};

////////////////////////////////////////////////////////////////////////////////////////////////////
///                                         End of File                                          ///
////////////////////////////////////////////////////////////////////////////////////////////////////<|MERGE_RESOLUTION|>--- conflicted
+++ resolved
@@ -31,8 +31,8 @@
     /// state changes in the common code that need to transition to a derived custom state will do so
     /// correctly.
     ///
-<<<<<<< HEAD
     CUSTOM_PRODUCT_CONTROLLER_STATE_BOOTING                                 = PRODUCT_CONTROLLER_STATE_BOOTING,
+    CUSTOM_PRODUCT_CONTROLLER_STATE_FIRST_BOOT_GREETING_TRANSITION  = PRODUCT_CONTROLLER_STATE_FIRST_BOOT_GREETING_TRANSITION,
     CUSTOM_PRODUCT_CONTROLLER_STATE_IDLE                                    = PRODUCT_CONTROLLER_STATE_IDLE,
     CUSTOM_PRODUCT_CONTROLLER_STATE_LOW_POWER_RESUME                        = PRODUCT_CONTROLLER_STATE_LOW_POWER_RESUME,
     CUSTOM_PRODUCT_CONTROLLER_STATE_ON                                      = PRODUCT_CONTROLLER_STATE_ON,
@@ -41,16 +41,6 @@
     CUSTOM_PRODUCT_CONTROLLER_STATE_PLAYING_SELECTED                        = PRODUCT_CONTROLLER_STATE_PLAYING_SELECTED,
     CUSTOM_PRODUCT_CONTROLLER_STATE_PLAYING_SELECTED_SETUP                  = PRODUCT_CONTROLLER_STATE_PLAYING_SELECTED_SETUP,
     CUSTOM_PRODUCT_CONTROLLER_STATE_PLAYING_SELECTED_SILENT_SOURCE_INVALID  = PRODUCT_CONTROLLER_STATE_PLAYING_SELECTED_SILENT_SOURCE_INVALID,
-=======
-    CUSTOM_PRODUCT_CONTROLLER_STATE_BOOTING                         = PRODUCT_CONTROLLER_STATE_BOOTING,
-    CUSTOM_PRODUCT_CONTROLLER_STATE_FIRST_BOOT_GREETING_TRANSITION  = PRODUCT_CONTROLLER_STATE_FIRST_BOOT_GREETING_TRANSITION,
-    CUSTOM_PRODUCT_CONTROLLER_STATE_IDLE                            = PRODUCT_CONTROLLER_STATE_IDLE,
-    CUSTOM_PRODUCT_CONTROLLER_STATE_LOW_POWER_RESUME                = PRODUCT_CONTROLLER_STATE_LOW_POWER_RESUME,
-    CUSTOM_PRODUCT_CONTROLLER_STATE_ON                              = PRODUCT_CONTROLLER_STATE_ON,
-    CUSTOM_PRODUCT_CONTROLLER_STATE_PLAYING                         = PRODUCT_CONTROLLER_STATE_PLAYING,
-    CUSTOM_PRODUCT_CONTROLLER_STATE_PLAYING_SELECTED                = PRODUCT_CONTROLLER_STATE_PLAYING_SELECTED,
-    CUSTOM_PRODUCT_CONTROLLER_STATE_PLAYING_SELECTED_SETUP          = PRODUCT_CONTROLLER_STATE_PLAYING_SELECTED_SETUP,
->>>>>>> 87306693
     ///
     /// Custom product controller states that are specific to Professor are defined below.
     ///
