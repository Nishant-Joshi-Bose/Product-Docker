////////////////////////////////////////////////////////////////////////////////////////////////////
///
/// @file      ProductHardwareInterface.h
///
/// @brief     This header file contains declarations for managing the hardware, which interfaces
///            with the Low Power Microprocessor or LPM.
///
/// @author    Stuart J. Lumby
///
/// @date      09/22/2017
///
/// @attention Copyright (C) 2017 Bose Corporation All Rights Reserved
///
///            Bose Corporation
///            The Mountain Road,
///            Framingham, MA 01701-9168
///            U.S.A.
///
///            This program may not be reproduced, in whole or in part, in any form by any means
///            whatsoever without the written permission of Bose Corporation.
///
////////////////////////////////////////////////////////////////////////////////////////////////////

////////////////////////////////////////////////////////////////////////////////////////////////////
///
/// The following compiler directive prevents this header file from being included more than once,
/// which may cause multiple declaration compiler errors.
///
////////////////////////////////////////////////////////////////////////////////////////////////////
#pragma once

////////////////////////////////////////////////////////////////////////////////////////////////////
///
///            Included Header Files
///
////////////////////////////////////////////////////////////////////////////////////////////////////
#include "ThreadMutex.h"
#include "NotifyTargetTaskIF.h"
#include "APTask.h"
#include "APClientSocketListenerIF.h"
#include "APServerSocketListenerIF.h"
#include "IPCMessageRouterIF.h"
#include "APProductIF.h"
#include "ProductMessage.pb.h"
#include "LpmClientIF.h"

namespace ProductApp
{
////////////////////////////////////////////////////////////////////////////////////////////////////
///
///            Included Subclasses
///
////////////////////////////////////////////////////////////////////////////////////////////////////
class ProductCommandLine;
class ProductController;

class ProductHardwareInterface
{
public:

    //////////////////////////////////////////////////////////////////////////////////////////////
    ///
    /// @brief The following aliases refer to the Bose Sound Touch SDK utilities for inter-process
    ///        and inter-thread communications.
    ///
    //////////////////////////////////////////////////////////////////////////////////////////////
    typedef APClientSocketListenerIF::ListenerPtr   ClientListener;
    typedef APClientSocketListenerIF::SocketPtr     ClientSocket;
    typedef APServerSocketListenerIF::ListenerPtr   ServerListener;
    typedef APServerSocketListenerIF::SocketPtr     ServerSocket;
    typedef IPCMessageRouterIF::IPCMessageRouterPtr MessageRouter;

    //////////////////////////////////////////////////////////////////////////////////////////////
    ///
    /// @name   ProductHardwareInterface::GetInstance
    ///
    /// @brief  This static method creates the one and only instance of a ProductHardwareInterface
    ///         object. That only one instance is created in a thread safe way is guaranteed by
    ///         the C++ Version 11 compiler.
    ///
    /// @param  task [input]         This argument specifies the task in which to run the hardware
    ///                               interface.
    ///
    /// @param  ProductNotifyCallback This argument specifies a callback to send messages back to
    ///                               the product controller.
    ///
    /// @return This method returns a reference to a ProductHardwareInterface object.
    ///
    //////////////////////////////////////////////////////////////////////////////////////////////
    static ProductHardwareInterface* GetInstance( NotifyTargetTaskIF*        task,
<<<<<<< HEAD
            Callback< ProductMessage > ProductNotifyCallback);
=======
                                                  Callback< ProductMessage > ProductNotifyCallback );
>>>>>>> 66ca9c2c

    //////////////////////////////////////////////////////////////////////////////////////////////
    /// This declaration is used to start and run the hardware manager.
    //////////////////////////////////////////////////////////////////////////////////////////////
    bool Run( void );

    //////////////////////////////////////////////////////////////////////////////////////////////
    /// These methods handle LPM status requests.
    //////////////////////////////////////////////////////////////////////////////////////////////
    bool RequestLpmStatus( Callback< LpmServiceMessages::IpcLpmHealthStatusPayload_t > callback );
<<<<<<< HEAD
    void HandleLpmStatus ( LpmServiceMessages::IpcLpmHealthStatusPayload_t             status   );
=======
    void HandleLpmStatus( LpmServiceMessages::IpcLpmHealthStatusPayload_t             status );
>>>>>>> 66ca9c2c

    //////////////////////////////////////////////////////////////////////////////////////////////
    /// This method is used to set a callback to receive key events from the LPM hardware.
    //////////////////////////////////////////////////////////////////////////////////////////////
    bool RegisterForKeyEvents( Callback< LpmServiceMessages::IpcKeyInformation_t > callback );

    //////////////////////////////////////////////////////////////////////////////////////////////
    /// These declarations are utility calls used mostly by the ProductDevice class, which send
    /// messages to the LPM hardware manager process as a client.
    //////////////////////////////////////////////////////////////////////////////////////////////
<<<<<<< HEAD
    bool SendSetVolume                   ( uint32_t              volume );
    bool SendUserMute                    ( bool                  mute );
    bool SendInternalMute                ( bool                  mute );
    bool SendAudioPathPresentationLatency( uint32_t              latency );
    bool SendSetDSPAudioMode             ( IpcAudioMode_t        audioMode );
    bool SendLipSyncDelay                ( uint32_t              audioDelay );
    bool SendToneAndLevelControl         ( IpcToneControl_t&     controls );
    bool SendSpeakerList                 ( IpcAccessoryList_t&   accessoryList );
    bool SendSetSystemTimeoutEnableBits  ( Ipc_TimeoutControl_t& timeoutControl );
    bool RebootRequest                   ( void );
    bool HandleLowPowerStandby           ( void );
    void SetBlueToothMacAddress          ( const std::string&       bluetoothMacAddress );
    void SetBlueToothDeviceName          ( const std::string&       bluetoothDeviceName );
    bool SendBlueToothDeviceData         ( const std::string&       bluetoothDeviceName,
                                           const unsigned long long bluetoothMacAddress );
    bool SendSourceSelection             ( const IPCSource_t&       sourceSelect );
=======
    bool SendSetVolume( uint32_t              volume );
    bool SendUserMute( bool                  mute );
    bool SendInternalMute( bool                  mute );
    bool SendAudioPathPresentationLatency( uint32_t              latency );
    bool SendSetDSPAudioMode( IpcAudioMode_t        audioMode );
    bool SendLipSyncDelay( uint32_t              audioDelay );
    bool SendToneAndLevelControl( IpcToneControl_t&     controls );
    bool SendSpeakerList( IpcAccessoryList_t&   accessoryList );
    bool SendSetSystemTimeoutEnableBits( Ipc_TimeoutControl_t& timeoutControl );
    bool RebootRequest( void );
    bool HandleLowPowerStandby( void );
    void SetBlueToothMacAddress( const std::string&       bluetoothMacAddress );
    void SetBlueToothDeviceName( const std::string&       bluetoothDeviceName );
    bool SendBlueToothDeviceData( const std::string&       bluetoothDeviceName,
                                  const unsigned long long bluetoothMacAddress );
    bool SendSourceSelection( const IPCSource_t&       sourceSelect );
>>>>>>> 66ca9c2c

private:

    ////////////////////////////////////////////////////////////////////////////////////////////////
    ///
    /// @brief ProductHardwareInterface
    ///
    /// @brief  The constructor for this class is set to be private. This definition prevents this
    ///         class from being instantiated directly, so that only the static method GetInstance
    ///         to this class can be used to get the one sole instance of it.
    ///
    /// @param  task
    ///
    /// @param ProductNotifyCallback
    ///
    ////////////////////////////////////////////////////////////////////////////////////////////////
    ProductHardwareInterface( NotifyTargetTaskIF*        task,
                              Callback< ProductMessage > ProductNotifyCallback );

    //////////////////////////////////////////////////////////////////////////////////////////////
    ///
    /// @brief The following copy constructor and equality operator for this class are private
    ///        and are set to be undefined through the delete keyword. This prevents this class
    ///        from being copied directly, so that only the static method GetInstance to this
    ///        class can be used to get the one sole instance of it.
    ///
    //////////////////////////////////////////////////////////////////////////////////////////////
    ProductHardwareInterface( ProductHardwareInterface const& ) = delete;
<<<<<<< HEAD
    void operator     =     ( ProductHardwareInterface const& ) = delete;
=======
    void operator     = ( ProductHardwareInterface const& ) = delete;
>>>>>>> 66ca9c2c

    //////////////////////////////////////////////////////////////////////////////////////////////
    /// These declarations store the main task for processing LPM hardware events and requests. It
    /// is passed by the ProductController instance.
    //////////////////////////////////////////////////////////////////////////////////////////////
    NotifyTargetTaskIF*        m_mainTask      = nullptr;
    Callback< ProductMessage > m_ProductNotify = nullptr;
    LpmClientIF::LpmClientPtr  m_LpmClient     = nullptr;

    //////////////////////////////////////////////////////////////////////////////////////////////
    /// This member determines whether a connections to the LPM server connection is established.
    //////////////////////////////////////////////////////////////////////////////////////////////
    bool m_connected = false;

    //////////////////////////////////////////////////////////////////////////////////////////////
    /// These declarations are used to handle Bluetooth functionality.
    //////////////////////////////////////////////////////////////////////////////////////////////
    bool               m_gettingBlueToothData = false;
    unsigned long long m_blueToothMacAddress  = 0ULL;
    std::string        m_blueToothDeviceName  { "" };

    //////////////////////////////////////////////////////////////////////////////////////////////
    /// This method is called when an LPM server connection is established.
    //////////////////////////////////////////////////////////////////////////////////////////////
<<<<<<< HEAD
    void Connected ( bool  connected );
=======
    void Connected( bool  connected );
>>>>>>> 66ca9c2c
};
}

////////////////////////////////////////////////////////////////////////////////////////////////////
///                                         End of File                                          ///
////////////////////////////////////////////////////////////////////////////////////////////////////<|MERGE_RESOLUTION|>--- conflicted
+++ resolved
@@ -88,11 +88,7 @@
     ///
     //////////////////////////////////////////////////////////////////////////////////////////////
     static ProductHardwareInterface* GetInstance( NotifyTargetTaskIF*        task,
-<<<<<<< HEAD
-            Callback< ProductMessage > ProductNotifyCallback);
-=======
                                                   Callback< ProductMessage > ProductNotifyCallback );
->>>>>>> 66ca9c2c
 
     //////////////////////////////////////////////////////////////////////////////////////////////
     /// This declaration is used to start and run the hardware manager.
@@ -103,11 +99,7 @@
     /// These methods handle LPM status requests.
     //////////////////////////////////////////////////////////////////////////////////////////////
     bool RequestLpmStatus( Callback< LpmServiceMessages::IpcLpmHealthStatusPayload_t > callback );
-<<<<<<< HEAD
-    void HandleLpmStatus ( LpmServiceMessages::IpcLpmHealthStatusPayload_t             status   );
-=======
     void HandleLpmStatus( LpmServiceMessages::IpcLpmHealthStatusPayload_t             status );
->>>>>>> 66ca9c2c
 
     //////////////////////////////////////////////////////////////////////////////////////////////
     /// This method is used to set a callback to receive key events from the LPM hardware.
@@ -118,24 +110,6 @@
     /// These declarations are utility calls used mostly by the ProductDevice class, which send
     /// messages to the LPM hardware manager process as a client.
     //////////////////////////////////////////////////////////////////////////////////////////////
-<<<<<<< HEAD
-    bool SendSetVolume                   ( uint32_t              volume );
-    bool SendUserMute                    ( bool                  mute );
-    bool SendInternalMute                ( bool                  mute );
-    bool SendAudioPathPresentationLatency( uint32_t              latency );
-    bool SendSetDSPAudioMode             ( IpcAudioMode_t        audioMode );
-    bool SendLipSyncDelay                ( uint32_t              audioDelay );
-    bool SendToneAndLevelControl         ( IpcToneControl_t&     controls );
-    bool SendSpeakerList                 ( IpcAccessoryList_t&   accessoryList );
-    bool SendSetSystemTimeoutEnableBits  ( Ipc_TimeoutControl_t& timeoutControl );
-    bool RebootRequest                   ( void );
-    bool HandleLowPowerStandby           ( void );
-    void SetBlueToothMacAddress          ( const std::string&       bluetoothMacAddress );
-    void SetBlueToothDeviceName          ( const std::string&       bluetoothDeviceName );
-    bool SendBlueToothDeviceData         ( const std::string&       bluetoothDeviceName,
-                                           const unsigned long long bluetoothMacAddress );
-    bool SendSourceSelection             ( const IPCSource_t&       sourceSelect );
-=======
     bool SendSetVolume( uint32_t              volume );
     bool SendUserMute( bool                  mute );
     bool SendInternalMute( bool                  mute );
@@ -152,7 +126,6 @@
     bool SendBlueToothDeviceData( const std::string&       bluetoothDeviceName,
                                   const unsigned long long bluetoothMacAddress );
     bool SendSourceSelection( const IPCSource_t&       sourceSelect );
->>>>>>> 66ca9c2c
 
 private:
 
@@ -181,11 +154,7 @@
     ///
     //////////////////////////////////////////////////////////////////////////////////////////////
     ProductHardwareInterface( ProductHardwareInterface const& ) = delete;
-<<<<<<< HEAD
-    void operator     =     ( ProductHardwareInterface const& ) = delete;
-=======
     void operator     = ( ProductHardwareInterface const& ) = delete;
->>>>>>> 66ca9c2c
 
     //////////////////////////////////////////////////////////////////////////////////////////////
     /// These declarations store the main task for processing LPM hardware events and requests. It
@@ -210,11 +179,7 @@
     //////////////////////////////////////////////////////////////////////////////////////////////
     /// This method is called when an LPM server connection is established.
     //////////////////////////////////////////////////////////////////////////////////////////////
-<<<<<<< HEAD
-    void Connected ( bool  connected );
-=======
     void Connected( bool  connected );
->>>>>>> 66ca9c2c
 };
 }
 
