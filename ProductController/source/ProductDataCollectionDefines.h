--- conflicted
+++ resolved
@@ -1,8 +1,5 @@
 #pragma once
-<<<<<<< HEAD
-#define DATA_COLLECTION_ACCESSORIES "accessories-changed"
-#define DATA_COLLECTION_DSP_AIQ     "adaptiq-coefficients-changed"
-=======
+#define DATA_COLLECTION_DSP_AIQ             "adaptiq-coefficients-changed"
 #define DATA_COLLECTION_ACCESSORIES         "accessories-changed"
 #define DATA_COLLECTION_EEDID               "eedid-changed"
 #define DATA_COLLECTION_BASS                "bass-audio-parameters-changed"
@@ -18,5 +15,4 @@
 #define DATA_COLLECTION_DUALMONO_SELECT     "dualmonoselect-audio-parameters-changed"
 #define DATA_COLLECTION_EQSELECT            "eqselect-audio-parameters-changed"
 #define DATA_COLLECTION_MOUNT_ORIENTATION   "mountorientation-audio-parameters-changed"
-#define DATA_COLLECTION_SUBWOOFER_POLARITY  "subwooferpolarity-audio-parameters-changed"
->>>>>>> 04f3c325
+#define DATA_COLLECTION_SUBWOOFER_POLARITY  "subwooferpolarity-audio-parameters-changed"