////////////////////////////////////////////////////////////////////////////////////////////////////
///
/// @file      ProductCecHelper.cpp
///
/// @brief     This header file contains declarations for managing the interface with A4VVideoManager
///
/// @author    Manoranjani Malisetti
///
/// @attention Copyright (C) 2017 Bose Corporation All Rights Reserved
///
///            Bose Corporation
///            The Mountain Road,
///            Framingham, MA 01701-9168
///            U.S.A.
///
///            This program may not be reproduced, in whole or in part, in any form by any means
///            whatsoever without the written permission of Bose Corporation.
///
////////////////////////////////////////////////////////////////////////////////////////////////////

////////////////////////////////////////////////////////////////////////////////////////////////////
///
///            Included Header Files
///
////////////////////////////////////////////////////////////////////////////////////////////////////
#include "Utilities.h"
#include "ProfessorProductController.h"
#include "CustomProductLpmHardwareInterface.h"
#include "ProductCecHelper.h"
#include "FrontDoorClient.h"
#include "EndPointsDefines.h"
#include "ProductEndpointDefines.h"
#include "PGCErrorCodes.h"
#include "DataCollectionClientFactory.h"
#include "HdmiEdid.pb.h"
#include "ProductDataCollectionDefines.h"
#include "ProductSTS.pb.h"

using namespace ProductPb;

namespace
{
const std::string s_ModeOn         = "On";
const std::string s_ModeOff        = "Off";
const std::string s_ModeAltOn      = "AltOn";
}

////////////////////////////////////////////////////////////////////////////////////////////////////
///                             Start of Product Namespace                                       ///
////////////////////////////////////////////////////////////////////////////////////////////////////
namespace ProductApp
{
////////////////////////////////////////////////////////////////////////////////////////////////////
///
/// The following constants define FrontDoor endpoints used by the VolumeManager
///
////////////////////////////////////////////////////////////////////////////////////////////////////
constexpr char  FRONTDOOR_AUDIO_VOLUME[ ]           = "/audio/volume";

////////////////////////////////////////////////////////////////////////////////////////////////////
///
/// @name   ProductCecHelper::ProductCecHelper
///
/// @param  ProfessorProductController& ProductController
///
////////////////////////////////////////////////////////////////////////////////////////////////////
ProductCecHelper::ProductCecHelper( ProfessorProductController& ProductController )

    : m_ProductTask( ProductController.GetTask( ) ),
      m_ProductNotify( ProductController.GetMessageHandler( ) ),
      m_ProductLpmHardwareInterface( ProductController.GetLpmHardwareInterface( ) ),
      m_connected( false ),
      m_CustomProductController( static_cast< ProfessorProductController & >( ProductController ) ),
      m_DataCollectionClient( DataCollectionClientFactory::CreateUDCService( m_ProductTask ) )
{
    m_cecresp.set_mode( "On" );
}

////////////////////////////////////////////////////////////////////////////////////////////////////
///
/// @name   ProductCecHelper::Run
///
/// @brief  This method connects and starts the handling of communication with A4VVideoManager
///         service.
///
////////////////////////////////////////////////////////////////////////////////////////////////////
bool ProductCecHelper::Run( )
{
    BOSE_DEBUG( s_logger, "The hardware connection to the A4VVideoManager is being established." );
    m_CecHelper = A4VVideoManagerClientFactory::Create( "ProductCecHelper", m_ProductTask );
    Callback< bool > ConnectedCallback( std::bind( &ProductCecHelper::Connected,
                                                   this,
                                                   std::placeholders::_1 ) );

    m_CecHelper->Connect( ConnectedCallback );

    m_FrontDoorClient = FrontDoor::FrontDoorClient::Create( "ProductCecHelper" );
    ///
    /// Registration as a client for getting notification of changes in the now playing state from
    /// CAPS is made through the FrontDoorClient object pointer. The callback HandleCapsNowPlaying
    /// is used to receive these notifications.
    ///
    AsyncCallback< SoundTouchInterface::NowPlaying >
    callback( std::bind( &ProductCecHelper::HandleNowPlaying,
                         this, std::placeholders::_1 ),
              m_ProductTask );

    m_FrontDoorClient->RegisterNotification< SoundTouchInterface::NowPlaying >(
        FRONTDOOR_CONTENT_NOWPLAYING_API,
        callback );


    auto fNotify = [ this ]( SoundTouchInterface::volume v )
    {
        HandleFrontDoorVolume( v );
    };

    m_FrontDoorClient->RegisterNotification< SoundTouchInterface::volume >
    ( FRONTDOOR_AUDIO_VOLUME, fNotify );

    auto getFunc = [ this ]( const Callback< const CecModeResponse>& resp,
                             const Callback<FrontDoor::Error>& errorRsp )
    {
        CecModeHandleGet( resp, errorRsp );
    };

    AsyncCallback<Callback< CecModeResponse >, Callback< FrontDoor::Error > >getCb( getFunc,
                                                                                    m_ProductTask );

    m_GetConnection = m_FrontDoorClient->RegisterGet( FRONTDOOR_CEC_API,
                                                      getCb,
                                                      FrontDoor::PUBLIC,
                                                      FRONTDOOR_PRODUCT_CONTROLLER_VERSION,
                                                      FRONTDOOR_PRODUCT_CONTROLLER_GROUP_NAME );

    auto putFunc = [ this ]( const CecUpdateRequest                   cecReq,
                             const Callback< const CecModeResponse >& cecResp,
                             const Callback< FrontDoor::Error >&      errorRsp )
    {
        CecModeHandlePut( cecReq, cecResp, errorRsp );
    };

    AsyncCallback< const CecUpdateRequest,
                   Callback< CecModeResponse >,
                   Callback< FrontDoor::Error > >
                   putCb( putFunc, m_ProductTask );

    m_PutConnection = m_FrontDoorClient->RegisterPut<CecUpdateRequest>(
                          FRONTDOOR_CEC_API,
                          putCb,
                          FrontDoor::PUBLIC,
                          FRONTDOOR_PRODUCT_CONTROLLER_VERSION,
                          FRONTDOOR_PRODUCT_CONTROLLER_GROUP_NAME );

    return true;
}

////////////////////////////////////////////////////////////////////////////////////////////////////
///
/// @name   ProductCecHelper::CecModeHandleGet
///
/// @brief  This method populates the supplied CecModeResponse argument
///
/// @param  CecModeResponse
///
/// @return
///
///
////////////////////////////////////////////////////////////////////////////////////////////////////
void ProductCecHelper::CecModeHandleGet( const Callback<const CecModeResponse> & resp, const Callback<FrontDoor::Error> & errorRsp )
{
    CecModeResponse cec = m_cecresp;
    SetCecModeDefaultProperties( cec );
    resp.Send( cec );
}

////////////////////////////////////////////////////////////////////////////////////////////////////
///
/// @name   ProductCecHelper::CecModeHandlePut
///
/// @brief  This method handles an CecMode request
///
/// @param  CecUpdateRequest
///
/// @return
///
///
////////////////////////////////////////////////////////////////////////////////////////////////////
void ProductCecHelper::CecModeHandlePut( const CecUpdateRequest req, const Callback<const CecModeResponse> & resp, const Callback<FrontDoor::Error> & errorRsp )
{
    ProductMessage msg;
    FrontDoor::Error error;

    if( !req.has_mode() )
    {
        error.set_message( "Cec message has no mode." );
    }
    else if( req.mode() == s_ModeOn )
    {
        msg.mutable_cecmode()->set_cecmode( ProductCecMode::On );
    }
    else if( req.mode() == s_ModeOff )
    {
        msg.mutable_cecmode()->set_cecmode( ProductCecMode::Off );
    }
    else if( req.mode() == s_ModeAltOn )
    {
        msg.mutable_cecmode()->set_cecmode( ProductCecMode::AltOn );
    }
    else
    {
        error.set_message( "Cec message has invalid mode: " + req.mode( ) );
    }

    if( msg.has_cecmode() )
    {
        IL::BreakThread( [ = ]( )
        {
            m_ProductNotify( msg );
        }, m_ProductTask );

        m_cecresp.set_mode( req.mode( ) );
        CecModeHandleGet( resp, errorRsp );
    }
    else if( error.has_message( ) )
    {
        error.set_code( PGCErrorCodes::ERROR_CODE_PRODUCT_CONTROLLER_CUSTOM );
        error.set_subcode( PGCErrorCodes::ERROR_SUBCODE_CEC );
        errorRsp.Send( error );
    }
}


////////////////////////////////////////////////////////////////////////////////////////////////////
///
/// @brief ProductCecHelper::SetCecModeDefaultProperties
///
////////////////////////////////////////////////////////////////////////////////////////////////////
void ProductCecHelper::SetCecModeDefaultProperties( ProductPb::CecModeResponse& cecResp )
{
    // fill in list of supported actions
    cecResp.mutable_properties()->add_supportedmodes( s_ModeOn );
    cecResp.mutable_properties()->add_supportedmodes( s_ModeOff );
    cecResp.mutable_properties()->add_supportedmodes( s_ModeAltOn );
}

////////////////////////////////////////////////////////////////////////////////////////////////////
///
/// @brief ProductCecHelper::Connected
///
/// @param bool connected
///
////////////////////////////////////////////////////////////////////////////////////////////////////
void ProductCecHelper::Connected( bool connected )
{
    if( !connected )
    {
        BOSE_DEBUG( s_logger, "Connection to A4VVideoManager could not be established." );
        BOSE_DEBUG( s_logger, "An attempt to reconnect to A4VVideoManager will be made." );

        m_connected = false;

        IL::BreakThread( std::bind( &ProductCecHelper::Run, this ), m_ProductTask );

        return;
    }
    else
    {
        BOSE_DEBUG( s_logger, "A hardware connection to A4VVideoManager has been established." );
        BOSE_DEBUG( s_logger, "An attempt to register for HPD will now be made." );

        m_connected = true;

        Callback< A4VVideoManagerServiceMessages::EventHDMIMsg_t >
        CallbackForKeyEvents( std::bind( &ProductCecHelper::HandleHpdEvent,
                                         this,
                                         std::placeholders::_1 ) );

        m_CecHelper->RegisterForHotplugEvent( CallbackForKeyEvents );

        Callback< LpmServiceMessages::IPCSource_t >
        CallbackForCecSource( std::bind( &ProductCecHelper::HandleSrcSwitch,
                                         this,
                                         std::placeholders::_1 ) );

        m_ProductLpmHardwareInterface->RegisterForLpmEvents( IPC_ST_SOURCE, CallbackForCecSource );

        return;
    }
}

////////////////////////////////////////////////////////////////////////////////////////////////////
///
/// @name  ProductCecHelper::HandleSrcSwitch
///
/// @brief This method handles the CEC source switch message received from LPM
///
/// @param LpmServiceMessages::IPCSource_t cecSource
///
////////////////////////////////////////////////////////////////////////////////////////////////////
void ProductCecHelper::HandleSrcSwitch( const LpmServiceMessages::IPCSource_t cecSource )
{
    BOSE_DEBUG( s_logger, "Received CEC Source Switch message from LPM" );

    if( m_ProductLpmHardwareInterface == nullptr )
    {
        BOSE_ERROR( s_logger, "CEC Message could not be received, as no connection is available." );

        return;
    }
    else
    {

        BOSE_DEBUG( s_logger, "CEC Source Switch Message received from LPM  %d",  cecSource.source() );
        if( cecSource.source() == LPM_IPC_SOURCE_TV )
        {
            ProductMessage productMessage;
            productMessage.set_action( static_cast< uint32_t >( Action::ACTION_TV ) );

            IL::BreakThread( std::bind( m_ProductNotify, productMessage ), m_ProductTask );

            BOSE_INFO( s_logger, "An attempt to play the TV source has been made from CEC." );
        }
        else if( cecSource.source() == LPM_IPC_SOURCE_INTERNAL )
        {
            ProductMessage productMessage;
            productMessage.set_action( static_cast< uint32_t >( Action::POWER_TOGGLE ) );

            IL::BreakThread( std::bind( m_ProductNotify, productMessage ), m_ProductTask );

            BOSE_INFO( s_logger, "An attempt to play the last SoundTouch source has been made from CEC." );
        }
        else
        {
            BOSE_ERROR( s_logger, "An invalid intent action has been supplied." );
        }

        return;
    }
}

////////////////////////////////////////////////////////////////////////////////////////////////////
///
/// @name   ProductCecHelper::HandlePlaybackRequestResponse
///
////////////////////////////////////////////////////////////////////////////////////////////////////
void ProductCecHelper::HandlePlaybackRequestResponse( const SoundTouchInterface::NowPlaying&
                                                      response )
{
    BOSE_DEBUG( s_logger, "A response to the playback request %s was received." ,
                response.source( ).sourcedisplayname( ).c_str( ) );
}

////////////////////////////////////////////////////////////////////////////////////////////////////
///
/// @name   ProductCecHelper::HandlePlaybackRequestError
///
////////////////////////////////////////////////////////////////////////////////////////////////////
void ProductCecHelper::HandlePlaybackRequestError( const FrontDoor::Error& error )
{
    BOSE_WARNING( s_logger, "%s: Error = (%d-%d) %s", __func__, error.code(), error.subcode(), error.message().c_str() );
}

////////////////////////////////////////////////////////////////////////////////////////////////////
///
/// @brief ProductCecHelper::HandleHpdEvent
///
/// @param A4VVideoManagerServiceMessages::EventHDMIMsg_t hpdEvent
///
////////////////////////////////////////////////////////////////////////////////////////////////////
void ProductCecHelper::HandleHpdEvent( A4VVideoManagerServiceMessages::EventHDMIMsg_t hpdEvent )
{
    BOSE_LOG( DEBUG, __PRETTY_FUNCTION__ );
    BOSE_LOG( INFO, "Got HDMI event : " << hpdEvent.event() );

    if( hpdEvent.event() == A4VVideoManagerServiceMessages::EventsHDMI_t::EHDMI_Connected )
    {
        {
            BOSE_LOG( INFO, "Sending edid raw Request" );
            auto func = std::bind(
                            &ProductCecHelper::HandleRawEDIDResponse,
                            this,
                            std::placeholders::_1 );
            AsyncCallback<A4VVideoManagerServiceMessages::EDIDRawMsg_t> cb( func, m_ProductTask );
            m_CecHelper->RequestRawEDID( cb );
        }
        {
            BOSE_LOG( INFO, "Sending Phy addr Request" );
            auto func = std::bind(
                            &ProductCecHelper::HandlePhyAddrResponse,
                            this,
                            std::placeholders::_1 );
            AsyncCallback<A4VVideoManagerServiceMessages::CECPhysicalAddrMsg_t> cb( func, m_ProductTask );
            m_CecHelper->RequestPhyAddr( cb );
        }

    }
    else
    {
        //disable physical address
        BOSE_DEBUG( s_logger, "CEC Physical address 0x%x is being set.", 0xffff );
        m_ProductLpmHardwareInterface->SetCecPhysicalAddress( 0xffff );
    }
}

////////////////////////////////////////////////////////////////////////////////////////////////////
///
/// @brief ProductCecHelper::HandleRawEDIDResponse
///
/// @param const A4VVideoManagerServiceMessages::EDIDRawMsg_t rawEdid
///
////////////////////////////////////////////////////////////////////////////////////////////////////
void ProductCecHelper::HandleRawEDIDResponse( const A4VVideoManagerServiceMessages::EDIDRawMsg_t rawEdid )
{
    BOSE_DEBUG( s_logger, "ProductCecHelper::SendEdidDataCollection" );

    auto edidData = std::make_shared< DataCollection::HdmiEdid >( );

    edidData->set_eedid( rawEdid.edid().c_str() );

    m_DataCollectionClient->SendData( edidData, DATA_COLLECTION_EEDID );
}

////////////////////////////////////////////////////////////////////////////////////////////////////
///
/// @brief ProductCecHelper::HandlePhyAddrResponse
///
/// @param const A4VVideoManagerServiceMessages::CECPhysicalAddrMsg_t keyEvent
///
////////////////////////////////////////////////////////////////////////////////////////////////////
void ProductCecHelper::HandlePhyAddrResponse( const A4VVideoManagerServiceMessages::CECPhysicalAddrMsg_t cecPhysicalAddress )
{
    BOSE_DEBUG( s_logger, "CEC Physical address 0x%x is being set.", cecPhysicalAddress.addr() );

    if( m_connected == false || m_CecHelper == nullptr )
    {
        BOSE_ERROR( s_logger, "A send CEC PA request could not be made, as no connection is available." );

        return;
    }
    else
    {
        BOSE_DEBUG( s_logger, "A send CEC PA request will be made." );

        m_ProductLpmHardwareInterface->SetCecPhysicalAddress( cecPhysicalAddress.addr() );

        return;
    }
}

////////////////////////////////////////////////////////////////////////////////////////////////////
///
/// @brief ProductCecHelper::Stop
///
/// @todo  Resources, memory, or any client server connections that may need to be released by
///        this module when stopped will need to be determined.
///
////////////////////////////////////////////////////////////////////////////////////////////////////
void ProductCecHelper::Stop( )
{
    m_PutConnection.Disconnect();
    m_GetConnection.Disconnect();
    return;
}

////////////////////////////////////////////////////////////////////////////////////////////////////
///
/// @brief ProductCecHelper::HandleNowPlaying
///
/// @param SoundTouchInterface::NowPlaying& nowPlayingStatus
///
////////////////////////////////////////////////////////////////////////////////////////////////////
void ProductCecHelper::HandleNowPlaying( const SoundTouchInterface::NowPlaying&
                                         nowPlayingStatus )
{
    BOSE_DEBUG( s_logger, "CEC CAPS now playing status has been received." );
<<<<<<< HEAD

    using namespace ProductSTS;

    if( nowPlayingStatus.has_state( ) )
=======
    if( nowPlayingStatus.state( ).status( ) == SoundTouchInterface::Status::play )
>>>>>>> 6529a09a
    {
        if( nowPlayingStatus.has_container( )                          and
            nowPlayingStatus.container( ).has_contentitem( )           and
            nowPlayingStatus.container( ).contentitem( ).has_source( ) and
            nowPlayingStatus.container( ).contentitem( ).has_sourceaccount( ) )
        {
            if( nowPlayingStatus.container( ).contentitem( ).source( ).compare( "PRODUCT" ) == 0   and
                ( nowPlayingStatus.container( ).contentitem( ).sourceaccount( ).compare( "TV" ) == 0 or
                  nowPlayingStatus.container( ).contentitem( ).sourceaccount( ).compare( "SLOT_0" ) == 0 or
                  nowPlayingStatus.container( ).contentitem( ).sourceaccount( ).compare( "SLOT_1" ) == 0 or
                  nowPlayingStatus.container( ).contentitem( ).sourceaccount( ).compare( "SLOT_2" ) == 0 ) )
            {
<<<<<<< HEAD
                if( nowPlayingStatus.container( ).contentitem( ).source( ).compare( ProductSourceSlot_Name( PRODUCT ) ) == 0   and
                    nowPlayingStatus.container( ).contentitem( ).sourceaccount( ).compare( ProductSourceSlot_Name( TV ) ) == 0 )
                {
                    BOSE_DEBUG( s_logger, "CEC CAPS now playing source is set to SOURCE_TV." );
=======
                BOSE_DEBUG( s_logger, "CEC CAPS now playing source is set to SOURCE_TV." );
>>>>>>> 6529a09a

                m_ProductLpmHardwareInterface->SendSourceSelection( LPM_IPC_SOURCE_TV );
            }
            else
            {
                BOSE_DEBUG( s_logger, "CEC CAPS now playing source is set to LPM_IPC_SOURCE_INTERNAL." );

                m_ProductLpmHardwareInterface->SendSourceSelection( LPM_IPC_SOURCE_INTERNAL );
            }

        }
    }
}

////////////////////////////////////////////////////////////////////////////////////////////////////
///
/// @brief ProductCecHelper::HandleFrontDoorVolume
///
/// @param  volume Object containing volume received from the FrontDoor
///
////////////////////////////////////////////////////////////////////////////////////////////////////
void ProductCecHelper::HandleFrontDoorVolume( SoundTouchInterface::volume const& volume )
{
    BOSE_VERBOSE( s_logger, "Got volume notify LPM (%d) (%d)", volume.value(), volume.muted() );

    m_ProductLpmHardwareInterface->NotifyVolumeMute( volume.value( ), volume.muted( ) );
}

////////////////////////////////////////////////////////////////////////////////////////////////////
///
/// @brief ProductCecHelper::PowerOff
///
////////////////////////////////////////////////////////////////////////////////////////////////////
void ProductCecHelper::PowerOff( )
{
    A4VVideoManagerServiceMessages::PowerStateMsg_t msg;

    msg.set_state( A4VVideoManagerServiceMessages::PowerState_t::PS_Low );
    m_CecHelper->SetPowerState( msg );
    m_ProductLpmHardwareInterface->SendSourceSelection( LPM_IPC_SOURCE_STANDBY );
}

////////////////////////////////////////////////////////////////////////////////////////////////////
///
/// @brief ProductCecHelper::PowerOn
///
////////////////////////////////////////////////////////////////////////////////////////////////////
void ProductCecHelper::PowerOn( )
{
    A4VVideoManagerServiceMessages::PowerStateMsg_t msg;

    msg.set_state( A4VVideoManagerServiceMessages::PowerState_t::PS_Full );
    m_CecHelper->SetPowerState( msg );
}

////////////////////////////////////////////////////////////////////////////////////////////////////
///                           End of the Product Application Namespace                           ///
////////////////////////////////////////////////////////////////////////////////////////////////////
}

////////////////////////////////////////////////////////////////////////////////////////////////////
///                                         End of File                                          ///
////////////////////////////////////////////////////////////////////////////////////////////////////<|MERGE_RESOLUTION|>--- conflicted
+++ resolved
@@ -473,35 +473,24 @@
 void ProductCecHelper::HandleNowPlaying( const SoundTouchInterface::NowPlaying&
                                          nowPlayingStatus )
 {
+    using namespace ProductSTS;
+
     BOSE_DEBUG( s_logger, "CEC CAPS now playing status has been received." );
-<<<<<<< HEAD
-
-    using namespace ProductSTS;
-
-    if( nowPlayingStatus.has_state( ) )
-=======
+
     if( nowPlayingStatus.state( ).status( ) == SoundTouchInterface::Status::play )
->>>>>>> 6529a09a
     {
         if( nowPlayingStatus.has_container( )                          and
             nowPlayingStatus.container( ).has_contentitem( )           and
             nowPlayingStatus.container( ).contentitem( ).has_source( ) and
             nowPlayingStatus.container( ).contentitem( ).has_sourceaccount( ) )
         {
-            if( nowPlayingStatus.container( ).contentitem( ).source( ).compare( "PRODUCT" ) == 0   and
-                ( nowPlayingStatus.container( ).contentitem( ).sourceaccount( ).compare( "TV" ) == 0 or
-                  nowPlayingStatus.container( ).contentitem( ).sourceaccount( ).compare( "SLOT_0" ) == 0 or
-                  nowPlayingStatus.container( ).contentitem( ).sourceaccount( ).compare( "SLOT_1" ) == 0 or
-                  nowPlayingStatus.container( ).contentitem( ).sourceaccount( ).compare( "SLOT_2" ) == 0 ) )
+            if( nowPlayingStatus.container( ).contentitem( ).source( ).compare( ProductSourceSlot_Name( PRODUCT ) ) == 0   and
+                ( nowPlayingStatus.container( ).contentitem( ).sourceaccount( ).compare( ProductSourceSlot_Name( TV     ) ) == 0 or
+                  nowPlayingStatus.container( ).contentitem( ).sourceaccount( ).compare( ProductSourceSlot_Name( SLOT_0 ) ) == 0 or
+                  nowPlayingStatus.container( ).contentitem( ).sourceaccount( ).compare( ProductSourceSlot_Name( SLOT_1 ) ) == 0 or
+                  nowPlayingStatus.container( ).contentitem( ).sourceaccount( ).compare( ProductSourceSlot_Name( SLOT_2 ) ) == 0 ) )
             {
-<<<<<<< HEAD
-                if( nowPlayingStatus.container( ).contentitem( ).source( ).compare( ProductSourceSlot_Name( PRODUCT ) ) == 0   and
-                    nowPlayingStatus.container( ).contentitem( ).sourceaccount( ).compare( ProductSourceSlot_Name( TV ) ) == 0 )
-                {
-                    BOSE_DEBUG( s_logger, "CEC CAPS now playing source is set to SOURCE_TV." );
-=======
                 BOSE_DEBUG( s_logger, "CEC CAPS now playing source is set to SOURCE_TV." );
->>>>>>> 6529a09a
 
                 m_ProductLpmHardwareInterface->SendSourceSelection( LPM_IPC_SOURCE_TV );
             }
