--- conflicted
+++ resolved
@@ -476,12 +476,8 @@
     using namespace ProductSTS;
 
     BOSE_DEBUG( s_logger, "CEC CAPS now playing status has been received." );
-<<<<<<< HEAD
-
-    if( nowPlayingStatus.state( ).status( ) == SoundTouchInterface::Status::play )
-=======
+
     if( nowPlayingStatus.state( ).status( ) == SoundTouchInterface::Status::PLAY )
->>>>>>> b8cc21ab
     {
         if( nowPlayingStatus.has_container( )                          and
             nowPlayingStatus.container( ).has_contentitem( )           and
@@ -489,7 +485,7 @@
             nowPlayingStatus.container( ).contentitem( ).has_sourceaccount( ) )
         {
             if( nowPlayingStatus.container( ).contentitem( ).source( ).compare( ProductSourceSlot_Name( PRODUCT ) ) == 0   and
-                ( nowPlayingStatus.container( ).contentitem( ).sourceaccount( ).compare( ProductSourceSlot_Name( TV     ) ) == 0 or
+                ( nowPlayingStatus.container( ).contentitem( ).sourceaccount( ).compare( ProductSourceSlot_Name( TV ) ) == 0 or
                   nowPlayingStatus.container( ).contentitem( ).sourceaccount( ).compare( ProductSourceSlot_Name( SLOT_0 ) ) == 0 or
                   nowPlayingStatus.container( ).contentitem( ).sourceaccount( ).compare( ProductSourceSlot_Name( SLOT_1 ) ) == 0 or
                   nowPlayingStatus.container( ).contentitem( ).sourceaccount( ).compare( ProductSourceSlot_Name( SLOT_2 ) ) == 0 ) )
