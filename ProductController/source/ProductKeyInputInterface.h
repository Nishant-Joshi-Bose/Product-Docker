--- conflicted
+++ resolved
@@ -100,12 +100,9 @@
     bool                                                                        m_connected;
     bool                                                                        m_running;
     A4VQuickSetService::A4VQuickSetServiceClientIF::A4VQuickSetServiceClientPtr m_QSSClient;
-<<<<<<< HEAD
     ProfessorProductController&                                                 m_ProductController;
+    std::shared_ptr<DataCollectionClientIF>                                     m_DataCollectionClient;
 
-=======
-    std::shared_ptr<DataCollectionClientIF>                                     m_DataCollectionClient;
->>>>>>> 147e4d93
     //////////////////////////////////////////////////////////////////////////////////////////////
     ///
     /// @brief The following methods are used to register for and receive key events from the LPM
