--- conflicted
+++ resolved
@@ -98,12 +98,9 @@
 #include "CustomProductControllerStatePlayingTransitionAccessoryPairing.h"
 #include "MfgData.h"
 #include "DeviceManager.pb.h"
-<<<<<<< HEAD
 #include "ProductBLERemoteManager.h"
-=======
 #include "ProductEndpointDefines.h"
 #include "ProtoPersistenceFactory.h"
->>>>>>> 6368c3fa
 
 ////////////////////////////////////////////////////////////////////////////////////////////////////
 ///                          Start of the Product Application Namespace                          ///
@@ -144,10 +141,7 @@
     m_ProductAdaptIQManager( nullptr ),
     m_ProductAudioService( nullptr ),
     m_ProductSourceInfo( nullptr ),
-<<<<<<< HEAD
     m_ProductBLERemoteManager( nullptr ),
-=======
->>>>>>> 6368c3fa
 
     ///
     /// Member Variable Initialization
@@ -503,10 +497,7 @@
     m_ProductKeyInputInterface    = std::make_shared< ProductKeyInputInterface          >( *this );
     m_ProductAdaptIQManager       = std::make_shared< ProductAdaptIQManager             >( *this );
     m_ProductSourceInfo           = std::make_shared< ProductSourceInfo                 >( *this );
-<<<<<<< HEAD
     m_ProductBLERemoteManager     = std::make_shared< ProductBLERemoteManager           >( *this );
-=======
->>>>>>> 6368c3fa
     m_ProductAudioService         = std::make_shared< CustomProductAudioService         >( *this, m_FrontDoorClientIF, m_ProductLpmHardwareInterface->GetLpmClient() );
 
     if( m_ProductLpmHardwareInterface == nullptr ||
@@ -548,10 +539,7 @@
     m_ProductDspHelper           ->Run( );
     m_ProductAdaptIQManager      ->Run( );
     m_ProductSourceInfo          ->Run( );
-<<<<<<< HEAD
     m_ProductBLERemoteManager    ->Run( );
-=======
->>>>>>> 6368c3fa
 
     ///
     /// Register FrontDoor EndPoints
@@ -659,7 +647,6 @@
     return m_ProductSourceInfo;
 }
 
-<<<<<<< HEAD
 ////////////////////////////////////////////////////////////////////////////////////////////////////
 ///
 /// @name   ProfessorProductController::GetBLERemoteManager
@@ -674,8 +661,6 @@
 
 
 
-=======
->>>>>>> 6368c3fa
 
 ////////////////////////////////////////////////////////////////////////////////////////////////////
 ///
