////////////////////////////////////////////////////////////////////////////////////////////////////
///
/// @file      ProfessorProductController.cpp
///
/// @brief     This file contains source code that implements the ProfessorProductController class
///            that acts as a container to handle all the main functionality related to this program
///            that is product specific. In these regards, this class is used as a container to
///            control the product states, as well as to instantiate modules to manage the device
///            and lower level hardware, and interface with the user and system level applications.
///
/// @author    Stuart J. Lumby
///
/// @attention Copyright (C) 2017 Bose Corporation All Rights Reserved
///
///            Bose Corporation
///            The Mountain Road,
///            Framingham, MA 01701-9168
///            U.S.A.
///
///            This program may not be reproduced, in whole or in part, in any form by any means
///            whatsoever without the written permission of Bose Corporation.
///
////////////////////////////////////////////////////////////////////////////////////////////////////

////////////////////////////////////////////////////////////////////////////////////////////////////
///
///            Included Header Files
///
////////////////////////////////////////////////////////////////////////////////////////////////////
#include "unistd.h"
#include "ProfessorProductController.h"
#include "CustomProductLpmHardwareInterface.h"
#include "CustomProductAudioService.h"
#include "ProductKeyInputInterface.h"
#include "ProductNetworkManager.h"
#include "ProductSystemManager.h"
#include "ProductCommandLine.h"
#include "ProductAdaptIQManager.h"
#include "IntentHandler.h"
#include "ProductSTS.pb.h"
#include "SystemSourcesProperties.pb.h"
#include "ProductControllerHsm.h"
#include "CustomProductControllerStates.h"
#include "CustomProductControllerState.h"
#include "ProductControllerStates.h"
#include "ProductControllerState.h"
#include "ProductControllerStateBooting.h"
#include "ProductControllerStateCriticalError.h"
#include "ProductControllerStateFactoryDefault.h"
#include "ProductControllerStateIdleVoiceConfigured.h"
#include "ProductControllerStateIdleVoiceNotConfigured.h"
#include "ProductControllerStateLowPowerStandby.h"
#include "ProductControllerStateLowPowerStandbyTransition.h"
#include "ProductControllerStateNetworkStandbyConfigured.h"
#include "ProductControllerStateNetworkStandby.h"
#include "ProductControllerStateNetworkStandbyNotConfigured.h"
#include "ProductControllerStateOn.h"
#include "ProductControllerStatePlayable.h"
#include "ProductControllerStatePlayableTransition.h"
#include "ProductControllerStatePlayableTransitionIdle.h"
#include "ProductControllerStatePlayableTransitionInternal.h"
#include "ProductControllerStatePlayableTransitionNetworkStandby.h"
#include "ProductControllerStatePlayingActive.h"
#include "ProductControllerStatePlayingDeselected.h"
#include "ProductControllerStatePlaying.h"
#include "ProductControllerStatePlayingInactive.h"
#include "ProductControllerStatePlayingSelected.h"
#include "ProductControllerStatePlayingSelectedNotSilent.h"
#include "ProductControllerStatePlayingSelectedSetupExiting.h"
#include "ProductControllerStatePlayingSelectedSetup.h"
#include "ProductControllerStatePlayingSelectedSetupNetwork.h"
#include "ProductControllerStatePlayingSelectedSetupNetworkTransition.h"
#include "ProductControllerStatePlayingSelectedSetupOther.h"
#include "ProductControllerStatePlayingSelectedSilent.h"
#include "ProductControllerStatePlayingTransition.h"
#include "ProductControllerStatePlayingTransitionSwitch.h"
#include "ProductControllerStateRebooting.h"
#include "ProductControllerStateSoftwareInstall.h"
#include "ProductControllerStateSoftwareUpdateTransition.h"
#include "ProductControllerStateStoppingStreamsDedicatedForFactoryDefault.h"
#include "ProductControllerStateStoppingStreamsDedicatedForSoftwareUpdate.h"
#include "ProductControllerStateStoppingStreamsDedicated.h"
#include "ProductControllerStateStoppingStreams.h"
#include "ProductControllerStateTop.h"
#include "ProductControllerStateWelcome.h"
#include "CustomProductControllerStateAdaptIQExiting.h"
#include "CustomProductControllerStateAdaptIQ.h"
#include "CustomProductControllerStateIdle.h"
#include "CustomProductControllerStateOn.h"
#include "CustomProductControllerStatePlayable.h"
#include "CustomProductControllerStatePlayingDeselectedAccessoryPairing.h"
#include "CustomProductControllerStatePlayingDeselected.h"
#include "CustomProductControllerStatePlaying.h"
#include "CustomProductControllerStatePlayingSelectedAccessoryPairing.h"
#include "CustomProductControllerStatePlayingSelected.h"
#include "CustomProductControllerStatePlayingSelectedSetup.h"
#include "CustomProductControllerStatePlayingTransitionAccessoryPairing.h"
#include "MfgData.h"
#include "DeviceManager.pb.h"

////////////////////////////////////////////////////////////////////////////////////////////////////
///                          Start of the Product Application Namespace                          ///
////////////////////////////////////////////////////////////////////////////////////////////////////
namespace ProductApp
{

////////////////////////////////////////////////////////////////////////////////////////////////////
///
///            Constant Definitions
///
////////////////////////////////////////////////////////////////////////////////////////////////////
constexpr uint32_t PRODUCT_CONTROLLER_RUNNING_CHECK_IN_SECONDS = 4;

constexpr auto FRONTDOOR_SYSTEM_SOURCES_API = "/system/sources";

////////////////////////////////////////////////////////////////////////////////////////////////////
///
/// @name   ProfessorProductController::ProfessorProductController
///
/// @brief  This method is the ProfessorProductController constructor, which is declared as being
///         private to ensure that only one instance of this class can be created through the class
///         GetInstance method.
///
////////////////////////////////////////////////////////////////////////////////////////////////////
ProfessorProductController::ProfessorProductController( ) :

    ///
    /// Construction of the Product Controller Modules
    ///
    m_ProductLpmHardwareInterface( nullptr ),
    m_ProductSystemManager( nullptr ),
    m_ProductNetworkManager( nullptr ),
    m_ProductCommandLine( nullptr ),
    m_ProductKeyInputInterface( nullptr ),
    m_ProductCecHelper( nullptr ),
    m_ProductDspHelper( nullptr ),
    m_ProductAdaptIQManager( nullptr ),
    m_ProductAudioService( nullptr ),

    ///
    /// Member Variable Initialization
    ///
    m_IsAudioPathReady( false ),
    m_IsNetworkConfigured( false ),
    m_IsNetworkConnected( false ),
    m_IsAutoWakeEnabled( false ),
    m_Running( false ),

    ///
    /// Intent Handler Initialization
    ///
    m_IntentHandler( *GetTask(),
                     m_CliClientMT,
                     m_FrontDoorClientIF,
                     *this )
{

}

////////////////////////////////////////////////////////////////////////////////////////////////////
///
/// @name ProfessorProductController::Run
///
////////////////////////////////////////////////////////////////////////////////////////////////////
void ProfessorProductController::Run( )
{
    CommonInitialize( );

    m_Running = true;

    BOSE_DEBUG( s_logger, "----------- Product Controller State Machine    ------------" );
    BOSE_DEBUG( s_logger, "The Professor Product Controller is setting up the state machine." );

    ///
    /// Construction of the Common and Custom States
    ///

    ///
    /// Top State
    ///
    auto* stateTop = new ProductControllerStateTop( GetHsm( ),
                                                    nullptr );

    ///
    /// Booting State and Various System Level States
    ///
    auto* stateBooting = new ProductControllerStateBooting
    ( GetHsm( ),
      stateTop,
      PRODUCT_CONTROLLER_STATE_BOOTING );

    auto* stateWelcome = new ProductControllerStateWelcome
    ( GetHsm( ),
      stateTop,
      PRODUCT_CONTROLLER_STATE_WELCOME );

    auto* stateSoftwareUpdateTransition = new ProductControllerStateSoftwareUpdateTransition
    ( GetHsm( ),
      stateTop,
      PRODUCT_CONTROLLER_STATE_SOFTWARE_UPDATE_TRANSITION );

    auto* stateSoftwareInstall = new ProductControllerStateSoftwareInstall
    ( GetHsm( ),
      stateTop,
      PRODUCT_CONTROLLER_STATE_SOFTWARE_INSTALL );

    auto* stateRebooting = new ProductControllerStateRebooting
    ( GetHsm( ),
      stateTop,
      PRODUCT_CONTROLLER_STATE_REBOOTING );

    auto* stateCriticalError = new ProductControllerStateCriticalError
    ( GetHsm( ),
      stateTop,
      PRODUCT_CONTROLLER_STATE_CRITICAL_ERROR );

    auto* stateFactoryDefault = new ProductControllerStateFactoryDefault
    ( GetHsm( ),
      stateTop,
      PRODUCT_CONTROLLER_STATE_FACTORY_DEFAULT );

    auto* stateLowPowerStandbyTransition = new ProductControllerStateLowPowerStandbyTransition
    ( GetHsm( ),
      stateTop,
      PRODUCT_CONTROLLER_STATE_LOW_POWER_STANDBY_TRANSITION );

    auto* stateLowPowerStandby = new ProductControllerStateLowPowerStandby
    ( GetHsm( ),
      stateTop,
      PRODUCT_CONTROLLER_STATE_LOW_POWER_STANDBY );

    ///
    /// Playable Transition State and Sub-States
    ///
    auto* statePlayableTransition = new ProductControllerStatePlayableTransition
    ( GetHsm( ),
      stateTop,
      PRODUCT_CONTROLLER_STATE_PLAYABLE_TRANSITION );

    auto* statePlayableTransitionInternal = new ProductControllerStatePlayableTransitionInternal
    ( GetHsm( ),
      statePlayableTransition,
      PRODUCT_CONTROLLER_STATE_PLAYABLE_TRANSITION_INTERNAL );

    auto* statePlayableTransitionIdle = new ProductControllerStatePlayableTransitionIdle
    ( GetHsm( ),
      statePlayableTransitionInternal,
      PRODUCT_CONTROLLER_STATE_PLAYABLE_TRANSITION_IDLE );

    auto* statePlayableTransitionNetworkStandby = new ProductControllerStatePlayableTransitionNetworkStandby
    ( GetHsm( ),
      statePlayableTransitionInternal,
      PRODUCT_CONTROLLER_STATE_PLAYABLE_TRANSITION_NETWORK_STANDBY );

    ///
    /// Top On State
    ///
    auto* customStateOn = new CustomProductControllerStateOn
    ( GetHsm( ),
      stateTop,
      CUSTOM_PRODUCT_CONTROLLER_STATE_ON );

    ///
    /// Playable State and Sub-States
    ///
    auto* customStatePlayable = new CustomProductControllerStatePlayable
    ( GetHsm( ),
      customStateOn,
      CUSTOM_PRODUCT_CONTROLLER_STATE_PLAYABLE );

    auto* stateNetworkStandby = new ProductControllerStateNetworkStandby
    ( GetHsm( ),
      customStatePlayable,
      PRODUCT_CONTROLLER_STATE_NETWORK_STANDBY );

    auto* stateNetworkStandbyConfigured = new ProductControllerStateNetworkStandbyConfigured
    ( GetHsm( ),
      stateNetworkStandby,
      PRODUCT_CONTROLLER_STATE_NETWORK_STANDBY_CONFIGURED );

    auto* stateNetworkStandbyNotConfigured = new ProductControllerStateNetworkStandbyNotConfigured
    ( GetHsm( ),
      stateNetworkStandby,
      PRODUCT_CONTROLLER_STATE_NETWORK_STANDBY_NOT_CONFIGURED );

    auto* stateIdle = new CustomProductControllerStateIdle
    ( GetHsm( ),
      customStatePlayable,
      CUSTOM_PRODUCT_CONTROLLER_STATE_IDLE );

    auto* stateIdleVoiceConfigured = new ProductControllerStateIdleVoiceConfigured
    ( GetHsm( ),
      stateIdle,
      PRODUCT_CONTROLLER_STATE_IDLE_VOICE_CONFIGURED );

    auto* stateIdleVoiceNotConfigured = new ProductControllerStateIdleVoiceNotConfigured
    ( GetHsm( ),
      stateIdle,
      PRODUCT_CONTROLLER_STATE_IDLE_VOICE_NOT_CONFIGURED );

    ///
    /// Playing Transition State and Sub-States
    ///
    auto* statePlayingTransition = new ProductControllerStatePlayingTransition
    ( GetHsm( ),
      stateTop,
      PRODUCT_CONTROLLER_STATE_PLAYING_TRANSITION );

    auto* statePlayingTransitionSelected = new ProductControllerStatePlayingTransitionSwitch
    ( GetHsm( ),
      statePlayingTransition,
      PRODUCT_CONTROLLER_STATE_PLAYING_TRANSITION_SWITCH );

    auto* customStatePlayingTransitionAccessoryPairing = new CustomProductControllerStatePlayingTransitionAccessoryPairing
    ( GetHsm( ),
      statePlayingTransition,
      CUSTOM_PRODUCT_CONTROLLER_STATE_PLAYING_TRANSITION_ACCESSORY_PAIRING );

    ///
    /// Playing State and Sub-States
    ///
    auto* customStatePlaying = new CustomProductControllerStatePlaying
    ( GetHsm( ),
      customStateOn,
      CUSTOM_PRODUCT_CONTROLLER_STATE_PLAYING );

    auto* customStatePlayingDeselected = new CustomProductControllerStatePlayingDeselected
    ( GetHsm( ),
      customStatePlaying,
      CUSTOM_PRODUCT_CONTROLLER_STATE_PLAYING_DESELECTED );

    auto* customStatePlayingDeselectedPairing = new CustomProductControllerStatePlayingDeselectedAccessoryPairing
    ( GetHsm( ),
      customStatePlayingDeselected,
      *this,
      CUSTOM_PRODUCT_CONTROLLER_STATE_PLAYING_DESELECTED_ACCESSORY_PAIRING );

    auto* customStatePlayingSelected = new CustomProductControllerStatePlayingSelected
    ( GetHsm( ),
      customStatePlaying,
      CUSTOM_PRODUCT_CONTROLLER_STATE_PLAYING_SELECTED );

    auto* statePlayingSelectedSilent = new ProductControllerStatePlayingSelectedSilent
    ( GetHsm( ),
      customStatePlayingSelected,
      PRODUCT_CONTROLLER_STATE_PLAYING_SELECTED_SILENT );

    auto* statePlayingSelectedNotSilent = new ProductControllerStatePlayingSelectedNotSilent
    ( GetHsm( ),
      customStatePlayingSelected,
      PRODUCT_CONTROLLER_STATE_PLAYING_SELECTED_NOT_SILENT );

    auto* customStatePlayingSelectedSetup = new CustomProductControllerStatePlayingSelectedSetup
    ( GetHsm( ),
      customStatePlayingSelected,
      CUSTOM_PRODUCT_CONTROLLER_STATE_PLAYING_SELECTED_SETUP );

    auto* statePlayingSelectedSetupNetwork = new ProductControllerStatePlayingSelectedSetupNetwork
    ( GetHsm( ),
      customStatePlayingSelectedSetup,
      PRODUCT_CONTROLLER_STATE_PLAYING_SELECTED_SETUP_NETWORK );

    auto* statePlayingSelectedSetupNetworkTransition = new ProductControllerStatePlayingSelectedSetupNetworkTransition
    ( GetHsm( ),
      customStatePlayingSelectedSetup,
      PRODUCT_CONTROLLER_STATE_PLAYING_SELECTED_SETUP_NETWORK_TRANSITION );

    auto* statePlayingSelectedSetupOther = new ProductControllerStatePlayingSelectedSetupOther
    ( GetHsm( ),
      customStatePlayingSelectedSetup,
      PRODUCT_CONTROLLER_STATE_PLAYING_SELECTED_SETUP_OTHER );

    auto* statePlayingSelectedSetupExiting = new ProductControllerStatePlayingSelectedSetupExiting
    ( GetHsm( ),
      customStatePlayingSelectedSetup,
      PRODUCT_CONTROLLER_STATE_PLAYING_SELECTED_SETUP_EXITING );

    auto* customStatePlayingSelectedPairing = new CustomProductControllerStatePlayingSelectedAccessoryPairing
    ( GetHsm( ),
      customStatePlayingSelected,
      *this,
      CUSTOM_PRODUCT_CONTROLLER_STATE_PLAYING_SELECTED_ACCESSORY_PAIRING );

    auto* stateStoppingStreams = new ProductControllerStateStoppingStreams
    ( GetHsm( ),
      customStatePlayingSelected,
      PRODUCT_CONTROLLER_STATE_STOPPING_STREAMS );

    ///
    /// AdaptIQ States
    ///
    auto* customStateAdaptIQ = new CustomProductControllerStateAdaptIQ
    ( GetHsm( ),
      customStatePlayingSelected,
      *this,
      CUSTOM_PRODUCT_CONTROLLER_STATE_ADAPTIQ );

    auto* customStateAdaptIQExiting = new CustomProductControllerStateAdaptIQExiting
    ( GetHsm( ),
      customStatePlayingSelected,
      CUSTOM_PRODUCT_CONTROLLER_STATE_ADAPTIQ_EXITING );

    ///
    /// Stopping Dedicated Streams State and Sub-States
    ///
    auto* stateStoppingStreamsDedicated = new ProductControllerStateStoppingStreamsDedicated
    ( GetHsm( ),
      stateTop,
      PRODUCT_CONTROLLER_STATE_STOPPING_STREAMS_DEDICATED );

    auto* stateStoppingStreamsDedicatedForFactoryDefault = new ProductControllerStateStoppingStreamsDedicatedForFactoryDefault
    ( GetHsm( ),
      stateStoppingStreamsDedicated,
      PRODUCT_CONTROLLER_STATE_STOPPING_STREAMS_DEDICATED_FOR_FACTORY_DEFAULT );

    auto* stateStoppingStreamsDedicatedForSoftwareUpdate = new ProductControllerStateStoppingStreamsDedicatedForSoftwareUpdate
    ( GetHsm( ),
      stateStoppingStreamsDedicated,
      PRODUCT_CONTROLLER_STATE_STOPPING_STREAMS_DEDICATED_FOR_SOFTWARE_UPDATE );

    ///
    /// The states are added to the state machine and the state machine is initialized.
    ///
    using namespace DeviceManagerPb;

    GetHsm( ).AddState( "", stateTop );
    GetHsm( ).AddState( NotifiedNames_Name( NotifiedNames::BOOTING ), stateBooting );
    GetHsm( ).AddState( NotifiedNames_Name( NotifiedNames::FIRST_BOOT_GREETING ), stateWelcome );
    GetHsm( ).AddState( NotifiedNames_Name( NotifiedNames::UPDATING ), stateSoftwareUpdateTransition );
    GetHsm( ).AddState( NotifiedNames_Name( NotifiedNames::UPDATING ), stateSoftwareInstall );
    GetHsm( ).AddState( NotifiedNames_Name( NotifiedNames::REBOOTING ), stateRebooting );
    GetHsm( ).AddState( NotifiedNames_Name( NotifiedNames::CRITICAL_ERROR ), stateCriticalError );
    GetHsm( ).AddState( NotifiedNames_Name( NotifiedNames::FACTORY_DEFAULT ), stateFactoryDefault );
    GetHsm( ).AddState( "", stateLowPowerStandbyTransition );
    GetHsm( ).AddState( "", stateLowPowerStandby );
    GetHsm( ).AddState( "", statePlayableTransition );
    GetHsm( ).AddState( "", statePlayableTransitionInternal );
    GetHsm( ).AddState( "", statePlayableTransitionIdle );
    GetHsm( ).AddState( "", statePlayableTransitionNetworkStandby );
    GetHsm( ).AddState( "", customStateOn );
    GetHsm( ).AddState( "", customStatePlayable );
    GetHsm( ).AddState( NotifiedNames_Name( NotifiedNames::NETWORK_STANDBY ), stateNetworkStandby );
    GetHsm( ).AddState( NotifiedNames_Name( NotifiedNames::NETWORK_STANDBY ), stateNetworkStandbyConfigured );
    GetHsm( ).AddState( NotifiedNames_Name( NotifiedNames::NETWORK_STANDBY ), stateNetworkStandbyNotConfigured );
    GetHsm( ).AddState( NotifiedNames_Name( NotifiedNames::IDLE ), stateIdle );
    GetHsm( ).AddState( NotifiedNames_Name( NotifiedNames::IDLE ), stateIdleVoiceConfigured );
    GetHsm( ).AddState( NotifiedNames_Name( NotifiedNames::IDLE ), stateIdleVoiceNotConfigured );
    GetHsm( ).AddState( "", statePlayingTransition );
    GetHsm( ).AddState( "", statePlayingTransitionSelected );
    GetHsm( ).AddState( "", customStatePlayingTransitionAccessoryPairing );
    GetHsm( ).AddState( "", customStatePlaying );
    GetHsm( ).AddState( NotifiedNames_Name( NotifiedNames::DESELECTED ), customStatePlayingDeselected );
    GetHsm( ).AddState( NotifiedNames_Name( NotifiedNames::DESELECTED ), customStatePlayingDeselectedPairing );
    GetHsm( ).AddState( NotifiedNames_Name( NotifiedNames::SELECTED ), customStatePlayingSelected );
    GetHsm( ).AddState( NotifiedNames_Name( NotifiedNames::SELECTED ), statePlayingSelectedSilent );
    GetHsm( ).AddState( NotifiedNames_Name( NotifiedNames::SELECTED ), statePlayingSelectedNotSilent );
    GetHsm( ).AddState( NotifiedNames_Name( NotifiedNames::SELECTED ), customStatePlayingSelectedSetup );
    GetHsm( ).AddState( NotifiedNames_Name( NotifiedNames::SELECTED ), statePlayingSelectedSetupNetwork );
    GetHsm( ).AddState( NotifiedNames_Name( NotifiedNames::SELECTED ), statePlayingSelectedSetupNetworkTransition );
    GetHsm( ).AddState( NotifiedNames_Name( NotifiedNames::SELECTED ), statePlayingSelectedSetupOther );
    GetHsm( ).AddState( NotifiedNames_Name( NotifiedNames::SELECTED ), statePlayingSelectedSetupExiting );
    GetHsm( ).AddState( NotifiedNames_Name( NotifiedNames::SELECTED ), customStatePlayingSelectedPairing );
    GetHsm( ).AddState( "", stateStoppingStreams );
    GetHsm( ).AddState( "", customStateAdaptIQ );
    GetHsm( ).AddState( "", customStateAdaptIQExiting );
    GetHsm( ).AddState( "", stateStoppingStreamsDedicated );
    GetHsm( ).AddState( "", stateStoppingStreamsDedicatedForFactoryDefault );
    GetHsm( ).AddState( "", stateStoppingStreamsDedicatedForSoftwareUpdate );

    GetHsm( ).Init( this, PRODUCT_CONTROLLER_STATE_BOOTING );

    ///
    /// Initialize entities in the Common Product Controller
    ///
    m_deviceManager.Initialize( this );

    ///
    /// Get instances of all the modules.
    ///
    BOSE_DEBUG( s_logger, "----------- Product Controller Starting Modules ------------" );
    BOSE_DEBUG( s_logger, "The Professor Product Controller instantiating and running its modules." );

    m_ProductLpmHardwareInterface = std::make_shared< CustomProductLpmHardwareInterface >( *this );
    m_ProductCecHelper            = std::make_shared< ProductCecHelper                  >( *this );
    m_ProductDspHelper            = std::make_shared< ProductDspHelper                  >( *this );
    m_ProductSystemManager        = std::make_shared< ProductSystemManager              >( *this );
    m_ProductNetworkManager       = std::make_shared< ProductNetworkManager             >( *this );
    m_ProductCommandLine          = std::make_shared< ProductCommandLine                >( *this );
    m_ProductKeyInputInterface    = std::make_shared< ProductKeyInputInterface          >( *this );
    m_ProductAdaptIQManager       = std::make_shared< ProductAdaptIQManager             >( *this );
    m_ProductAudioService         = std::make_shared< CustomProductAudioService         >( *this, m_FrontDoorClientIF, m_ProductLpmHardwareInterface->GetLpmClient() );

    if( m_ProductLpmHardwareInterface == nullptr ||
        m_ProductSystemManager        == nullptr ||
        m_ProductNetworkManager       == nullptr ||
        m_ProductAudioService         == nullptr ||
        m_ProductCommandLine          == nullptr ||
        m_ProductKeyInputInterface    == nullptr ||
        m_ProductCecHelper            == nullptr ||
        m_ProductDspHelper            == nullptr ||
        m_ProductAdaptIQManager       == nullptr )
    {
        BOSE_CRITICAL( s_logger, "-------- Product Controller Failed Initialization ----------" );
        BOSE_CRITICAL( s_logger, "A Product Controller module failed to be allocated.         " );

        return;
    }

    ///
    /// Set up LightBarController
    ///
    m_lightbarController = std::unique_ptr<LightBar::LightBarController>( new LightBar::LightBarController( GetTask(), m_FrontDoorClientIF,  m_ProductLpmHardwareInterface->GetLpmClient() ) );

    ///
    /// Run all the submodules.
    ///
    m_ProductLpmHardwareInterface->Run( );
    m_ProductSystemManager       ->Run( );
    m_ProductNetworkManager      ->Run( );
    m_ProductAudioService        ->Run( );
    m_ProductCommandLine         ->Run( );
    m_ProductKeyInputInterface   ->Run( );
    m_ProductCecHelper           ->Run( );
    m_ProductDspHelper           ->Run( );
    m_ProductAdaptIQManager      ->Run( );

    ///
    /// Register FrontDoor EndPoints
    ///
    RegisterFrontDoorEndPoints( );

    ///
    /// Send initial endpoint requests to the front door.
    ///
    SendCommonInitialRequests( );

    ///
    /// Set up the STSProductController
    ///
    SetupProductSTSConntroller( );

    ///
    /// Initialize and register intents for key actions for the Product Controller.
    ///
    m_IntentHandler.Initialize( );

    ///
    /// Register LPM events for LightBar
    ///
    m_lightbarController->RegisterLpmEvents();
}

////////////////////////////////////////////////////////////////////////////////////////////////////
///
/// @brief  ProfessorProductController::GetMessageHandler
///
/// @return Callback < ProductMessage >
///
////////////////////////////////////////////////////////////////////////////////////////////////////
Callback < ProductMessage > ProfessorProductController::GetMessageHandler( )
{
    Callback < ProductMessage >
    ProductMessageHandler( std::bind( &ProfessorProductController::HandleMessage,
                                      this,
                                      std::placeholders::_1 ) );
    return ProductMessageHandler;
}

////////////////////////////////////////////////////////////////////////////////////////////////////
///
/// @brief  ProfessorProductController::GetCommandLineInterface
///
/// @return This method returns a reference to a command line interface for adding module specific
///         commands. Note that this interface is instantiated in the inherited ProductController
///         class; the ProductCommandLine interface instantiated in this class is used for specific
///         product controller commands in Professor.
///
////////////////////////////////////////////////////////////////////////////////////////////////////
CliClientMT& ProfessorProductController::GetCommandLineInterface( )
{
    return m_CliClientMT;
}

////////////////////////////////////////////////////////////////////////////////////////////////////
///
/// @name   ProfessorProductController::GetLpmHardwareInterface
///
/// @return This method returns a shared pointer to the LPM hardware interface.
///
////////////////////////////////////////////////////////////////////////////////////////////////////
std::shared_ptr< CustomProductLpmHardwareInterface >& ProfessorProductController::GetLpmHardwareInterface( )
{
    return m_ProductLpmHardwareInterface;
}


////////////////////////////////////////////////////////////////////////////////////////////////////
///
/// @name   ProfessorProductController::GetProductAudioServiceInstance
///
/// @return This method returns a shared pointer to the Product AudioService which interfaces with AudioPath.
///
////////////////////////////////////////////////////////////////////////////////////////////////////
std::shared_ptr< CustomProductAudioService >& ProfessorProductController::GetProductAudioServiceInstance( )
{
    return m_ProductAudioService;
}

////////////////////////////////////////////////////////////////////////////////////////////////////
///
/// @name   ProfessorProductController::GetAdaptIQManager
///
/// @return This method returns a shared pointer to the AdaptIQManager instance
///
////////////////////////////////////////////////////////////////////////////////////////////////////
std::shared_ptr< ProductAdaptIQManager >& ProfessorProductController::GetAdaptIQManager( )
{
    return m_ProductAdaptIQManager;
}

////////////////////////////////////////////////////////////////////////////////////////////////////
///
/// @name   ProfessorProductController::GetCecHelper
///
/// @return This method returns a shared pointer to the ProductCecHelper instance.
///
////////////////////////////////////////////////////////////////////////////////////////////////////
std::shared_ptr< ProductCecHelper >& ProfessorProductController::GetCecHelper( )
{
    return m_ProductCecHelper;
}

////////////////////////////////////////////////////////////////////////////////////////////////////
///
/// @name   ProfessorProductController::GetDspHelper
///
/// @return This method returns a shared pointer to the ProductCecHelper instance.
///
////////////////////////////////////////////////////////////////////////////////////////////////////
std::shared_ptr< ProductDspHelper >& ProfessorProductController::GetDspHelper( )
{
    return m_ProductDspHelper;
}

////////////////////////////////////////////////////////////////////////////////////////////////////
///
/// @name   ProfessorProductController::IsBooted
///
/// @return This method returns a true or false value, based on a series of set member variables,
///         which all must be true to indicate that the device has booted.
///
////////////////////////////////////////////////////////////////////////////////////////////////////
bool ProfessorProductController::IsBooted( ) const
{
    BOSE_VERBOSE( s_logger, "------------ Product Controller Booted Check ---------------" );
    BOSE_VERBOSE( s_logger, " " );
    BOSE_VERBOSE( s_logger, "LPM Connected         :  %s", ( m_IsLpmReady       ? "true" : "false" ) );
    BOSE_VERBOSE( s_logger, "CAPS Initialized      :  %s", ( m_IsCapsReady      ? "true" : "false" ) );
    BOSE_VERBOSE( s_logger, "Audio Path Connected  :  %s", ( m_IsAudioPathReady ? "true" : "false" ) );
    BOSE_VERBOSE( s_logger, "STS Initialized       :  %s", ( m_IsSTSReady       ? "true" : "false" ) );
    BOSE_VERBOSE( s_logger, "Software Update Init  :  %s", ( m_isSoftwareUpdateReady   ? "true" : "false" ) );
    BOSE_VERBOSE( s_logger, "Bluetooth Initialized :  %s", ( IsBluetoothModuleReady( ) ? "true" : "false" ) );
    BOSE_VERBOSE( s_logger, " " );

    return( m_IsLpmReady            and
            m_IsCapsReady           and
            m_IsAudioPathReady      and
            m_IsSTSReady            and
            m_isSoftwareUpdateReady and
            IsBluetoothModuleReady( ) );
}

////////////////////////////////////////////////////////////////////////////////////////////////////
///
/// @name   ProfessorProductController::IsNetworkConfigured
///
/// @return This method returns a true or false value, based on a set member variable.
///
////////////////////////////////////////////////////////////////////////////////////////////////////
bool ProfessorProductController::IsNetworkConfigured( ) const
{
    return m_IsNetworkConfigured;
}

////////////////////////////////////////////////////////////////////////////////////////////////////
///
/// @name   ProfessorProductController::IsNetworkConnected
///
/// @return This method returns a true or false value, based on a set member variable.
///
////////////////////////////////////////////////////////////////////////////////////////////////////
bool ProfessorProductController::IsNetworkConnected( ) const
{
    return m_IsNetworkConnected;
}

////////////////////////////////////////////////////////////////////////////////////////////////////
///
/// @name   ProfessorProductController::GetWifiProfileCount
///
/// @return This method returns the number of WiFi profiles as an unsigned integer.
///
////////////////////////////////////////////////////////////////////////////////////////////////////
uint32_t ProfessorProductController::GetWifiProfileCount( ) const
{
    return m_ProductNetworkManager->GetWifiProfileCount( );
}

////////////////////////////////////////////////////////////////////////////////////////////////////
///
/// @name   ProfessorProductController::IsAutoWakeEnabled
///
/// @return This method returns a true or false value, based on a set member variable.
///
////////////////////////////////////////////////////////////////////////////////////////////////////
bool ProfessorProductController::IsAutoWakeEnabled( ) const
{
    return m_IsAutoWakeEnabled;
}

////////////////////////////////////////////////////////////////////////////////////////////////////
///
/// @name   IsFirstTimeBootUp
///
/// @return This method returns a true or false value, based on whether this is the first time
///         booting up after a factory default.
///
/// @todo   A way of determing whether the device is performing a first time boot up will need to be
///         coded, possibly through adding a method call to the DeviceManager class in the common
///         code base. A JIRA Story PGC-715 has been create for this purpose.
///
////////////////////////////////////////////////////////////////////////////////////////////////////
bool ProfessorProductController::IsFirstTimeBootUp( ) const
{
    return false;
}

////////////////////////////////////////////////////////////////////////////////////////////////////
///
/// @name   IsOutOfBoxSetupComplete
///
/// @return This method returns a true o0r false value, based on a set member variable.
///
/// @todo   A way of determing whether the out-of-box setup is complete will need to be coded,
///         possibly through adding a method call to the DeviceManager class in the common code base.
///         A JIRA Story PGC-714 has been create for this purpose.
///
////////////////////////////////////////////////////////////////////////////////////////////////////
bool ProfessorProductController::IsOutOfBoxSetupComplete( ) const
{
    return true;
}

////////////////////////////////////////////////////////////////////////////////////////////////////
///
/// @name   ProfessorProductController::IsSystemLanguageSet
///
/// @return This method returns true if the corresponding member has a system language defined.
///
////////////////////////////////////////////////////////////////////////////////////////////////////
bool ProfessorProductController::IsSystemLanguageSet( ) const
{
    return m_deviceManager.IsLanguageSet( );
}

////////////////////////////////////////////////////////////////////////////////////////////////////
///
/// @name   ProfessorProductController::GetProductName
///
/// @return This method returns the std::string value to be used for the Product "productName" field
///
////////////////////////////////////////////////////////////////////////////////////////////////////
std::string ProfessorProductController::GetProductName( ) const
{
    // @TODO PGC-788 replace the manufacturing name with the marketing name.
    std::string productName = "professor Soundbar";

    if( auto name = MfgData::Get( "productName" ) )
    {
        productName =  *name;
    }

    return productName;
}

////////////////////////////////////////////////////////////////////////////////////////////////////
///
/// @name   ProfessorProductController::GetProductColor
///
/// @return This method returns the std::string value to be used for the Product "productColor" field
///
////////////////////////////////////////////////////////////////////////////////////////////////////
std::string ProfessorProductController::GetProductColor() const
{
    // @TODO PGC-630
    std::string productColor = "2";

    if( auto color = MfgData::Get( "productColor" ) )
    {
        productColor =  *color;
    }

    return productColor;
}

////////////////////////////////////////////////////////////////////////////////////////////////////
///
/// @name   ProfessorProductController::GetProductType
///
/// @return This method returns the std::string value to be used for the Product "productType" field
///
/// @TODO - Below value may be available through HSP APIs
///
////////////////////////////////////////////////////////////////////////////////////////////////////
std::string ProfessorProductController::GetProductType() const
{
    std::string productType = "professor";

    if( auto type = MfgData::Get( "productType" ) )
    {
        productType =  *type;
    }

    return productType;
}

////////////////////////////////////////////////////////////////////////////////////////////////////
///
/// @name   ProfessorProductController::GetOOBDefaultLastContentItem
///
/// @return This method returns the PassportPB::ContentItem value to be used for initializing the OOB LastContentItem
///
////////////////////////////////////////////////////////////////////////////////////////////////////
PassportPB::ContentItem ProfessorProductController::GetOOBDefaultLastContentItem() const
{
    PassportPB::ContentItem item;
    item.set_source( "PRODUCT" );
    item.set_sourceaccount( "TV" );
    return item;
}

////////////////////////////////////////////////////////////////////////////////////////////////////
///
/// @name   ProfessorProductController::CanPersistAsLastContentItem
///
/// @param  const SoundTouchInterface::ContentItem &ci
///
/// @brief  Determines if the content item can be persisted in m_lastContentItem
///
/// @return Returns true or false
///////////////////////////////////////////////////////////////////////////////
///
////////////////////////////////////////////////////////////////////////////////////////////////////
bool ProfessorProductController::CanPersistAsLastContentItem( const SoundTouchInterface::ContentItem &ci ) const
{
    bool retVal = true;
    if( !ProductController::CanPersistAsLastContentItem( ci ) )
    {
        retVal = false;
    }
    if( ci.source() == "PRODUCT" && ( ci.sourceaccount() == "ADAPTiQ" ) )
    {
        retVal = false;
    }

    BOSE_VERBOSE( s_logger, "ContentItem %s can%s persist in Professor as LastContentItem",
                  ProtoToMarkup::ToJson( ci, false ).c_str( ), retVal ? "" : "not" );
    return retVal;
}

////////////////////////////////////////////////////////////////////////////////////////////////////
///
/// @name   ProfessorProductController::SetupProductSTSConntroller
///
/// @brief  This method is called to perform the needed initialization of the ProductSTSController,
///         specifically, provide the set of sources to be created initially.
///
////////////////////////////////////////////////////////////////////////////////////////////////////
void ProfessorProductController::SetupProductSTSConntroller( )
{
    std::vector< ProductSTSController::SourceDescriptor > sources;

    ///
    /// Adapt IQ and Setup is not available as a normal source, whereas the TV source will always
    /// be available.
    ///
    ProductSTSController::SourceDescriptor descriptor_AiQ    { ProductSTS::SLOT_AIQ,   "ADAPTiQ", false };
    ProductSTSController::SourceDescriptor descriptor_Setup  { ProductSTS::SLOT_SETUP, "SETUP",   false };
    ProductSTSController::SourceDescriptor descriptor_TV     { ProductSTS::SLOT_TV,    "TV",      true  };
    ProductSTSController::SourceDescriptor descriptor_SLOT_0 { ProductSTS::SLOT_0,     "SLOT_0",  false };
    ProductSTSController::SourceDescriptor descriptor_SLOT_1 { ProductSTS::SLOT_1,     "SLOT_1",  false };
    ProductSTSController::SourceDescriptor descriptor_SLOT_2 { ProductSTS::SLOT_2,     "SLOT_2",  false };

    sources.push_back( descriptor_AiQ );
    sources.push_back( descriptor_Setup );
    sources.push_back( descriptor_TV );
    sources.push_back( descriptor_SLOT_0 );
    sources.push_back( descriptor_SLOT_1 );
    sources.push_back( descriptor_SLOT_2 );

    Callback< void >
    CallbackForSTSComplete( std::bind( &ProductController::HandleSTSInitWasComplete,
                                       this ) );


    Callback< ProductSTSAccount::ProductSourceSlot >
    CallbackToHandleSelectSourceSlot( std::bind( &ProfessorProductController::HandleSelectSourceSlot,
                                                 this,
                                                 std::placeholders::_1 ) );

    m_ProductSTSController.Initialize( sources,
                                       CallbackForSTSComplete,
                                       CallbackToHandleSelectSourceSlot );
}

////////////////////////////////////////////////////////////////////////////////////////////////////
///
/// @name   ProfessorProductController::HandleSelectSourceSlot
///
/// @brief  This method is called from the ProductSTSController, when one of our sources is
///         activated by CAPS via STS.
///
/// @note   This method is called on the ProductSTSController task.
///
/// @param  ProductSTSAccount::ProductSourceSlot sourceSlot This identifies the activated slot.
///
////////////////////////////////////////////////////////////////////////////////////////////////////
void ProfessorProductController::HandleSelectSourceSlot( ProductSTSAccount::ProductSourceSlot sourceSlot )
{
    ProductMessage message;
    message.mutable_selectsourceslot( )->set_slot( static_cast< ProductSTS::ProductSourceSlot >( sourceSlot ) );

    IL::BreakThread( std::bind( &ProfessorProductController::HandleMessage,
                                this,
                                message ),
                     GetTask( ) );
}

////////////////////////////////////////////////////////////////////////////////////////////////////
///
/// @name   ProfessorProductController::RegisterFrontDoorEndPoints
///
////////////////////////////////////////////////////////////////////////////////////////////////////
void ProfessorProductController::RegisterFrontDoorEndPoints( )
{
    RegisterCommonEndPoints( );
    m_lightbarController->RegisterLightBarEndPoints();
}

////////////////////////////////////////////////////////////////////////////////////////////////////
///
/// @name   GetWiFiOperationalMode
///
/// @return NetManager::Protobuf::OperationalMode of the WiFi subsystem
///
////////////////////////////////////////////////////////////////////////////////////////////////////
NetManager::Protobuf::OperationalMode ProfessorProductController::GetWiFiOperationalMode( )
{
    return GetNetworkServiceUtil().GetNetManagerOperationMode();
}

////////////////////////////////////////////////////////////////////////////////////////////////////
///
/// @name   ProfessorProductController::HandleMessage
///
/// @brief  This method is called to handle product controller messages, which are sent from the
///         more product specific class instances, and is used to process the state machine for the
///         product.
///
/// @param  ProductMessage& message This argument contains product message event information based
///                                 on the ProductMessage Protocal Buffer.
///
////////////////////////////////////////////////////////////////////////////////////////////////////
void ProfessorProductController::HandleMessage( const ProductMessage& message )
{
    BOSE_DEBUG( s_logger, "----------- Product Controller Message Handler -------------" );

    ///////////////////////////////////////////////////////////////////////////////////////////////
    /// LPM status messages has both Common handling and Professor-specific handling
    ///////////////////////////////////////////////////////////////////////////////////////////////
    if( message.has_lpmstatus( ) )
    {
        ///
        /// First do the common stuff.
        ///
        ( void ) HandleCommonProductMessage( message );

        ///
        /// Then do the Professor specific stuff.
        ///
        if( message.lpmstatus( ).has_systemstate( ) )
        {
            switch( message.lpmstatus( ).systemstate( ) )
            {
            case SYSTEM_STATE_ON:
                BOSE_DEBUG( s_logger, "Calling HandleLPMPowerStatusFullPower( )" );
                m_ProductAudioService->SetThermalMonitorEnabled( true );
                break;
            case SYSTEM_STATE_OFF:
                m_ProductAudioService->SetThermalMonitorEnabled( false );
                break;
            case SYSTEM_STATE_BOOTING:
                break;
            case SYSTEM_STATE_STANDBY:
                m_ProductAudioService->SetThermalMonitorEnabled( false );
                break;
            case SYSTEM_STATE_RECOVERY:
                break;
            case SYSTEM_STATE_LOW_POWER:
                m_ProductAudioService->SetThermalMonitorEnabled( false );
                break;
            case SYSTEM_STATE_UPDATE:
                break;
            case SYSTEM_STATE_SHUTDOWN:
                m_ProductAudioService->SetThermalMonitorEnabled( false );
                break;
            case SYSTEM_STATE_FACTORY_DEFAULT:
                break;
            case SYSTEM_STATE_IDLE:
                m_ProductAudioService->SetThermalMonitorEnabled( false );
                break;
            case SYSTEM_STATE_NUM_OF:
                break;
            case SYSTEM_STATE_ERROR:
                break;
            }
        }
    }
    ///////////////////////////////////////////////////////////////////////////////////////////////
    /// Audio path status messages are handled at this point.
    ///////////////////////////////////////////////////////////////////////////////////////////////
    else if( message.has_audiopathstatus( ) )
    {
        if( message.audiopathstatus( ).has_connected( ) )
        {
            m_IsAudioPathReady = message.audiopathstatus( ).connected( );
        }
        else
        {
            BOSE_ERROR( s_logger, "An invalid audio path status message was received." );
            return;
        }

        BOSE_DEBUG( s_logger, "An audio path status %s message was received.",
                    m_IsAudioPathReady ? "connected" : "not connected" );

        GetHsm( ).Handle< bool >
        ( &CustomProductControllerState::HandleAudioPathState, m_IsAudioPathReady );
    }
    ///////////////////////////////////////////////////////////////////////////////////////////////
    /// STS slot selected data is handled at this point.
    ///////////////////////////////////////////////////////////////////////////////////////////////
    else if( message.has_selectsourceslot( ) )
    {
        const auto& slot = message.selectsourceslot( ).slot( );

        BOSE_DEBUG( s_logger, "An STS Select message was received for slot %s.",
                    ProductSTS::ProductSourceSlot_Name( static_cast<ProductSTS::ProductSourceSlot>( slot ) ).c_str( ) );
    }
    ///////////////////////////////////////////////////////////////////////////////////////////////
    /// Network status messages are handled at this point.
    ///////////////////////////////////////////////////////////////////////////////////////////////
    else if( message.has_networkstatus( ) )
    {
        if( message.networkstatus( ).has_configured( ) )
        {
            m_IsNetworkConfigured = message.networkstatus( ).configured( );
        }
        else
        {
            BOSE_ERROR( s_logger, "An invalid network configured status message was received." );
            return;
        }

        if( message.networkstatus( ).has_connected( ) )
        {
            m_IsNetworkConnected = message.networkstatus( ).connected( );
        }
        else
        {
            BOSE_ERROR( s_logger, "An invalid network connected status message was received." );
            return;
        }

        if( message.networkstatus( ).networktype( ) == ProductNetworkStatus_ProductNetworkType_Wireless )
        {
            BOSE_DEBUG( s_logger, "A wireless %s %s network message was received.",
                        m_IsNetworkConfigured ? "configured" : "unconfigured",
                        m_IsNetworkConnected  ? "connected"  : "unconnected" );
        }
        else if( message.networkstatus( ).networktype( ) == ProductNetworkStatus_ProductNetworkType_Wired )
        {
            BOSE_DEBUG( s_logger, "A wired %s %s network message was received.",
                        m_IsNetworkConfigured ? "configured" : "unconfigured",
                        m_IsNetworkConnected  ? "connected"  : "unconnected" );
        }
        else
        {
            BOSE_DEBUG( s_logger, "A unknown %s %s network message was received.",
                        m_IsNetworkConfigured ? "configured" : "unconfigured",
                        m_IsNetworkConnected  ? "connected"  : "unconnected" );
        }

        m_ProductSystemManager->SetNetworkAccoutConfigurationStatus( m_IsNetworkConfigured,
                                                                     m_IsVoiceAccountConfigured );

        GetHsm( ).Handle< bool, bool >
        ( &CustomProductControllerState::HandleNetworkState, m_IsNetworkConfigured, m_IsNetworkConnected );
    }
    ///////////////////////////////////////////////////////////////////////////////////////////////
    /// Wireless network status messages are handled at this point.
    ///////////////////////////////////////////////////////////////////////////////////////////////
    else if( message.has_wirelessstatus( ) )
    {
<<<<<<< HEAD
        if( message.wirelessstatus( ).has_configured( ) && message.wirelessstatus( ).configured( ) )
        {
            m_IsNetworkConfigured = true;

            m_ProductSystemManager->SetNetworkAccoutConfigurationStatus( m_IsNetworkConfigured,
                                                                         m_IsVoiceAccountConfigured );

            GetHsm( ).Handle< bool, bool >
            ( &CustomProductControllerState::HandleNetworkState, m_IsNetworkConfigured, m_IsNetworkConnected );
        }

=======
>>>>>>> f18512c2
        ///
        /// Send the frequency information (if available) to the LPM to avoid any frequency
        /// interference between the WiFi and in-room radio.
        ///
        if( message.wirelessstatus( ).has_frequencykhz( ) and
            message.wirelessstatus( ).frequencykhz( ) > 0 )
        {
            m_ProductLpmHardwareInterface->SendWiFiRadioStatus( message.wirelessstatus( ).frequencykhz( ) );

            BOSE_DEBUG( s_logger, "A wireless network message was received with frequency %d kHz.",
                        message.wirelessstatus( ).has_frequencykhz( ) ?
                        message.wirelessstatus( ).frequencykhz( ) : 0 );
        }
        else
        {
            BOSE_ERROR( s_logger, "A wireless network message was received with an unknown frequency." );
        }
    }
    ///////////////////////////////////////////////////////////////////////////////////////////////
    /// Autowake messages are handled at this point.
    ///////////////////////////////////////////////////////////////////////////////////////////////
    else if( message.has_autowakestatus( ) )
    {
        if( message.autowakestatus( ).has_active( ) )
        {
            m_IsAutoWakeEnabled = message.autowakestatus( ).active( );
        }
        else
        {
            BOSE_ERROR( s_logger, "An invalid autowake status message was received." );
            return;
        }

        BOSE_DEBUG( s_logger, "An autowake status %s message has been received.",
                    m_IsAutoWakeEnabled ? "active" : "inactive" );

        GetHsm( ).Handle< bool >
        ( &CustomProductControllerState::HandleAutowakeStatus, m_IsAutoWakeEnabled );
    }
    ///////////////////////////////////////////////////////////////////////////////////////////////
    /// Accessory pairing messages are handled at this point.
    ///////////////////////////////////////////////////////////////////////////////////////////////
    else if( message.has_accessorypairing( ) )
    {
        GetHsm( ).Handle< ProductAccessoryPairing >
        ( &CustomProductControllerState::HandlePairingState, message.accessorypairing( ) );
    }
    ///////////////////////////////////////////////////////////////////////////////////////////////
    /// Key action messages are handled at this point, and passed to the state machine based on
    /// the intent associated with the action.
    ///////////////////////////////////////////////////////////////////////////////////////////////
    else if( message.has_action( ) )
    {
        ///
        /// The following attempts to handle the key action using a common intent
        /// manager.
        ///
        if( HandleCommonIntents( message.action() ) )
        {
            BOSE_VERBOSE( s_logger, "Action key %u handled by common intent handler", message.action() );
        }
        ///
        /// The following determines whether the key action is to be handled by the custom intent
        /// manager.
        ///
        else if( GetIntentHandler( ).IsIntentUserPower( message.action( ) ) )
        {
            GetHsm( ).Handle< >( &CustomProductControllerState::HandleIntentPowerToggle );
        }
        else if( GetIntentHandler( ).IsIntentMuteControl( message.action( ) ) )
        {
            GetHsm( ).Handle< KeyHandlerUtil::ActionType_t >( &CustomProductControllerState::HandleIntentMuteControl,
                                                              message.action( ) );
        }
        else if( GetIntentHandler( ).IsIntentSpeakerPairing( message.action( ) ) )
        {
            GetHsm( ).Handle< KeyHandlerUtil::ActionType_t >( &CustomProductControllerState::HandleIntentSpeakerPairing,
                                                              message.action( ) );
        }
        else if( GetIntentHandler( ).IsIntentPlayProductSource( message.action( ) ) )
        {
            GetHsm( ).Handle< KeyHandlerUtil::ActionType_t >( &CustomProductControllerState::HandleIntentPlayProductSource,
                                                              message.action( ) );
        }
        else if( GetIntentHandler( ).IsIntentPlaySoundTouchSource( message.action( ) ) )
        {
            GetHsm( ).Handle<>( &CustomProductControllerState::HandleIntentPlaySoundTouchSource );
        }
        else
        {
            BOSE_ERROR( s_logger, "An action key %u was received that has no associated intent.", message.action( ) );

            GetHsm( ).Handle< KeyHandlerUtil::ActionType_t >( &CustomProductControllerState::HandleIntent,
                                                              message.action( ) );
        }
    }
    ///////////////////////////////////////////////////////////////////////////////////////////////
    /// AdaptIQ status messages are handled at this point.
    ///////////////////////////////////////////////////////////////////////////////////////////////
    else if( message.has_aiqstatus( ) )
    {
        GetHsm( ).Handle< const ProductAdaptIQStatus & >
        ( &CustomProductControllerState::HandleAdaptIQStatus, message.aiqstatus( ) );
    }
    ///////////////////////////////////////////////////////////////////////////////////////////////
    /// AdaptIQ controls messages are handled at this point.
    ///////////////////////////////////////////////////////////////////////////////////////////////
    else if( message.has_aiqcontrol( ) )
    {
        GetHsm( ).Handle< const ProductAdaptIQControl & >
        ( &CustomProductControllerState::HandleAdaptIQControl, message.aiqcontrol( ) );
    }
    ///////////////////////////////////////////////////////////////////////////////////////////////
    /// CecMode  messages are handled at this point.
    ///////////////////////////////////////////////////////////////////////////////////////////////
    else if( message.has_cecmode( ) )
    {
        BOSE_DEBUG( s_logger, "CECMODE set to %d",  message.cecmode( ).cecmode( ) );
        m_ProductLpmHardwareInterface->SetCecMode( message.cecmode( ).cecmode( ) );
    }
    ///////////////////////////////////////////////////////////////////////////////////////////////
    /// Messages handled in the common code based are processed at this point, unless the message
    /// type is unknown.
    ///////////////////////////////////////////////////////////////////////////////////////////////
    else if( not HandleCommonProductMessage( message ) )
    {
        BOSE_ERROR( s_logger, "An unknown message type was received - %s.",
                    ProtoToMarkup::ToJson( message ).c_str() );
    }
}

////////////////////////////////////////////////////////////////////////////////////////////////////
///
/// @name   ProfessorProductController::Wait
///
/// @brief  This method is called from a calling task to wait until the Product Controller process
///         ends. It is running from the main task that started the application.
///
////////////////////////////////////////////////////////////////////////////////////////////////////
void ProfessorProductController::Wait( )
{
    while( m_Running )
    {
        sleep( PRODUCT_CONTROLLER_RUNNING_CHECK_IN_SECONDS );
    }

    ///
    /// Stop all the submodules.
    ///
    m_ProductLpmHardwareInterface->Stop( );
    m_ProductSystemManager       ->Stop( );
    m_ProductNetworkManager      ->Stop( );
    m_ProductCommandLine         ->Stop( );
    m_ProductKeyInputInterface   ->Stop( );
    m_ProductCecHelper           ->Stop( );
    m_ProductDspHelper           ->Stop( );
    m_ProductAdaptIQManager      ->Stop( );
}

////////////////////////////////////////////////////////////////////////////////////////////////////
///
/// @name   ProfessorProductController::GetDefaultProductName
///
/// @brief  This method is to get the default product name by reading from mac address.
///
////////////////////////////////////////////////////////////////////////////////////////////////////
std::string ProfessorProductController::GetDefaultProductName( ) const
{
    std::string productName = "Bose ";
    std::string macAddress = MacAddressInfo::GetPrimaryMAC( );
    try
    {
        productName += ( macAddress.substr( macAddress.length( ) - 6 ) );
    }
    catch( const std::out_of_range& error )
    {
        productName += macAddress;
        BOSE_WARNING( s_logger, "errorType = %s", error.what( ) );
    }

    BOSE_INFO( s_logger, "%s productName=%s", __func__, productName.c_str( ) );
    return productName;
}

////////////////////////////////////////////////////////////////////////////////////////////////////
///
/// @name   ProfessorProductController::GetVariantId
///
/// @brief  This method is to get the product variant ID, such as its colour.
///
////////////////////////////////////////////////////////////////////////////////////////////////////
BLESetupService::VariantId ProfessorProductController::GetVariantId( ) const
{
    // @TODO https://jirapro.bose.com/browse/PGC-630
    BLESetupService::VariantId varintId = BLESetupService::VariantId::NONE;

    if( auto color = MfgData::GetColor() )
    {
        if( *color == "luxGray" )
        {
            varintId = BLESetupService::VariantId::SILVER;
        }
        else if( *color == "tripleBlack" )
        {
            varintId = BLESetupService::VariantId::BLACK;
        }
        else
        {
            varintId = BLESetupService::VariantId::WHITE;
        }
    }
    else
    {
        BOSE_DIE( "No 'productColor' in mfgdata" );
    }

    return varintId;
}

////////////////////////////////////////////////////////////////////////////////////////////////////
///
/// @brief ProfessorProductController::SendInitialCapsData
///
////////////////////////////////////////////////////////////////////////////////////////////////////
void ProfessorProductController::SendInitialCapsData()
{
    BOSE_INFO( s_logger, __func__ );

    // Do the Common stuff first
    ProductController::SendInitialCapsData();

    // PUT /system/sources::properties
    SoundTouchInterface::Sources message;
    auto messageProperties = message.mutable_properties();

    for( uint32_t activationKey = SystemSourcesProperties::ACTIVATION_KEY__MIN;
         activationKey <= SystemSourcesProperties::ACTIVATION_KEY__MAX;
         ++activationKey )
    {
        messageProperties->add_supportedactivationkeys(
            SystemSourcesProperties::ACTIVATION_KEY__Name( static_cast<SystemSourcesProperties::ACTIVATION_KEY_>( activationKey ) ) );
    }
    messageProperties->set_activationkeyrequired( true );

    for( uint32_t deviceType = SystemSourcesProperties::DEVICE_TYPE__MIN; deviceType <= SystemSourcesProperties::DEVICE_TYPE__MAX; ++deviceType )
    {
        messageProperties->add_supporteddevicetypes(
            SystemSourcesProperties::DEVICE_TYPE__Name( static_cast<SystemSourcesProperties::DEVICE_TYPE_>( deviceType ) ) );
    }
    messageProperties->set_devicetyperequired( true );

    messageProperties->add_supportedinputroutes(
        SystemSourcesProperties::INPUT_ROUTE_HDMI__Name( SystemSourcesProperties::INPUT_ROUTE_TV ) );

    messageProperties->set_inputrouterequired( false );

    BOSE_VERBOSE( s_logger, "%s sending %s", __func__, ProtoToMarkup::ToJson( message ).c_str() );

    GetFrontDoorClient()->SendPut<SoundTouchInterface::NowPlaying, EndPointsError::Error>(
        FRONTDOOR_SYSTEM_SOURCES_API,
        message,
        { },
        m_errorCb );
}

////////////////////////////////////////////////////////////////////////////////////////////////////
///
/// @brief ProfessorProductController::ClearWifiProfileCount
///
////////////////////////////////////////////////////////////////////////////////////////////////////
void ProfessorProductController::ClearWifiProfileCount( )
{
    if( m_ProductNetworkManager != nullptr )
    {
        m_ProductNetworkManager->ClearWifiProfileCount( );
    }
    else
    {
        BOSE_DIE( "ProductNetworkManager has not been instantiated for ClearWifiProfileCount." );
    }
}

////////////////////////////////////////////////////////////////////////////////////////////////////
///
/// @brief ProfessorProductController::PerformRequestforWiFiProfiles
///
////////////////////////////////////////////////////////////////////////////////////////////////////
void ProfessorProductController::PerformRequestforWiFiProfiles( )
{
    if( m_ProductNetworkManager != nullptr )
    {
        m_ProductNetworkManager->PerformRequestforWiFiProfiles( );
    }
    else
    {
        BOSE_DIE( "ProductNetworkManager has not been instantiated for PerformRequestforWiFiProfiles." );
    }
}

////////////////////////////////////////////////////////////////////////////////////////////////////
///
/// @name   ProfessorProductController::End
///
/// @brief  This method is called when the Product Controller process should be terminated. It is
///         used to set the running member to false, which will invoke the Wait method idle loop to
///         exit and perform any necessary clean up.
///
////////////////////////////////////////////////////////////////////////////////////////////////////
void ProfessorProductController::End( )
{
    BOSE_DEBUG( s_logger, "The Product Controller main task is stopping." );

    m_Running = false;
}

////////////////////////////////////////////////////////////////////////////////////////////////////
///                           End of the Product Application Namespace                           ///
////////////////////////////////////////////////////////////////////////////////////////////////////
}

////////////////////////////////////////////////////////////////////////////////////////////////////
///                                         End of File                                          ///
////////////////////////////////////////////////////////////////////////////////////////////////////<|MERGE_RESOLUTION|>--- conflicted
+++ resolved
@@ -1112,20 +1112,6 @@
     ///////////////////////////////////////////////////////////////////////////////////////////////
     else if( message.has_wirelessstatus( ) )
     {
-<<<<<<< HEAD
-        if( message.wirelessstatus( ).has_configured( ) && message.wirelessstatus( ).configured( ) )
-        {
-            m_IsNetworkConfigured = true;
-
-            m_ProductSystemManager->SetNetworkAccoutConfigurationStatus( m_IsNetworkConfigured,
-                                                                         m_IsVoiceAccountConfigured );
-
-            GetHsm( ).Handle< bool, bool >
-            ( &CustomProductControllerState::HandleNetworkState, m_IsNetworkConfigured, m_IsNetworkConnected );
-        }
-
-=======
->>>>>>> f18512c2
         ///
         /// Send the frequency information (if available) to the LPM to avoid any frequency
         /// interference between the WiFi and in-room radio.
