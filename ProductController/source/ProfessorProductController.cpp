////////////////////////////////////////////////////////////////////////////////////////////////////
///
/// @file      ProfessorProductController.cpp
///
/// @brief     This file contains source code that implements the ProfessorProductController class
///            that acts as a container to handle all the main functionality related to this program
///            that is product specific. In these regards, this class is used as a container to
///            control the product states, as well as to instantiate modules to manage the device
///            and lower level hardware, and interface with the user and system level applications.
///
/// @author    Stuart J. Lumby
///
/// @attention Copyright (C) 2017 Bose Corporation All Rights Reserved
///
///            Bose Corporation
///            The Mountain Road,
///            Framingham, MA 01701-9168
///            U.S.A.
///
///            This program may not be reproduced, in whole or in part, in any form by any means
///            whatsoever without the written permission of Bose Corporation.
///
////////////////////////////////////////////////////////////////////////////////////////////////////

////////////////////////////////////////////////////////////////////////////////////////////////////
///
///            Included Header Files
///
////////////////////////////////////////////////////////////////////////////////////////////////////
#include "unistd.h"
#include "ProfessorProductController.h"
#include "CustomProductLpmHardwareInterface.h"
#include "CustomProductAudioService.h"
#include "ProductKeyInputInterface.h"
#include "ProductEdidInterface.h"
#include "ProductNetworkManager.h"
#include "ProductSystemManager.h"
#include "ProductCommandLine.h"
#include "ProductAdaptIQManager.h"
#include "ProductControllerStateTop.h"
#include "ProductControllerStateSetup.h"
#include "CustomProductControllerStates.h"
#include "IntentHandler.h"
#include "ProductSTS.pb.h"
#include "CustomProductControllerState.h"
#include "CustomProductControllerStateBooting.h"
#include "CustomProductControllerStateUpdatingSoftware.h"
#include "CustomProductControllerStateLowPower.h"
#include "CustomProductControllerStateOn.h"
#include "CustomProductControllerStatePlayable.h"
#include "CustomProductControllerStateNetworkStandby.h"
#include "CustomProductControllerStateNetworkStandbyConfigured.h"
#include "CustomProductControllerStateNetworkStandbyUnconfigured.h"
#include "CustomProductControllerStateIdle.h"
#include "CustomProductControllerStateIdleVoiceConfigured.h"
#include "CustomProductControllerStateIdleVoiceUnconfigured.h"
#include "CustomProductControllerStatePlayingActive.h"
#include "CustomProductControllerStatePlaying.h"
#include "CustomProductControllerStatePlayingInactive.h"
#include "CustomProductControllerStateAccessoryPairing.h"
#include "CustomProductControllerStateAdaptIQ.h"
#include "ProductControllerStatePlayingDeselected.h"
#include "ProductControllerStatePlayingSelected.h"
#include "ProductControllerStatePlayingSelectedSilent.h"
#include "ProductControllerStatePlayingSelectedNotSilent.h"
#include "ProductControllerStatePlayingSelectedSetup.h"
#include "ProductControllerStatePlayingSelectedSetupNetwork.h"
#include "ProductControllerStatePlayingSelectedSetupOther.h"
#include "ProductControllerStateStoppingStreams.h"
#include "ProductControllerStatePlayableTransition.h"
#include "ProductControllerStatePlayableTransitionIdle.h"
#include "ProductControllerStatePlayableTransitionNetworkStandby.h"
#include "ProductControllerStateSoftwareUpdateTransition.h"
#include "ProductControllerStateLowPowerTransition.h"
#include "ProductControllerStatePlayingTransition.h"
#include "ProductControllerStatePlayingTransitionSelected.h"
#include "ProductControllerStateFactoryDefault.h"
#include "ProductControllerStateStoppingStreamsDedicated.h"
#include "ProductControllerStateStoppingStreamsDedicatedForFactoryDefault.h"
#include "ProductControllerStateStoppingStreamsDedicatedForSoftwareUpdate.h"
#include "ProductControllerStatePlayingSelectedSetupExiting.h"

#include "MfgData.h"

////////////////////////////////////////////////////////////////////////////////////////////////////
///                          Start of the Product Application Namespace                          ///
////////////////////////////////////////////////////////////////////////////////////////////////////
namespace ProductApp
{

////////////////////////////////////////////////////////////////////////////////////////////////////
///
///            Constant Definitions
///
////////////////////////////////////////////////////////////////////////////////////////////////////
constexpr uint32_t PRODUCT_CONTROLLER_RUNNING_CHECK_IN_SECONDS = 4;

////////////////////////////////////////////////////////////////////////////////////////////////////
///
/// @name   ProfessorProductController::ProfessorProductController
///
/// @brief  This method is the ProfessorProductController constructor, which is declared as being
///         private to ensure that only one instance of this class can be created through the class
///         GetInstance method.
///
////////////////////////////////////////////////////////////////////////////////////////////////////
ProfessorProductController::ProfessorProductController( ) :

    ///
    /// Construction of the common Product Controller Class
    ///
    ProductController( "Professor" ),

    ///
    /// Construction of the Product Controller Modules
    ///
    m_ProductLpmHardwareInterface( nullptr ),
    m_ProductSystemManager( nullptr ),
    m_ProductNetworkManager( nullptr ),
    m_ProductCommandLine( nullptr ),
    m_ProductKeyInputInterface( nullptr ),
    m_ProductEdidInterface( nullptr ),
    m_ProductAdaptIQManager( nullptr ),
    m_ProductAudioService( nullptr ),

    ///
    /// Member Variable Initialization
    ///
    m_IsCapsReady( false ),
    m_IsAudioPathReady( false ),
    m_IsSTSReady( false ),
    m_IsNetworkConfigured( false ),
    m_IsNetworkConnected( false ),
    m_IsAutoWakeEnabled( false ),
    m_IsAccountConfigured( false ),
    m_IsMicrophoneEnabled( false ),
    m_Running( false ),
    m_currentSource( SOURCE_TV ),

    ///
    /// Intent Handler Initialization
    ///
    m_IntentHandler( *GetTask(),
                     m_CliClientMT,
                     m_FrontDoorClientIF,
                     *this )

{

}

////////////////////////////////////////////////////////////////////////////////////////////////////
///
/// @name ProfessorProductController::Run
///
////////////////////////////////////////////////////////////////////////////////////////////////////
void ProfessorProductController::Run( )
{
    m_Running = true;

    BOSE_DEBUG( s_logger, "----------- Product Controller State Machine    ------------" );
    BOSE_DEBUG( s_logger, "The Professor Product Controller is setting up the state machine." );

    ///
    /// Construction of the common and custom states
    ///
    auto* stateTop = new ProductControllerStateTop( GetHsm( ),
                                                    nullptr );

    auto* stateBooting = new CustomProductControllerStateBooting
    ( GetHsm( ),
      stateTop,
      PROFESSOR_PRODUCT_CONTROLLER_STATE_BOOTING );

    auto* stateUpdatingSoftware = new CustomProductControllerStateUpdatingSoftware
    ( GetHsm( ),
      stateTop,
      PROFESSOR_PRODUCT_CONTROLLER_STATE_SOFTWARE_UPDATING );

    auto* stateLowPower = new CustomProductControllerStateLowPower
    ( GetHsm( ),
      stateTop,
      PROFESSOR_PRODUCT_CONTROLLER_STATE_LOW_POWER );

    auto* stateOn = new CustomProductControllerStateOn
    ( GetHsm( ),
      stateTop,
      PROFESSOR_PRODUCT_CONTROLLER_STATE_ON );

    auto* statePlayable = new CustomProductControllerStatePlayable
    ( GetHsm( ),
      stateOn,
      PROFESSOR_PRODUCT_CONTROLLER_STATE_PLAYABLE );

    auto* stateNetworkStandby = new CustomProductControllerStateNetworkStandby
    ( GetHsm( ),
      statePlayable,
      PROFESSOR_PRODUCT_CONTROLLER_STATE_NETWORK_STANDBY );

    auto* stateNetworkStandbyConfigured = new CustomProductControllerStateNetworkStandbyConfigured
    ( GetHsm( ),
      stateNetworkStandby,
      PROFESSOR_PRODUCT_CONTROLLER_STATE_NETWORK_STANDBY_CONFIGURED );

    auto* stateNetworkStandbyUnconfigured = new CustomProductControllerStateNetworkStandbyUnconfigured
    ( GetHsm( ),
      stateNetworkStandby,
      PROFESSOR_PRODUCT_CONTROLLER_STATE_NETWORK_STANDBY_UNCONFIGURED );

    auto* stateIdle = new CustomProductControllerStateIdle
    ( GetHsm( ),
      statePlayable,
      PROFESSOR_PRODUCT_CONTROLLER_STATE_IDLE );

    auto* stateIdleVoiceConfigured = new CustomProductControllerStateIdleVoiceConfigured
    ( GetHsm( ),
      stateIdle,
      PROFESSOR_PRODUCT_CONTROLLER_STATE_IDLE_VOICE_CONFIGURED );

    auto* stateIdleVoiceUnconfigured = new CustomProductControllerStateIdleVoiceUnconfigured
    ( GetHsm( ),
      stateIdle,
      PROFESSOR_PRODUCT_CONTROLLER_STATE_IDLE_VOICE_UNCONFIGURED );

    auto* statePlaying = new CustomProductControllerStatePlaying
    ( GetHsm( ),
      stateOn,
      PROFESSOR_PRODUCT_CONTROLLER_STATE_PLAYING );

    auto* statePlayingActive = new CustomProductControllerStatePlayingActive
    ( GetHsm( ),
      statePlaying,
      PROFESSOR_PRODUCT_CONTROLLER_STATE_PLAYING_ACTIVE );

    auto* statePlayingInactive = new CustomProductControllerStatePlayingInactive
    ( GetHsm( ),
      statePlaying,
      PROFESSOR_PRODUCT_CONTROLLER_STATE_PLAYING_INACTIVE );

    auto* stateAccessoryPairing = new CustomProductControllerStateAccessoryPairing
    ( GetHsm( ),
      statePlayingActive,
      *this,
      PROFESSOR_PRODUCT_CONTROLLER_STATE_ACCESSORY_PAIRING );

    auto* stateAdaptIQ = new CustomProductControllerStateAdaptIQ
    ( GetHsm( ),
      statePlayingActive,
      *this,
      PROFESSOR_PRODUCT_CONTROLLER_STATE_ADAPTIQ );

    auto* stateDeselected = new ProductControllerStatePlayingDeselected
    ( GetHsm( ),
      statePlaying,
      PRODUCT_CONTROLLER_STATE_PLAYING_DESELECTED );

    auto* stateSelected = new ProductControllerStatePlayingSelected
    ( GetHsm( ),
      statePlaying,
      PRODUCT_CONTROLLER_STATE_PLAYING_SELECTED );

    auto* stateSilent = new ProductControllerStatePlayingSelectedSilent
    ( GetHsm( ),
      stateSelected,
      PRODUCT_CONTROLLER_STATE_PLAYING_SELECTED_SILENT );

    auto* stateNotSilent = new ProductControllerStatePlayingSelectedNotSilent
    ( GetHsm( ),
      stateSelected,
      PRODUCT_CONTROLLER_STATE_PLAYING_SELECTED_NOT_SILENT );

    auto* stateSetup = new ProductControllerStatePlayingSelectedSetup
    ( GetHsm( ),
      stateSelected,
      PRODUCT_CONTROLLER_STATE_PLAYING_SELECTED_SETUP );

    auto* stateSetupNetwork = new ProductControllerStatePlayingSelectedSetupNetwork
    ( GetHsm( ),
      stateSetup,
      PRODUCT_CONTROLLER_STATE_PLAYING_SELECTED_NETWORK_SETUP );

    auto* stateSetupOther = new ProductControllerStatePlayingSelectedSetupOther
    ( GetHsm( ),
      stateSetup,
      PRODUCT_CONTROLLER_STATE_PLAYING_SELECTED_SETUP_OTHER );

    auto* stateStoppingStreams = new ProductControllerStateStoppingStreams
    ( GetHsm( ),
      stateSelected,
      PRODUCT_CONTROLLER_STATE_STOPPING_STREAMS );

    auto* statePlayableTransition = new ProductControllerStatePlayableTransition
    ( GetHsm( ),
      stateTop,
      PRODUCT_CONTROLLER_STATE_PLAYABLE_TRANSITION );

    auto* statePlayableTransitionIdle = new ProductControllerStatePlayableTransitionIdle
    ( GetHsm( ),
      statePlayableTransition,
      PRODUCT_CONTROLLER_STATE_PLAYABLE_TRANSITION_IDLE );

    auto* statePlayableTransitionNetworkStandby = new ProductControllerStatePlayableTransitionNetworkStandby
    ( GetHsm( ),
      statePlayableTransition,
      PRODUCT_CONTROLLER_STATE_PLAYABLE_TRANSITION_NETWORK_STANDBY );

    auto* stateSoftwareUpdateTransition = new ProductControllerStateSoftwareUpdateTransition
    ( GetHsm( ),
      stateTop,
      PRODUCT_CONTROLLER_STATE_SOFTWARE_UPDATE_TRANSITION );

    auto* statePlayingTransition = new ProductControllerStatePlayingTransition
    ( GetHsm( ),
      stateTop,
      PRODUCT_CONTROLLER_STATE_PLAYING_TRANSITION );

    auto* statePlayingTransitionSelected = new ProductControllerStatePlayingTransitionSelected
    ( GetHsm( ),
      statePlayingTransition,
      PRODUCT_CONTROLLER_STATE_PLAYING_TRANSITION_SELECTED );

    auto* stateFactoryDefault = new ProductControllerStateFactoryDefault
    ( GetHsm( ),
      stateTop,
      PRODUCT_CONTROLLER_STATE_FACTORY_DEFAULT );

    auto* stateProductControllerStateStoppingStreamsDedicated = new ProductControllerStateStoppingStreamsDedicated
    ( GetHsm( ),
      stateTop,
      PRODUCT_CONTROLLER_STATE_STOPPING_STREAMS_DEDICATED );

    auto* stateProductControllerStateStoppingStreamsDedicatedForFactoryDefault =
        new ProductControllerStateStoppingStreamsDedicatedForFactoryDefault
    ( GetHsm( ),
      stateProductControllerStateStoppingStreamsDedicated,
      PRODUCT_CONTROLLER_STATE_STOPPING_STREAMS_DEDICATED_FOR_FACTORY_DEFAULT );

    auto* stateProductControllerStateStoppingStreamsDedicatedForSoftwareUpdate =
        new ProductControllerStateStoppingStreamsDedicatedForSoftwareUpdate
    ( GetHsm( ),
      stateProductControllerStateStoppingStreamsDedicated,
      PRODUCT_CONTROLLER_STATE_STOPPING_STREAMS_DEDICATED_FOR_SOFTWARE_UPDATE );

    auto* stateProductControllerStatePlayingSelectedSetupExiting =
        new ProductControllerStatePlayingSelectedSetupExiting
    ( GetHsm( ),
      stateSetup,
      PRODUCT_CONTROLLER_STATE_PLAYING_SELECTED_SETUP_EXITING );

    ///
    /// The states are added to the state machine and the state machine is initialized.
    ///
    GetHsm( ).AddState( stateTop );
    GetHsm( ).AddState( stateBooting );
    GetHsm( ).AddState( stateUpdatingSoftware );
    GetHsm( ).AddState( stateLowPower );
    GetHsm( ).AddState( stateOn );
    GetHsm( ).AddState( statePlayable );
    GetHsm( ).AddState( stateNetworkStandby );
    GetHsm( ).AddState( stateNetworkStandbyConfigured );
    GetHsm( ).AddState( stateNetworkStandbyUnconfigured );
    GetHsm( ).AddState( stateIdle );
    GetHsm( ).AddState( stateIdleVoiceConfigured );
    GetHsm( ).AddState( stateIdleVoiceUnconfigured );
    GetHsm( ).AddState( statePlaying );
    GetHsm( ).AddState( statePlayingActive );
    GetHsm( ).AddState( statePlayingInactive );
    GetHsm( ).AddState( stateAccessoryPairing );
    GetHsm( ).AddState( stateAdaptIQ );

    GetHsm( ).AddState( stateDeselected );
    GetHsm( ).AddState( stateSelected );
    GetHsm( ).AddState( stateSilent );
    GetHsm( ).AddState( stateNotSilent );
    GetHsm( ).AddState( stateSetup );
    GetHsm( ).AddState( stateSetupNetwork );
    GetHsm( ).AddState( stateSetupOther );
    GetHsm( ).AddState( stateStoppingStreams );
    GetHsm( ).AddState( statePlayableTransition );
    GetHsm( ).AddState( statePlayableTransitionIdle );
    GetHsm( ).AddState( statePlayableTransitionNetworkStandby );
    GetHsm( ).AddState( stateSoftwareUpdateTransition );
    GetHsm( ).AddState( statePlayingTransition );
    GetHsm( ).AddState( statePlayingTransitionSelected );
    GetHsm( ).AddState( stateFactoryDefault );
    GetHsm( ).AddState( stateProductControllerStateStoppingStreamsDedicated );
    GetHsm( ).AddState( stateProductControllerStateStoppingStreamsDedicatedForFactoryDefault );
    GetHsm( ).AddState( stateProductControllerStateStoppingStreamsDedicatedForSoftwareUpdate );
    GetHsm( ).AddState( stateProductControllerStatePlayingSelectedSetupExiting );


    GetHsm( ).Init( this, PROFESSOR_PRODUCT_CONTROLLER_STATE_BOOTING );

    ///
    /// Initialize entities in the Common Product Controller
    ///
    m_deviceManager.Initialize( this );

    ///
    /// Get instances of all the modules.
    ///
    BOSE_DEBUG( s_logger, "----------- Product Controller Starting Modules ------------" );
    BOSE_DEBUG( s_logger, "The Professor Product Controller instantiating and running its modules." );

    m_ProductLpmHardwareInterface = std::make_shared< CustomProductLpmHardwareInterface >( *this );
    m_ProductEdidInterface        = std::make_shared< ProductEdidInterface              >( *this );
    m_ProductSystemManager        = std::make_shared< ProductSystemManager              >( *this );
    m_ProductNetworkManager       = std::make_shared< ProductNetworkManager             >( *this );
    m_ProductCommandLine          = std::make_shared< ProductCommandLine                >( *this );
    m_ProductKeyInputInterface    = std::make_shared< ProductKeyInputInterface          >( *this );
    m_ProductAdaptIQManager       = std::make_shared< ProductAdaptIQManager             >( *this );
    m_ProductAudioService         = std::make_shared< CustomProductAudioService         >( *this );

    if( m_ProductLpmHardwareInterface == nullptr ||
        m_ProductSystemManager        == nullptr ||
        m_ProductNetworkManager       == nullptr ||
        m_ProductAudioService         == nullptr ||
        m_ProductCommandLine          == nullptr ||
        m_ProductKeyInputInterface    == nullptr ||
        m_ProductEdidInterface        == nullptr ||
        m_ProductAdaptIQManager       == nullptr )
    {
        BOSE_CRITICAL( s_logger, "-------- Product Controller Failed Initialization ----------" );
        BOSE_CRITICAL( s_logger, "A Product Controller module failed to be allocated.         " );

        return;
    }

    ///
    /// Run all the submodules.
    ///
    m_ProductLpmHardwareInterface->Run( );
    m_ProductSystemManager       ->Run( );
    m_ProductNetworkManager      ->Run( );
    m_ProductAudioService        ->Run( );
    m_ProductCommandLine         ->Run( );
    m_ProductKeyInputInterface   ->Run( );
    m_ProductEdidInterface       ->Run( );
    m_ProductAdaptIQManager      ->Run( );

    ///
    /// Register FrontDoor EndPoints
    ///
    RegisterFrontDoorEndPoints( );

    ///
    /// Set up LightBarController
    ///
    m_lightbarController = std::unique_ptr<LightBar::LightBarController>( new LightBar::LightBarController( GetTask(), m_FrontDoorClientIF,  m_ProductLpmHardwareInterface->GetLpmClient() ) );
    m_lightbarController->RegisterLightBarEndPoints();
    m_lightbarController->RegisterLpmEvents();



    ///
    /// Set up the STSProductController
    ///
    SetupProductSTSConntroller( );

    ///
    /// The initial data for the last SoundTouch playback is hardcoded for test for now.
    /// This call should be removed once Professor is set to be released.
    ///
    SetTestSoundTouchPlayback( );

    ///
    /// Initialize and register intents for key actions for the Product Controller.
    ///
    m_IntentHandler.Initialize( );
}

////////////////////////////////////////////////////////////////////////////////////////////////////
///
/// @brief  ProfessorProductController::GetMessageHandler
///
/// @return Callback < ProductMessage >
///
////////////////////////////////////////////////////////////////////////////////////////////////////
Callback < ProductMessage > ProfessorProductController::GetMessageHandler( )
{
    Callback < ProductMessage >
    ProductMessageHandler( std::bind( &ProfessorProductController::HandleMessage,
                                      this,
                                      std::placeholders::_1 ) );
    return ProductMessageHandler;
}

////////////////////////////////////////////////////////////////////////////////////////////////////
///
/// @brief  ProfessorProductController::GetCommandLineInterface
///
/// @return This method returns a reference to a command line interface for adding module specific
///         commands. Note that this interface is instantiated in the inherited ProductController
///         class; the ProductCommandLine interface instantiated in this class is used for specific
///         product controller commands in Professor.
///
////////////////////////////////////////////////////////////////////////////////////////////////////
CliClientMT& ProfessorProductController::GetCommandLineInterface( )
{
    return m_CliClientMT;
}

////////////////////////////////////////////////////////////////////////////////////////////////////
///
/// @name   ProfessorProductController::GetLpmHardwareInterface
///
/// @return This method returns a shared pointer to the LPM hardware interface.
///
////////////////////////////////////////////////////////////////////////////////////////////////////
std::shared_ptr< CustomProductLpmHardwareInterface >& ProfessorProductController::GetLpmHardwareInterface( )
{
    return m_ProductLpmHardwareInterface;
}

////////////////////////////////////////////////////////////////////////////////////////////////////
///
/// @name   ProfessorProductController::GetAdaptIQManager
///
/// @return This method returns a shared pointer to the AdaptIQManager instance
///
////////////////////////////////////////////////////////////////////////////////////////////////////
std::shared_ptr< ProductAdaptIQManager >& ProfessorProductController::GetAdaptIQManager( )
{
    return m_ProductAdaptIQManager;
}

////////////////////////////////////////////////////////////////////////////////////////////////////
///
/// @name   ProfessorProductController::GetEdidInterface
///
/// @return This method returns a shared pointer to the ProductEdidInterface instance.
///
////////////////////////////////////////////////////////////////////////////////////////////////////
std::shared_ptr< ProductEdidInterface >& ProfessorProductController::GetEdidInterface( )
{
    return m_ProductEdidInterface;
}

////////////////////////////////////////////////////////////////////////////////////////////////////
///
/// @name   ProfessorProductController::GetIntentHandler
///
/// @return This method returns a reference to the IntentHandler instance.
///
////////////////////////////////////////////////////////////////////////////////////////////////////
IntentHandler& ProfessorProductController::GetIntentHandler( )
{
    return m_IntentHandler;
}

////////////////////////////////////////////////////////////////////////////////////////////////////
///
/// @name   ProfessorProductController::IsBooted
///
/// @return This method returns a true or false value, based on a series of set member variables,
///         which all must be true to indicate that the device has booted.
///
////////////////////////////////////////////////////////////////////////////////////////////////////
bool ProfessorProductController::IsBooted( ) const
{
    BOSE_VERBOSE( s_logger, "------------ Product Controller Booted Check ---------------" );
    BOSE_VERBOSE( s_logger, " " );
    BOSE_VERBOSE( s_logger, "LPM Connected        :  %s", ( m_IsLpmReady       ? "true" : "false" ) );
    BOSE_VERBOSE( s_logger, "CAPS Initialized     :  %s", ( m_IsCapsReady      ? "true" : "false" ) );
    BOSE_VERBOSE( s_logger, "Audio Path Connected :  %s", ( m_IsAudioPathReady ? "true" : "false" ) );
    BOSE_VERBOSE( s_logger, "STS Initialized      :  %s", ( m_IsSTSReady       ? "true" : "false" ) );
    BOSE_VERBOSE( s_logger, "Software Update Init :  %s", ( m_isSoftwareUpdateReady ? "true" : "false" ) );
    BOSE_VERBOSE( s_logger, " " );

<<<<<<< HEAD
    return ( m_IsLpmReady and m_IsCapsReady and m_IsAudioPathReady and m_IsSTSReady /*and
             m_isSoftwareUpdateReady */ );
=======
    return ( m_IsLpmReady and m_IsCapsReady and m_IsAudioPathReady and m_IsSTSReady );
>>>>>>> cf225a74
}

////////////////////////////////////////////////////////////////////////////////////////////////////
///
/// @name   ProfessorProductController::IsNetworkConfigured
///
/// @return This method returns a true or false value, based on a set member variable.
///
////////////////////////////////////////////////////////////////////////////////////////////////////
bool ProfessorProductController::IsNetworkConfigured( ) const
{
    return m_IsNetworkConfigured;
}

////////////////////////////////////////////////////////////////////////////////////////////////////
///
/// @name   ProfessorProductController::IsNetworkConfigured
///
/// @return This method returns a true or false value, based on a set member variable.
///
////////////////////////////////////////////////////////////////////////////////////////////////////
bool ProfessorProductController::IsNetworkConnected( ) const
{
    return m_IsNetworkConnected;
}

uint32_t ProfessorProductController::GetWifiProfileCount( ) const
{
    BOSE_INFO( s_logger, "Implementation needed for Professor" );
    return 0;
}

////////////////////////////////////////////////////////////////////////////////////////////////////
///
/// @name   ProfessorProductController::IsAutoWakeEnabled
///
/// @return This method returns a true or false value, based on a set member variable.
///
////////////////////////////////////////////////////////////////////////////////////////////////////
bool ProfessorProductController::IsAutoWakeEnabled( ) const
{
    return m_IsAutoWakeEnabled;
}

////////////////////////////////////////////////////////////////////////////////////////////////////
///
/// @name   ProfessorProductController::IsVoiceConfigured
///
/// @return This method returns a true or false value, based on a set member variable.
///
////////////////////////////////////////////////////////////////////////////////////////////////////
bool ProfessorProductController::IsVoiceConfigured( ) const
{
    return ( m_IsMicrophoneEnabled and m_IsAccountConfigured );
}

////////////////////////////////////////////////////////////////////////////////////////////////////
///
/// @name   ProfessorProductController::IsSystemLanguageSet
///
/// @return This method returns true if the corresponding member has a system language defined.
///
////////////////////////////////////////////////////////////////////////////////////////////////////
bool ProfessorProductController::IsSystemLanguageSet( ) const
{
    return m_deviceManager.IsLanguageSet( );
}

////////////////////////////////////////////////////////////////////////////////////////////////////
///
/// @name   ProfessorProductController::GetProductType
///
/// @return This method returns the std::string const& value to be used for the Product "Type" field
///
////////////////////////////////////////////////////////////////////////////////////////////////////
std::string const& ProfessorProductController::GetProductType( ) const
{
    static std::string productType = "Professor Soundbar";
    return productType;
}

////////////////////////////////////////////////////////////////////////////////////////////////////
///
/// @name   ProfessorProductController::GetProductColor
///
/// @return This method returns the std::string value to be used for the Product "color" field
///
////////////////////////////////////////////////////////////////////////////////////////////////////
std::string ProfessorProductController::GetProductColor() const
{
    // @TODO https://jirapro.bose.com/browse/PGC-630
    return "BLACK";
}

////////////////////////////////////////////////////////////////////////////////////////////////////
///
/// @name   ProfessorProductController::GetProductVariant
///
/// @return This method returns the std::string const& value to be used for the Product "Variant" field
///
/// @TODO - Below value may be available through HSP APIs
///
////////////////////////////////////////////////////////////////////////////////////////////////////
std::string const& ProfessorProductController::GetProductVariant( ) const
{
    static std::string productType = "Professor";
    return productType;
}

////////////////////////////////////////////////////////////////////////////////////////////////////
///
/// @name   ProfessorProductController::SetupProductSTSConntroller
///
/// @brief  This method is called to perform the needed initialization of the ProductSTSController,
///         specifically, provide the set of sources to be created initially.
///
////////////////////////////////////////////////////////////////////////////////////////////////////
void ProfessorProductController::SetupProductSTSConntroller( )
{
    std::vector< ProductSTSController::SourceDescriptor > sources;

    ///
    /// Adapt IQ and Setup is not available as a normal source, whereas the TV source will always
    /// be available.
    ///
    ProductSTSController::SourceDescriptor descriptor_AiQ{ ProductSTS::SLOT_AIQ, "ADAPTiQ", false };
    ProductSTSController::SourceDescriptor descriptor_Setup{ ProductSTS::SLOT_SETUP, "SETUP", false };
    ProductSTSController::SourceDescriptor descriptor_TV { ProductSTS::SLOT_TV,  "TV",      true  };

    sources.push_back( descriptor_AiQ );
    sources.push_back( descriptor_Setup );
    sources.push_back( descriptor_TV );

    Callback< void >
    CallbackForSTSComplete( std::bind( &ProfessorProductController::HandleSTSInitWasComplete,
                                       this ) );


    Callback< ProductSTSAccount::ProductSourceSlot >
    CallbackToHandleSelectSourceSlot( std::bind( &ProfessorProductController::HandleSelectSourceSlot,
                                                 this,
                                                 std::placeholders::_1 ) );

    m_ProductSTSController.Initialize( sources,
                                       CallbackForSTSComplete,
                                       CallbackToHandleSelectSourceSlot );
}

////////////////////////////////////////////////////////////////////////////////////////////////////
///
/// @name   ProfessorProductController::HandleSTSInitWasComplete
///
/// @brief  This method is called from the ProductSTSController when all the initially-created
///         sources have been created with CAPS/STS.
///
/// @note   This method is called on the ProductSTSController task.
///
////////////////////////////////////////////////////////////////////////////////////////////////////
void ProfessorProductController::HandleSTSInitWasComplete( )
{
    ProductMessage message;
    message.mutable_stsinterfacestatus( )->set_initialized( true );

    IL::BreakThread( std::bind( &ProfessorProductController::HandleMessage,
                                this,
                                message ),
                     GetTask( ) );
}

////////////////////////////////////////////////////////////////////////////////////////////////////
///
/// @name   ProfessorProductController::HandleSelectSourceSlot
///
/// @brief  This method is called from the ProductSTSController, when one of our sources is
///         activated by CAPS via STS.
///
/// @note   This method is called on the ProductSTSController task.
///
/// @param  ProductSTSAccount::ProductSourceSlot sourceSlot This identifies the activated slot.
///
////////////////////////////////////////////////////////////////////////////////////////////////////
void ProfessorProductController::HandleSelectSourceSlot( ProductSTSAccount::ProductSourceSlot sourceSlot )
{
    ProductMessage message;
    message.mutable_selectsourceslot( )->set_slot( static_cast< ProductSTS::ProductSourceSlot >( sourceSlot ) );

    IL::BreakThread( std::bind( &ProfessorProductController::HandleMessage,
                                this,
                                message ),
                     GetTask( ) );
}

////////////////////////////////////////////////////////////////////////////////////////////////////
///
/// @name   ProfessorProductController::RegisterFrontDoorEndPoints
///
////////////////////////////////////////////////////////////////////////////////////////////////////
void ProfessorProductController::RegisterFrontDoorEndPoints( )
{
    RegisterCommonEndPoints( );
    RegisterNowPlayingEndPoint( );
}

////////////////////////////////////////////////////////////////////////////////////////////////////
///
/// @brief ProfessorProductController::RegisterNowPlayingEndPoint
///
////////////////////////////////////////////////////////////////////////////////////////////////////
void ProfessorProductController::RegisterNowPlayingEndPoint( )
{
    ///
    /// Registration as a client for getting notification of changes in the now playing state from
    /// CAPS is made through the FrontDoorClient object pointer. The callback HandleCapsNowPlaying
    /// is used to receive these notifications.
    ///
    AsyncCallback< SoundTouchInterface::NowPlaying >
    callback( std::bind( &ProfessorProductController::HandleNowPlaying,
                         this, std::placeholders::_1 ),
              GetTask( ) );

    m_FrontDoorClientIF->RegisterNotification< SoundTouchInterface::NowPlaying >
    ( "/content/nowPlaying", callback );

    BOSE_DEBUG( s_logger, "A notification request for CAPS now playing status has been made." );
}

////////////////////////////////////////////////////////////////////////////////////////////////////
///
/// @brief ProductSystemManager::HandleNowPlaying
///
/// @param SoundTouchInterface::NowPlaying& nowPlayingStatus
///
////////////////////////////////////////////////////////////////////////////////////////////////////
void ProfessorProductController::HandleNowPlaying( const SoundTouchInterface::NowPlaying&
                                                   nowPlayingStatus )
{
    BOSE_DEBUG( s_logger, "A CAPS now playing status has been received." );

    if( nowPlayingStatus.has_state( ) )
    {
        BOSE_DEBUG( s_logger, "The CAPS now playing status has a %s status.",
                    SoundTouchInterface::Status_Name( nowPlayingStatus.state( ).status( ) ).c_str( ) );

        if( nowPlayingStatus.state( ).status( ) == SoundTouchInterface::Status::play )
        {
            ProductMessage productMessage;
            productMessage.mutable_nowplayingstatus( )->set_state( ProductNowPlayingStatus_ProductNowPlayingState_Active );

            IL::BreakThread( std::bind( &ProfessorProductController::HandleMessage,
                                        this,
                                        productMessage ),
                             GetTask( ) );
        }
        else
        {
            ProductMessage productMessage;
            productMessage.mutable_nowplayingstatus( )->set_state( ProductNowPlayingStatus_ProductNowPlayingState_Inactive );

            IL::BreakThread( std::bind( &ProfessorProductController::HandleMessage,
                                        this,
                                        productMessage ),
                             GetTask( ) );
        }
    }
    else
    {
        BOSE_DEBUG( s_logger, "The CAPS now playing status is unknown." );
    }

    if( nowPlayingStatus.has_container( )                          and
        nowPlayingStatus.container( ).has_contentitem( )           and
        nowPlayingStatus.container( ).contentitem( ).has_source( ) and
        nowPlayingStatus.container( ).contentitem( ).has_sourceaccount( ) )
    {
        if( nowPlayingStatus.container( ).contentitem( ).source( ).compare( "PRODUCT" ) == 0   and
            nowPlayingStatus.container( ).contentitem( ).sourceaccount( ).compare( "TV" ) == 0 )
        {
            BOSE_DEBUG( s_logger, "The CAPS now playing source is set to SOURCE_TV." );

            m_currentSource = SOURCE_TV;
        }
        ///
        /// @todo The following records the now playing Soundtouch source as a playback request for
        ///       subsequent playback requests through the PlaybackRequestManager intent manager.
        ///       State sources such as AdaptIQ and Setup will need to filtered out here when they
        ///       become available.
        ///
        else
        {
            BOSE_DEBUG( s_logger, "The CAPS now playing source is set to SOURCE_SOUNDTOUCH." );

            m_currentSource = SOURCE_SOUNDTOUCH;

            if( nowPlayingStatus.has_container( )                and
                nowPlayingStatus.container( ).has_contentitem( ) )
            {
                if( nowPlayingStatus.container( ).contentitem( ).has_source( ) )
                {
                    m_lastSoundTouchPlayback.set_source( nowPlayingStatus.container( ).contentitem( ).source( ) );
                }
                if( nowPlayingStatus.container( ).contentitem( ).has_sourceaccount( ) )
                {
                    m_lastSoundTouchPlayback.set_sourceaccount( nowPlayingStatus.container( ).contentitem( ).sourceaccount( ) );
                }
                if( nowPlayingStatus.container( ).contentitem( ).has_type( ) )
                {
                    m_lastSoundTouchPlayback.mutable_playback( )->set_type( nowPlayingStatus.container( ).contentitem( ).type( ) );
                }
                if( nowPlayingStatus.container( ).contentitem( ).has_location( ) )
                {
                    m_lastSoundTouchPlayback.mutable_playback( )->set_location( nowPlayingStatus.container( ).contentitem( ).location( ) );
                }
                if( nowPlayingStatus.container( ).contentitem( ).has_name( ) )
                {
                    m_lastSoundTouchPlayback.mutable_playback( )->set_name( nowPlayingStatus.container( ).contentitem( ).name( ) );
                }
                if( nowPlayingStatus.container( ).contentitem( ).has_presetable( ) )
                {
                    m_lastSoundTouchPlayback.mutable_playback( )->set_presetable( nowPlayingStatus.container( ).contentitem( ).presetable( ) );
                }
                if( nowPlayingStatus.container( ).contentitem( ).has_containerart( ) )
                {
                    m_lastSoundTouchPlayback.mutable_playback( )->set_containerart( nowPlayingStatus.container( ).contentitem( ).containerart( ) );
                }
            }
        }
    }
}

////////////////////////////////////////////////////////////////////////////////////////////////////
///
/// @brief  ProfessorProductController::GetCurrentSource
///
/// @return This method returns the currently selected source.
///
////////////////////////////////////////////////////////////////////////////////////////////////////
PlaybackSource_t ProfessorProductController::GetCurrentSource( )
{
    return m_currentSource;
}

////////////////////////////////////////////////////////////////////////////////////////////////////
///
/// @brief ProfessorProductController::SetTestSoundTouchPlayback
///
////////////////////////////////////////////////////////////////////////////////////////////////////
void ProfessorProductController::SetTestSoundTouchPlayback( )
{
    ///
    /// The initial data for the last SoundTouch playback is hardcoded for test for debugging
    /// purposes.
    ///
    constexpr char source[ ]           = "DEEZER";
    constexpr char sourceAccount[ ]    = "aleksander_soltan@bose.com";
    constexpr char presetType[ ]       = "topTrack";
    constexpr char location[ ]         = "132";
    constexpr char name[ ]             = "Pop - ##TRANS_TopTracks##";
    constexpr bool presetable          = true;
    constexpr char containerArt[ ]     = "http://e-cdn-images.deezer.com/images/misc/db7a604d9e7634a67d45cfc86b48370a/500x500-000000-80-0-0.jpg";
    constexpr char playbackType[ ]     = "topTrack";
    constexpr char playbackLocation[ ] = "132";
    constexpr char playbackName[ ]     = "Too Good At Goodbyes";
    constexpr bool playbackPresetable  = true;

    ///
    /// @todo The following is a kludge, until the common code supports persistent storage of this
    ///       data.
    ///
    m_lastSoundTouchPlayback.set_source( source );
    m_lastSoundTouchPlayback.set_sourceaccount( sourceAccount );
    m_lastSoundTouchPlayback.mutable_preset( )  ->set_type( presetType );
    m_lastSoundTouchPlayback.mutable_preset( )  ->set_location( location );
    m_lastSoundTouchPlayback.mutable_preset( )  ->set_name( name );
    m_lastSoundTouchPlayback.mutable_preset( )  ->set_presetable( presetable );
    m_lastSoundTouchPlayback.mutable_preset( )  ->set_containerart( containerArt );
    m_lastSoundTouchPlayback.mutable_playback( )->set_type( playbackType );
    m_lastSoundTouchPlayback.mutable_playback( )->set_location( playbackLocation );
    m_lastSoundTouchPlayback.mutable_playback( )->set_name( playbackName );
    m_lastSoundTouchPlayback.mutable_playback( )->set_presetable( playbackPresetable );
}

////////////////////////////////////////////////////////////////////////////////////////////////////
///
/// @brief ProfessorProductController::GetLastSoundTouchPlayback
///
/// @return This method returns a reference to the last playback request for Sound Touch sources.
///
////////////////////////////////////////////////////////////////////////////////////////////////////
SoundTouchInterface::PlaybackRequest& ProfessorProductController::GetLastSoundTouchPlayback( )
{
    return m_lastSoundTouchPlayback;
}

////////////////////////////////////////////////////////////////////////////////////////////////////
///
/// @name   GetWiFiOperationalMode
///
/// @return NetManager::Protobuf::OperationalMode of the WiFi subsystem
///
////////////////////////////////////////////////////////////////////////////////////////////////////
NetManager::Protobuf::OperationalMode ProfessorProductController::GetWiFiOperationalMode( )
{
    return GetNetworkServiceUtil().GetNetManagerOperationMode();
}

////////////////////////////////////////////////////////////////////////////////////////////////////
///
/// @name   ProfessorProductController::HandleMessage
///
/// @brief  This method is called to handle product controller messages, which are sent from the
///         more product specific class instances, and is used to process the state machine for the
///         product.
///
/// @param  ProductMessage& message This argument contains product message event information based
///                                 on the ProductMessage Protocal Buffer.
///
////////////////////////////////////////////////////////////////////////////////////////////////////
void ProfessorProductController::HandleMessage( const ProductMessage& message )
{
    BOSE_DEBUG( s_logger, "----------- Product Controller Message Handler -------------" );

    ///////////////////////////////////////////////////////////////////////////////////////////////
    /// LPM status messages has both Common handling and Professor-specific handling
    ///////////////////////////////////////////////////////////////////////////////////////////////
    if( message.has_lpmstatus( ) )
    {
        // First do the common stuff
        ( void ) HandleCommonProductMessage( message );
        // Then the Professor - specific stuff
        if( message.lpmstatus( ).has_systemstate( ) )
        {
            switch( message.lpmstatus( ).systemstate( ) )
            {
            case SYSTEM_STATE_ON:
                BOSE_DEBUG( s_logger, "Calling HandleLPMPowerStatusFullPower()" );
                GetHsm( ).Handle< >( &CustomProductControllerState::HandleLPMPowerStatusFullPower );
                break;
            case SYSTEM_STATE_OFF:
                break;
            case SYSTEM_STATE_BOOTING:
                break;
            case SYSTEM_STATE_STANDBY:
                break;
            case SYSTEM_STATE_RECOVERY:
                break;
            case SYSTEM_STATE_LOW_POWER:
                break;
            case SYSTEM_STATE_UPDATE:
                break;
            case SYSTEM_STATE_SHUTDOWN:
                break;
            case SYSTEM_STATE_FACTORY_DEFAULT:
                break;
            case SYSTEM_STATE_IDLE:
                break;
            case SYSTEM_STATE_NUM_OF:
                break;
            case SYSTEM_STATE_ERROR:
                break;
            }
        }
    }
    ///////////////////////////////////////////////////////////////////////////////////////////////
    /// Content Audio Playback Services (CAPS) status messages are handled at this point.
    ///////////////////////////////////////////////////////////////////////////////////////////////
    else if( message.has_capsstatus( ) )
    {
        if( message.capsstatus( ).has_initialized( ) )
        {
            m_IsCapsReady = message.capsstatus( ).initialized( );
        }
        else
        {
            BOSE_ERROR( s_logger, "An invalid CAPS status message was received." );
            return;
        }

        BOSE_DEBUG( s_logger, "A CAPS Content Audio Playback Services %s message was received.",
                    m_IsCapsReady ? "up" : "down" );

        GetHsm( ).Handle< bool >
        ( &CustomProductControllerState::HandleCapsState, m_IsCapsReady );
    }
    ///////////////////////////////////////////////////////////////////////////////////////////////
    /// Audio path status messages are handled at this point.
    ///////////////////////////////////////////////////////////////////////////////////////////////
    else if( message.has_audiopathstatus( ) )
    {
        if( message.audiopathstatus( ).has_connected( ) )
        {
            m_IsAudioPathReady = message.audiopathstatus( ).connected( );
        }
        else
        {
            BOSE_ERROR( s_logger, "An invalid audio path status message was received." );
            return;
        }

        BOSE_DEBUG( s_logger, "An audio path status %s message was received.",
                    m_IsAudioPathReady ? "connected" : "not connected" );

        GetHsm( ).Handle< bool >
        ( &CustomProductControllerState::HandleAudioPathState, m_IsAudioPathReady );
    }
    ///////////////////////////////////////////////////////////////////////////////////////////////
    /// STS interface status is handled at this point.
    ///////////////////////////////////////////////////////////////////////////////////////////////
    else if( message.has_stsinterfacestatus( ) )
    {
        BOSE_DEBUG( s_logger, "An STS Sources Initialized message was received." );

        m_IsSTSReady = true;

        GetHsm( ).Handle< >
        ( &CustomProductControllerState::HandleSTSSourcesInit );
    }
    ///////////////////////////////////////////////////////////////////////////////////////////////
    /// STS slot selected data is handled at this point.
    ///////////////////////////////////////////////////////////////////////////////////////////////
    else if( message.has_selectsourceslot( ) )
    {
        const auto& slot = message.selectsourceslot( ).slot( );

        BOSE_DEBUG( s_logger, "An STS Select message was received for slot %s.",
                    ProductSTS::ProductSourceSlot_Name( static_cast<ProductSTS::ProductSourceSlot>( slot ) ).c_str( ) );
    }
    ///////////////////////////////////////////////////////////////////////////////////////////////
    /// Network status messages are handled at this point.
    ///////////////////////////////////////////////////////////////////////////////////////////////
    else if( message.has_networkstatus( ) )
    {
        if( message.networkstatus( ).has_configured( ) )
        {
            m_IsNetworkConfigured = message.networkstatus( ).configured( );
        }
        else
        {
            BOSE_ERROR( s_logger, "An invalid network configured status message was received." );
            return;
        }

        if( message.networkstatus( ).has_connected( ) )
        {
            m_IsNetworkConnected = message.networkstatus( ).connected( );
        }
        else
        {
            BOSE_ERROR( s_logger, "An invalid network connected status message was received." );
            return;
        }

        if( message.networkstatus( ).networktype( ) == ProductNetworkStatus_ProductNetworkType_Wireless )
        {
            BOSE_DEBUG( s_logger, "A wireless %s %s network message was received.",
                        m_IsNetworkConfigured ? "configured" : "unconfigured",
                        m_IsNetworkConnected  ? "connected"  : "unconnected" );
        }
        else if( message.networkstatus( ).networktype( ) == ProductNetworkStatus_ProductNetworkType_Wired )
        {
            BOSE_DEBUG( s_logger, "A wired %s %s network message was received.",
                        m_IsNetworkConfigured ? "configured" : "unconfigured",
                        m_IsNetworkConnected  ? "connected"  : "unconnected" );
        }
        else
        {
            BOSE_DEBUG( s_logger, "A unknown %s %s network message was received.",
                        m_IsNetworkConfigured ? "configured" : "unconfigured",
                        m_IsNetworkConnected  ? "connected"  : "unconnected" );
        }

        m_ProductSystemManager->SetNetworkAccoutConfigurationStatus( m_IsNetworkConfigured,
                                                                     m_IsAccountConfigured );

        GetHsm( ).Handle< bool, bool >
        ( &CustomProductControllerState::HandleNetworkState, m_IsNetworkConfigured, m_IsNetworkConnected );
    }
    ///////////////////////////////////////////////////////////////////////////////////////////////
    /// Wireless network status messages are handled at this point. Only send information to the
    /// state machine if the wireless network is configured, since a wired network configuration
    /// may be available, and is handle above.
    ///////////////////////////////////////////////////////////////////////////////////////////////
    else if( message.has_wirelessstatus( ) )
    {
        if( message.wirelessstatus( ).has_configured( ) && message.wirelessstatus( ).configured( ) )
        {
            m_IsNetworkConfigured = true;

            m_ProductSystemManager->SetNetworkAccoutConfigurationStatus( m_IsNetworkConfigured,
                                                                         m_IsAccountConfigured );

            GetHsm( ).Handle< bool, bool >
            ( &CustomProductControllerState::HandleNetworkState, m_IsNetworkConfigured, m_IsNetworkConnected );
        }

        ///
        /// Send the frequency information (if available) to the LPM to avoid any frequency
        /// interruption during a speaker Adapt IQ process.
        ///
        if( message.wirelessstatus( ).has_frequencykhz( ) and
            message.wirelessstatus( ).frequencykhz( ) > 0 )
        {
            m_ProductLpmHardwareInterface->SendWiFiRadioStatus( message.wirelessstatus( ).frequencykhz( ) );
        }

        BOSE_DEBUG( s_logger, "A %s wireless network message was received with frequency %d kHz.",
                    message.wirelessstatus( ).configured( ) ? "configured" : "unconfigured",
                    message.wirelessstatus( ).has_frequencykhz( ) ?
                    message.wirelessstatus( ).frequencykhz( ) : 0 );
    }
    ////////////////////////////////////////////////////////////////////////////////////////////////////
    /// Voice messages for the Virtual Personal Assistant or VPA are handled at this point.          ///
    ////////////////////////////////////////////////////////////////////////////////////////////////////
    else if( message.has_voicestatus( ) )
    {
        if( message.voicestatus( ).has_microphoneenabled( ) )
        {
            m_IsMicrophoneEnabled = message.voicestatus( ).microphoneenabled( );
        }
        else
        {
            BOSE_ERROR( s_logger, "An invalid voice status message for the microphone status was received." );
            return;
        }

        if( message.voicestatus( ).has_accountconfigured( ) )
        {
            m_IsAccountConfigured = message.voicestatus( ).accountconfigured( );
        }
        else
        {
            BOSE_ERROR( s_logger, "An invalid voice status message for account configuration was received." );
            return;
        }

        GetHsm( ).Handle< bool >
        ( &CustomProductControllerState::HandleVoiceState, IsVoiceConfigured( ) );
    }
    ///////////////////////////////////////////////////////////////////////////////////////////////
    /// Autowake messages are handled at this point.
    ///////////////////////////////////////////////////////////////////////////////////////////////
    else if( message.has_autowakestatus( ) )
    {
        if( message.autowakestatus( ).has_active( ) )
        {
            m_IsAutoWakeEnabled = message.autowakestatus( ).active( );
        }
        else
        {
            BOSE_ERROR( s_logger, "An invalid autowake status message was received." );
            return;
        }

        BOSE_DEBUG( s_logger, "An autowake status %s message has been received.",
                    m_IsAutoWakeEnabled ? "active" : "inactive" );

        GetHsm( ).Handle< bool >
        ( &CustomProductControllerState::HandleAutowakeStatus, m_IsAutoWakeEnabled );
    }
    ///////////////////////////////////////////////////////////////////////////////////////////////
    /// Accessory pairing messages are handled at this point.
    ///////////////////////////////////////////////////////////////////////////////////////////////
    else if( message.has_accessorypairing( ) )
    {
        GetHsm( ).Handle< ProductAccessoryPairing >
        ( &CustomProductControllerState::HandlePairingState, message.accessorypairing( ) );
    }
    ///////////////////////////////////////////////////////////////////////////////////////////////
    /// Now playing status messages are handled at this point.
    ///////////////////////////////////////////////////////////////////////////////////////////////
    else if( message.has_nowplayingstatus( ) )
    {
        if( not message.nowplayingstatus( ).has_state( ) )
        {
            BOSE_ERROR( s_logger, "An invalid now playing status message was received." );
            return;
        }

        BOSE_DEBUG( s_logger, "A now playing %s state has been received.",
                    ProductNowPlayingStatus_ProductNowPlayingState_Name
                    ( message.nowplayingstatus( ).state( ) ).c_str( ) );

        GetHsm( ).Handle< const ProductNowPlayingStatus_ProductNowPlayingState & >
        ( &CustomProductControllerState::HandleNowPlayingStatus, message.nowplayingstatus( ).state( ) );
    }
    ///////////////////////////////////////////////////////////////////////////////////////////////
    /// Key action messages are handled at this point, and passed to the state machine based on
    /// the intent associated with the action.
    ///////////////////////////////////////////////////////////////////////////////////////////////
    else if( message.has_action( ) )
    {
        ///
        /// The following attempts to handle the key action using a common intent
        /// manager.
        ///
        if( HandleCommonIntents( message.action() ) )
        {
            BOSE_VERBOSE( s_logger, "Action key %u handled by common intent handler", message.action() );
        }
        ///
        /// The following determines whether the key action is to be handled by the custom intent
        /// manager.
        ///
        else if( GetIntentHandler( ).IsIntentUserPower( message.action( ) ) )
        {
            GetHsm( ).Handle< KeyHandlerUtil::ActionType_t >( &CustomProductControllerState::HandleIntentUserPower,
                                                              message.action( ) );
        }
        else if( GetIntentHandler( ).IsIntentVolumeMuteControl( message.action( ) ) )
        {
            GetHsm( ).Handle< KeyHandlerUtil::ActionType_t >( &CustomProductControllerState::HandleIntentVolumeMuteControl,
                                                              message.action( ) );
        }
        else if( GetIntentHandler( ).IsIntentSpeakerPairing( message.action( ) ) )
        {
            GetHsm( ).Handle< KeyHandlerUtil::ActionType_t >( &CustomProductControllerState::HandleIntentSpeakerPairing,
                                                              message.action( ) );
        }
        else if( GetIntentHandler( ).IsIntentSourceSelection( message.action( ) ) )
        {
            GetHsm( ).Handle< KeyHandlerUtil::ActionType_t >( &CustomProductControllerState::HandleIntentPlayback,
                                                              message.action( ) );
        }
        else
        {
            BOSE_ERROR( s_logger, "An action key %u was received that has no associated intent.", message.action( ) );

            GetHsm( ).Handle< KeyHandlerUtil::ActionType_t >( &CustomProductControllerState::HandleIntent,
                                                              message.action( ) );
        }
    }
    ///////////////////////////////////////////////////////////////////////////////////////////////
    /// AdaptIQ messages are handled at this point.
    ///////////////////////////////////////////////////////////////////////////////////////////////
    else if( message.has_aiqstatus( ) )
    {
        GetHsm( ).Handle< const ProductAdaptIQStatus & >
        ( &CustomProductControllerState::HandleAdaptIQStatus, message.aiqstatus( ) );
    }
    else if( message.has_aiqcontrol( ) )
    {
        GetHsm( ).Handle< const ProductAdaptIQControl & >
        ( &CustomProductControllerState::HandleAdaptIQControl, message.aiqcontrol( ) );
    }
    ///////////////////////////////////////////////////////////////////////////////////////////////
    /// Common ProductMessage elements are handled last, any events with overrides to
    /// the Common elements will have been handled above and not get here
    ///////////////////////////////////////////////////////////////////////////////////////////////
    else if( !HandleCommonProductMessage( message ) )
    {
        BOSE_ERROR( s_logger, "An unknown message type was received - %s.", ProtoToMarkup::ToJson( message ).c_str() );
    }
}

////////////////////////////////////////////////////////////////////////////////////////////////////
///
/// @name   ProfessorProductController::Wait
///
/// @brief  This method is called from a calling task to wait until the Product Controller process
///         ends. It is running from the main task that started the application.
///
////////////////////////////////////////////////////////////////////////////////////////////////////
void ProfessorProductController::Wait( )
{
    while( m_Running )
    {
        sleep( PRODUCT_CONTROLLER_RUNNING_CHECK_IN_SECONDS );
    }

    ///
    /// Stop all the submodules.
    ///
    m_ProductLpmHardwareInterface->Stop( );
    m_ProductSystemManager       ->Stop( );
    m_ProductNetworkManager      ->Stop( );
    m_ProductCommandLine         ->Stop( );
    m_ProductKeyInputInterface   ->Stop( );
    m_ProductEdidInterface       ->Stop( );
    m_ProductAdaptIQManager      ->Stop( );
}

////////////////////////////////////////////////////////////////////////////////////////////////////
///
/// @name   ProfessorProductController::End
///
/// @brief  This method is called when the Product Controller process ends. It is used to set the
///         running member to false, which will invoke the Wait method idle loop to exit and perform
///         any necessary clean up.
///
////////////////////////////////////////////////////////////////////////////////////////////////////
void ProfessorProductController::End( )
{
    BOSE_DEBUG( s_logger, "The Product Controller main task is stopping." );

    m_Running = false;
}

////////////////////////////////////////////////////////////////////////////////////////////////////
///
/// @name   ProfessorProductController::GetDefaultProductName
///
/// @brief  This method is to get the default product name by reading from mac address.
///
////////////////////////////////////////////////////////////////////////////////////////////////////
std::string const& ProfessorProductController::GetDefaultProductName( ) const
{
    static std::string productName = "Bose ";
    std::string macAddress = MacAddressInfo::GetPrimaryMAC( );
    try
    {
        productName += ( macAddress.substr( macAddress.length( ) - 6 ) );
    }
    catch( const std::out_of_range& error )
    {
        productName += macAddress;
        BOSE_WARNING( s_logger, "errorType = %s", error.what( ) );
    }

    BOSE_INFO( s_logger, "%s productName=%s", __func__, productName.c_str( ) );
    return productName;
}

BLESetupService::VariantId ProfessorProductController::GetVariantId() const
{
    // @TODO https://jirapro.bose.com/browse/PGC-630
    BLESetupService::VariantId varintId = BLESetupService::VariantId::NONE;

    if( auto color = MfgData::GetColor() )
    {
        if( *color == "luxGray" )
        {
            varintId = BLESetupService::VariantId::SILVER;
        }
        else if( *color == "tripleBlack" )
        {
            varintId = BLESetupService::VariantId::BLACK;
        }
        else
        {
            varintId = BLESetupService::VariantId::WHITE;
        }
    }
    else
    {
        BOSE_DIE( "No 'productColor' in mfgdata" );
    }

    return varintId;
}


////////////////////////////////////////////////////////////////////////////////////////////////////
///                           End of the Product Application Namespace                           ///
////////////////////////////////////////////////////////////////////////////////////////////////////
}

////////////////////////////////////////////////////////////////////////////////////////////////////
///                                         End of File                                          ///
////////////////////////////////////////////////////////////////////////////////////////////////////<|MERGE_RESOLUTION|>--- conflicted
+++ resolved
@@ -567,12 +567,8 @@
     BOSE_VERBOSE( s_logger, "Software Update Init :  %s", ( m_isSoftwareUpdateReady ? "true" : "false" ) );
     BOSE_VERBOSE( s_logger, " " );
 
-<<<<<<< HEAD
-    return ( m_IsLpmReady and m_IsCapsReady and m_IsAudioPathReady and m_IsSTSReady /*and
-             m_isSoftwareUpdateReady */ );
-=======
+
     return ( m_IsLpmReady and m_IsCapsReady and m_IsAudioPathReady and m_IsSTSReady );
->>>>>>> cf225a74
 }
 
 ////////////////////////////////////////////////////////////////////////////////////////////////////
