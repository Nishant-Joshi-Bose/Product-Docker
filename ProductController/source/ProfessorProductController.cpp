--- conflicted
+++ resolved
@@ -1069,30 +1069,6 @@
         }
     }
     ///////////////////////////////////////////////////////////////////////////////////////////////
-<<<<<<< HEAD
-    /// Content Audio Playback Services (CAPS) status messages are handled at this point.
-    ///////////////////////////////////////////////////////////////////////////////////////////////
-    else if( message.has_capsstatus( ) )
-    {
-        if( message.capsstatus( ).has_initialized( ) )
-        {
-            m_IsCapsReady = message.capsstatus( ).initialized( );
-        }
-        else
-        {
-            BOSE_ERROR( s_logger, "An invalid CAPS status message was received." );
-            return;
-        }
-
-        BOSE_DEBUG( s_logger, "A CAPS Content Audio Playback Services %s message was received.",
-                    m_IsCapsReady ? "up" : "down" );
-
-        GetHsm( ).Handle< bool >
-        ( &CustomProductControllerState::HandleCapsState, m_IsCapsReady );
-    }
-    ///////////////////////////////////////////////////////////////////////////////////////////////
-=======
->>>>>>> cceb52cd
     /// Audio path status messages are handled at this point.
     ///////////////////////////////////////////////////////////////////////////////////////////////
     else if( message.has_audiopathstatus( ) )
