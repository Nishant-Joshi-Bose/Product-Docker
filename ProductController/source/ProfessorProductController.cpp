--- conflicted
+++ resolved
@@ -112,11 +112,11 @@
 ////////////////////////////////////////////////////////////////////////////////////////////////////
 ProfessorProductController* ProfessorProductController::GetInstance( )
 {
-    static ProfessorProductController* instance = new ProfessorProductController( );
-
-    BOSE_DEBUG( s_logger, "The instance %8p of the Product Controller was returned.", instance );
-
-    return instance;
+       static ProfessorProductController* instance = new ProfessorProductController( );
+
+       BOSE_DEBUG( s_logger, "The instance %8p of the Product Controller was returned.", instance );
+
+       return instance;
 }
 
 ////////////////////////////////////////////////////////////////////////////////////////////////////
@@ -148,46 +148,42 @@
     ///
     /// Construction of the Common States
     ///
-    m_ProductControllerStateTop( m_ProductControllerStateMachine,
-                                 nullptr,
-                                 static_cast< ProductApp::ProductController& >( *this ) ),
-    m_ProductControllerStateSetup( m_ProductControllerStateMachine,
-                                   &m_ProductControllerStateTop,
-                                   static_cast< ProductApp::ProductController& >( *this ) ),
-    m_ProductControllerStateOn( m_ProductControllerStateMachine,
-                                &m_ProductControllerStateTop,
-                                static_cast< ProductController& >( *this ) ),
+    m_ProductControllerStateTop                (  m_ProductControllerStateMachine,
+                                                  nullptr,
+                                                  static_cast< ProductApp::ProductController& >( *this ) ),
+    m_ProductControllerStateSetup              (  m_ProductControllerStateMachine,
+                                                 &m_ProductControllerStateTop,
+                                                 static_cast< ProductApp::ProductController& >( *this ) ),
+    m_ProductControllerStateOn                 (  m_ProductControllerStateMachine,
+                                                 &m_ProductControllerStateTop,
+                                                 static_cast< ProductController& >( *this ) ),
     ///
     /// Construction of the Custom Professor States
     ///
-    m_CustomProductControllerStateBooting( m_ProductControllerStateMachine,
-                                           &m_ProductControllerStateTop,
-                                           *this ),
+    m_CustomProductControllerStateBooting       ( m_ProductControllerStateMachine,
+                                                  &m_ProductControllerStateTop,
+                                                  *this ),
     m_CustomProductControllerStateNetworkStandby( m_ProductControllerStateMachine,
                                                   &m_ProductControllerStateTop,
                                                   *this ),
-    m_CustomProductControllerStateIdle( m_ProductControllerStateMachine,
-                                        &m_ProductControllerStateTop,
-                                        *this ),
-    m_CustomProductControllerStateUpdating( m_ProductControllerStateMachine,
-                                            &m_ProductControllerStateTop,
-                                            *this ),
+    m_CustomProductControllerStateIdle          ( m_ProductControllerStateMachine,
+                                                  &m_ProductControllerStateTop,
+                                                  *this ),
+    m_CustomProductControllerStateUpdating      ( m_ProductControllerStateMachine,
+                                                  &m_ProductControllerStateTop,
+                                                  *this ),
     ///
     /// Member Variable Initialization
     ///
-    m_LanguageSettingsPersistentStorage( ProtoPersistenceFactory::Create( "ProductLanguage",
-                                                                          g_ProductDirectory ) ),
+    m_LanguageSettingsPersistentStorage   ( ProtoPersistenceFactory::Create( "ProductLanguage",
+                                                                              g_ProductDirectory ) ),
     m_ConfigurationStatusPersistentStorage( ProtoPersistenceFactory::Create( "ConfigurationStatus",
-                                                                             g_ProductDirectory ) ),
-    m_IsLpmReady( false ),
-    m_IsCapsReady( false ),
+                                                                              g_ProductDirectory ) ),
+    m_IsLpmReady      ( false ),
+    m_IsCapsReady     ( false ),
     m_IsAudioPathReady( false ),
-<<<<<<< HEAD
-    m_IsNetworkReady( false )
-=======
     m_IsNetworkReady  ( false ),
     m_IsSTSReady      ( false )
->>>>>>> e6779131
 {
     return;
 }
@@ -205,92 +201,6 @@
 ////////////////////////////////////////////////////////////////////////////////////////////////////
 void ProfessorProductController::Run( )
 {
-<<<<<<< HEAD
-    m_running = true;
-
-    BOSE_DEBUG( s_logger, "------------- Product Controller Starting Modules ------------" );
-    BOSE_DEBUG( s_logger, "The Professor Product Controller is starting up its processes." );
-
-    ///
-    /// Start the Product Controller state machine.
-    ///
-    m_ProductControllerStateMachine.AddState( &m_ProductControllerStateTop );
-    m_ProductControllerStateMachine.AddState( &m_ProductControllerStateSetup );
-    m_ProductControllerStateMachine.AddState( &m_ProductControllerStateOn );
-    m_ProductControllerStateMachine.AddState( &m_CustomProductControllerStateBooting );
-    m_ProductControllerStateMachine.AddState( &m_CustomProductControllerStateNetworkStandby );
-    m_ProductControllerStateMachine.AddState( &m_CustomProductControllerStateIdle );
-    m_ProductControllerStateMachine.AddState( &m_CustomProductControllerStateUpdating );
-
-    m_ProductControllerStateMachine.Init( PROFESSOR_PRODUCT_CONTROLLER_STATE_BOOTING );
-
-    ///
-    /// Get instances of all the subprocesses.
-    ///
-    Callback < ProductMessage > CallbackForMessages( std::bind( &ProfessorProductController::HandleMessage,
-                                                                this,
-                                                                std::placeholders::_1 ) );
-
-    m_ProductHardwareInterface = ProductHardwareInterface::GetInstance( GetTask( ),
-                                                                        CallbackForMessages );
-
-    m_ProductFrontDoorNetwork  = ProductFrontDoorNetwork::GetInstance( GetTask( ),
-                                                                       CallbackForMessages );
-
-    m_ProductAudioServices     = ProductAudioServices::GetInstance( GetTask( ),
-                                                                    CallbackForMessages,
-                                                                    m_ProductHardwareInterface );
-    m_ProductDeviceSettings    = ProductDeviceSettings::GetInstance( GetTask( ),
-                                                                     CallbackForMessages,
-                                                                     m_ProductHardwareInterface );
-    m_ProductSoftwareServices  = ProductSoftwareServices::GetInstance( GetTask( ),
-                                                                       CallbackForMessages,
-                                                                       m_ProductHardwareInterface );
-    m_ProductUserInterface     = ProductUserInterface::GetInstance( GetTask( ),
-                                                                    CallbackForMessages,
-                                                                    m_ProductHardwareInterface,
-                                                                    m_CliClientMT );
-    m_ProductCommandLine       = ProductCommandLine::GetInstance( GetTask( ),
-                                                                  m_ProductHardwareInterface );
-
-    ///
-    /// Run all the submodules.
-    ///
-    m_ProductHardwareInterface->Run( );
-    m_ProductAudioServices    ->Run( );
-    m_ProductDeviceSettings   ->Run( );
-    m_ProductSoftwareServices ->Run( );
-    m_ProductUserInterface    ->Run( );
-    m_ProductCommandLine      ->Run( );
-    m_ProductFrontDoorNetwork ->Run( );
-
-    ///
-    /// Read the language settings and configuration status from persistent storage.
-    ///
-    ReadLanguageSettingsFromPersistentStorage( );
-    ReadConfigurationStatusFromPersistentStorage( );
-
-    ///
-    /// Send the language settings and configuration status to the Front Door Network.
-    ///
-    ProductMessage productMessage;
-
-    productMessage.set_id( SYSTEM_LANGUAGE_CHANGE );
-    productMessage.mutable_data( )->mutable_languagedata( )->set_systemlanguage( GetSystemLanguageCode( ) );
-
-    m_ProductFrontDoorNetwork->HandleMessage( productMessage );
-
-    bool networkStatus  = m_ConfigurationStatus.mutable_status( )->network( );
-    bool languageStatus = m_ConfigurationStatus.mutable_status( )->language( );
-    bool accountStatus  = m_ConfigurationStatus.mutable_status( )->account( );
-
-    productMessage.set_id( CONFIGURATION_STATUS );
-    productMessage.mutable_data( )->mutable_configurationstatus( )->set_network( networkStatus );
-    productMessage.mutable_data( )->mutable_configurationstatus( )->set_language( languageStatus );
-    productMessage.mutable_data( )->mutable_configurationstatus( )->set_account( accountStatus );
-
-    m_ProductFrontDoorNetwork->HandleMessage( productMessage );
-=======
      m_running = true;
 
      BOSE_DEBUG( s_logger, "------------- Product Controller Starting Modules ------------" );
@@ -333,7 +243,8 @@
                                                                          m_ProductHardwareInterface );
      m_ProductUserInterface     = ProductUserInterface::GetInstance    ( GetTask( ),
                                                                          CallbackForMessages,
-                                                                         m_ProductHardwareInterface );
+                                                                    m_ProductHardwareInterface,
+                                                                    m_CliClientMT );
      m_ProductCommandLine       = ProductCommandLine::GetInstance      ( GetTask( ),
                                                                          m_ProductHardwareInterface );
 
@@ -379,7 +290,6 @@
      productMessage.mutable_data( )->mutable_configurationstatus( )->set_account ( accountStatus  );
 
      m_ProductFrontDoorNetwork->HandleMessage( productMessage );
->>>>>>> e6779131
 }
 
 ////////////////////////////////////////////////////////////////////////////////////////////////////
@@ -391,11 +301,7 @@
 ////////////////////////////////////////////////////////////////////////////////////////////////////
 bool ProfessorProductController::IsBooted( )
 {
-<<<<<<< HEAD
-    return ( m_IsLpmReady and m_IsCapsReady and m_IsAudioPathReady );
-=======
      return ( m_IsLpmReady and m_IsCapsReady and m_IsAudioPathReady and m_IsSTSReady );
->>>>>>> e6779131
 }
 
 ////////////////////////////////////////////////////////////////////////////////////////////////////
@@ -406,14 +312,14 @@
 ////////////////////////////////////////////////////////////////////////////////////////////////////
 bool ProfessorProductController::GetNetworkStatus( )
 {
-    if( m_ConfigurationStatus.mutable_status( )->has_network( ) )
-    {
-        return m_ConfigurationStatus.mutable_status( )->network( );
-    }
-    else
-    {
-        return false;
-    }
+     if( m_ConfigurationStatus.mutable_status( )->has_network ( ) )
+     {
+         return m_ConfigurationStatus.mutable_status( )->network ( );
+     }
+     else
+     {
+         return false;
+     }
 }
 
 ////////////////////////////////////////////////////////////////////////////////////////////////////
@@ -424,14 +330,14 @@
 ////////////////////////////////////////////////////////////////////////////////////////////////////
 std::string ProfessorProductController::GetSystemLanguageCode( )
 {
-    if( m_LanguageSettings.has_code( ) )
-    {
-        return m_LanguageSettings.code( );
-    }
-    else
-    {
-        return std::string( );
-    }
+     if( m_LanguageSettings.has_code( ) )
+     {
+         return m_LanguageSettings.code( );
+     }
+     else
+     {
+         return std::string( );
+     }
 }
 
 ////////////////////////////////////////////////////////////////////////////////////////////////////
@@ -442,8 +348,8 @@
 ///////////////////////////////////////////////////////////ProductDeviceSettings.cpp/////////////////////////////////////////
 void ProfessorProductController::SetSystemLanguageCode( std::string systemLanguageString )
 {
-    m_LanguageSettings.set_code( systemLanguageString );
-    WriteLanguageSettingsToPersistentStorage( );
+     m_LanguageSettings.set_code( systemLanguageString );
+     WriteLanguageSettingsToPersistentStorage( );
 }
 
 ////////////////////////////////////////////////////////////////////////////////////////////////////
@@ -453,58 +359,58 @@
 ////////////////////////////////////////////////////////////////////////////////////////////////////
 void ProfessorProductController::ReadLanguageSettingsFromPersistentStorage( )
 {
-    try
-    {
-        BOSE_DEBUG( s_logger, "Language settings are being read from persistent storage." );
-
-        std::string storageString = m_LanguageSettingsPersistentStorage->Load( );
-        ProtoToMarkup::FromJson( storageString, &m_LanguageSettings );
+     try
+     {
+         BOSE_DEBUG( s_logger, "Language settings are being read from persistent storage." );
+
+         std::string storageString = m_LanguageSettingsPersistentStorage->Load( );
+         ProtoToMarkup::FromJson( storageString, &m_LanguageSettings );
+     }
+     catch( ... )
+     {
+         BOSE_LOG( ERROR, "Reading language settings from persistent storage failed."        );
+         BOSE_LOG( ERROR, "Default language settings will be written to persistent storage." );
+
+         ///
+         /// Set the default language to English and add the supported languages if this data has not
+         /// been set in storage.
+         ///
+         m_LanguageSettings.set_code( "en" );
+         m_LanguageSettings.mutable_properties( )->add_supported_language_codes( "da" ); /// Danish
+         m_LanguageSettings.mutable_properties( )->add_supported_language_codes( "de" ); /// German
+         m_LanguageSettings.mutable_properties( )->add_supported_language_codes( "en" ); /// English
+         m_LanguageSettings.mutable_properties( )->add_supported_language_codes( "es" ); /// Spanish
+         m_LanguageSettings.mutable_properties( )->add_supported_language_codes( "fr" ); /// French
+         m_LanguageSettings.mutable_properties( )->add_supported_language_codes( "it" ); /// Italian
+         m_LanguageSettings.mutable_properties( )->add_supported_language_codes( "nl" ); /// Dutch
+         m_LanguageSettings.mutable_properties( )->add_supported_language_codes( "sv" ); /// Swedish
+         m_LanguageSettings.mutable_properties( )->add_supported_language_codes( "ja" ); /// Japanese
+         m_LanguageSettings.mutable_properties( )->add_supported_language_codes( "zh" ); /// Chinese
+         m_LanguageSettings.mutable_properties( )->add_supported_language_codes( "ko" ); /// Korean
+         m_LanguageSettings.mutable_properties( )->add_supported_language_codes( "th" ); /// Thai
+         m_LanguageSettings.mutable_properties( )->add_supported_language_codes( "cs" ); /// Czechoslovakian
+         m_LanguageSettings.mutable_properties( )->add_supported_language_codes( "fi" ); /// Finnish
+         m_LanguageSettings.mutable_properties( )->add_supported_language_codes( "el" ); /// Greek
+         m_LanguageSettings.mutable_properties( )->add_supported_language_codes( "no" ); /// Norwegian
+         m_LanguageSettings.mutable_properties( )->add_supported_language_codes( "pl" ); /// Polish
+         m_LanguageSettings.mutable_properties( )->add_supported_language_codes( "pt" ); /// Portuguese
+         m_LanguageSettings.mutable_properties( )->add_supported_language_codes( "ro" ); /// Romanian
+         m_LanguageSettings.mutable_properties( )->add_supported_language_codes( "ru" ); /// Russian
+         m_LanguageSettings.mutable_properties( )->add_supported_language_codes( "sl" ); /// Slovenian
+         m_LanguageSettings.mutable_properties( )->add_supported_language_codes( "tr" ); /// Turkish
+         m_LanguageSettings.mutable_properties( )->add_supported_language_codes( "hu" ); /// Hungarian
+
+         try
+         {
+             m_LanguageSettingsPersistentStorage->Remove( );
+             m_LanguageSettingsPersistentStorage->Store( ProtoToMarkup::ToJson( m_LanguageSettings,
+                                                                              false ) );
+         }
+         catch( ... )
+         {
+             BOSE_LOG( ERROR, "Writing default language settings to persistent storage failed." );
+         }
     }
-    catch( ... )
-    {
-        BOSE_LOG( ERROR, "Reading language settings from persistent storage failed." );
-        BOSE_LOG( ERROR, "Default language settings will be written to persistent storage." );
-
-        ///
-        /// Set the default language to English and add the supported languages if this data has not
-        /// been set in storage.
-        ///
-        m_LanguageSettings.set_code( "en" );
-        m_LanguageSettings.mutable_properties( )->add_supported_language_codes( "da" ); /// Danish
-        m_LanguageSettings.mutable_properties( )->add_supported_language_codes( "de" ); /// German
-        m_LanguageSettings.mutable_properties( )->add_supported_language_codes( "en" ); /// English
-        m_LanguageSettings.mutable_properties( )->add_supported_language_codes( "es" ); /// Spanish
-        m_LanguageSettings.mutable_properties( )->add_supported_language_codes( "fr" ); /// French
-        m_LanguageSettings.mutable_properties( )->add_supported_language_codes( "it" ); /// Italian
-        m_LanguageSettings.mutable_properties( )->add_supported_language_codes( "nl" ); /// Dutch
-        m_LanguageSettings.mutable_properties( )->add_supported_language_codes( "sv" ); /// Swedish
-        m_LanguageSettings.mutable_properties( )->add_supported_language_codes( "ja" ); /// Japanese
-        m_LanguageSettings.mutable_properties( )->add_supported_language_codes( "zh" ); /// Chinese
-        m_LanguageSettings.mutable_properties( )->add_supported_language_codes( "ko" ); /// Korean
-        m_LanguageSettings.mutable_properties( )->add_supported_language_codes( "th" ); /// Thai
-        m_LanguageSettings.mutable_properties( )->add_supported_language_codes( "cs" ); /// Czechoslovakian
-        m_LanguageSettings.mutable_properties( )->add_supported_language_codes( "fi" ); /// Finnish
-        m_LanguageSettings.mutable_properties( )->add_supported_language_codes( "el" ); /// Greek
-        m_LanguageSettings.mutable_properties( )->add_supported_language_codes( "no" ); /// Norwegian
-        m_LanguageSettings.mutable_properties( )->add_supported_language_codes( "pl" ); /// Polish
-        m_LanguageSettings.mutable_properties( )->add_supported_language_codes( "pt" ); /// Portuguese
-        m_LanguageSettings.mutable_properties( )->add_supported_language_codes( "ro" ); /// Romanian
-        m_LanguageSettings.mutable_properties( )->add_supported_language_codes( "ru" ); /// Russian
-        m_LanguageSettings.mutable_properties( )->add_supported_language_codes( "sl" ); /// Slovenian
-        m_LanguageSettings.mutable_properties( )->add_supported_language_codes( "tr" ); /// Turkish
-        m_LanguageSettings.mutable_properties( )->add_supported_language_codes( "hu" ); /// Hungarian
-
-        try
-        {
-            m_LanguageSettingsPersistentStorage->Remove( );
-            m_LanguageSettingsPersistentStorage->Store( ProtoToMarkup::ToJson( m_LanguageSettings,
-                                                                               false ) );
-        }
-        catch( ... )
-        {
-            BOSE_LOG( ERROR, "Writing default language settings to persistent storage failed." );
-        }
-    }
 }
 
 ////////////////////////////////////////////////////////////////////////////////////////////////////
@@ -514,18 +420,18 @@
 ////////////////////////////////////////////////////////////////////////////////////////////////////
 void ProfessorProductController::WriteLanguageSettingsToPersistentStorage( )
 {
-    try
-    {
-        BOSE_LOG( ERROR, "Language settings are being written to persistent storage." );
-
-        m_LanguageSettingsPersistentStorage->Remove( );
-        m_LanguageSettingsPersistentStorage->Store( ProtoToMarkup::ToJson( m_LanguageSettings,
-                                                                           false ) );
-    }
-    catch( ... )
-    {
-        BOSE_LOG( ERROR, "Writing language settings to persistent storage failed." );
-    }
+     try
+     {
+         BOSE_LOG( ERROR, "Language settings are being written to persistent storage." );
+
+         m_LanguageSettingsPersistentStorage->Remove( );
+         m_LanguageSettingsPersistentStorage->Store ( ProtoToMarkup::ToJson( m_LanguageSettings,
+                                                                             false ) );
+     }
+     catch( ... )
+     {
+         BOSE_LOG( ERROR, "Writing language settings to persistent storage failed." );
+     }
 }
 
 ////////////////////////////////////////////////////////////////////////////////////////////////////
@@ -535,40 +441,40 @@
 ////////////////////////////////////////////////////////////////////////////////////////////////////
 void ProfessorProductController::ReadConfigurationStatusFromPersistentStorage( )
 {
-    try
-    {
-        BOSE_DEBUG( s_logger, "The configuration status is being read from persistent storage." );
-
-        std::string storageString = m_ConfigurationStatusPersistentStorage->Load( );
-        ProtoToMarkup::FromJson( storageString, &m_ConfigurationStatus );
-    }
-    catch( ... )
-    {
-        try
-        {
-            BOSE_LOG( DEBUG, "Reading the configuration status from persistent storage failed." );
-            BOSE_LOG( DEBUG, "A default configuration status will be written to persistent storage." );
-
-            if( GetSystemLanguageCode( ).empty( ) )
-            {
-                m_ConfigurationStatus.mutable_status( )->set_language( false );
-            }
-            else
-            {
-                m_ConfigurationStatus.mutable_status( )->set_language( true );
-            }
-
-            m_ConfigurationStatus.mutable_status( )->set_network( false );
-            m_ConfigurationStatus.mutable_status( )->set_account( false );
-
-            m_ConfigurationStatusPersistentStorage->Remove( );
-            m_ConfigurationStatusPersistentStorage->Store( ProtoToMarkup::ToJson( m_ConfigurationStatus,
-                                                                                  false ) );
-        }
-        catch( ... )
-        {
-            BOSE_LOG( ERROR, "Writing a default configuration status to persistent storage failed." );
-        }
+     try
+     {
+         BOSE_DEBUG( s_logger, "The configuration status is being read from persistent storage." );
+
+         std::string storageString = m_ConfigurationStatusPersistentStorage->Load( );
+         ProtoToMarkup::FromJson( storageString, &m_ConfigurationStatus );
+     }
+     catch( ... )
+     {
+         try
+         {
+             BOSE_LOG( DEBUG, "Reading the configuration status from persistent storage failed."      );
+             BOSE_LOG( DEBUG, "A default configuration status will be written to persistent storage." );
+
+             if( GetSystemLanguageCode( ).empty( ) )
+             {
+                 m_ConfigurationStatus.mutable_status( )->set_language( false );
+             }
+             else
+             {
+                 m_ConfigurationStatus.mutable_status( )->set_language( true );
+             }
+
+             m_ConfigurationStatus.mutable_status( )->set_network ( false );
+             m_ConfigurationStatus.mutable_status( )->set_account ( false );
+
+             m_ConfigurationStatusPersistentStorage->Remove( );
+             m_ConfigurationStatusPersistentStorage->Store ( ProtoToMarkup::ToJson( m_ConfigurationStatus,
+                                                                                    false ) );
+         }
+         catch( ... )
+         {
+             BOSE_LOG( ERROR, "Writing a default configuration status to persistent storage failed." );
+         }
     }
 }
 
@@ -584,8 +490,8 @@
         BOSE_DEBUG( s_logger, "The configuration status is being written to persistent storage." );
 
         m_ConfigurationStatusPersistentStorage->Remove( );
-        m_ConfigurationStatusPersistentStorage->Store( ProtoToMarkup::ToJson( m_LanguageSettings,
-                                                                              false ) );
+        m_ConfigurationStatusPersistentStorage->Store ( ProtoToMarkup::ToJson( m_LanguageSettings,
+                                                                               false ) );
     }
     catch( ... )
     {
@@ -609,102 +515,139 @@
 ////////////////////////////////////////////////////////////////////////////////////////////////////
 void ProfessorProductController::HandleMessage( const ProductMessage& message )
 {
-    BOSE_DEBUG( s_logger, "----------- Product Controller Message Handler -------------" );
-
-    if( message.has_id( ) )
-    {
-        switch( message.id( ) )
-        {
-        case LPM_HARDWARE_DOWN:
-            BOSE_DEBUG( s_logger, "An LPM Hardware down message was received." );
-
-            m_IsLpmReady = false;
-
-            m_ProductControllerStateMachine.Handle< bool >
-            ( &CustomProductControllerState::HandleLpmState, false );
-
-            break;
-
-        case LPM_HARDWARE_UP:
-            BOSE_DEBUG( s_logger, "An LPM Hardware up message was received." );
-
-            m_IsLpmReady = true;
-
-            m_ProductControllerStateMachine.Handle< bool >
-            ( &CustomProductControllerState::HandleLpmState, true );
-
-            break;
-
-        case CAPS_DOWN:
-            BOSE_DEBUG( s_logger, "A CAPS Content Audio Playback Services down message was received." );
-
-            m_IsCapsReady = false;
-
-            m_ProductControllerStateMachine.Handle< bool >
-            ( &CustomProductControllerState::HandleCapsState, false );
-
-            break;
-
-        case CAPS_UP:
-            BOSE_DEBUG( s_logger, "A CAPS Content Audio Playback Services up message was received." );
-
-            m_IsCapsReady = true;
-
-            m_ProductControllerStateMachine.Handle< bool >
-            ( &CustomProductControllerState::HandleCapsState, true );
-
-            break;
-
-        case NETWORK_DOWN:
-            BOSE_DEBUG( s_logger, "A network down message was received." );
-
-            m_ConfigurationStatus.mutable_status( )->set_network( false );
-            WriteConfigurationStatusToPersistentStorage( );
-
-            m_IsNetworkReady = false;
-
-            m_ProductControllerStateMachine.Handle< bool >
-            ( &CustomProductControllerState::HandleNetworkState, false );
-
-            break;
-
-        case NETWORK_UP:
-            BOSE_DEBUG( s_logger, "A network up message was received." );
-
-            m_ConfigurationStatus.mutable_status( )->set_network( true );
-            WriteConfigurationStatusToPersistentStorage( );
-
-            m_IsNetworkReady = true;
-
-            m_ProductControllerStateMachine.Handle< bool >
-            ( &CustomProductControllerState::HandleNetworkState, true );
-
-            break;
-
-        case SYSTEM_LANGUAGE_CHANGE:
-            BOSE_DEBUG( s_logger, "A system language change message was received." );
-
-            m_ConfigurationStatus.mutable_status( )->set_network( true );
-            WriteLanguageSettingsToPersistentStorage( );
-
-            break;
-
-        case KEY_PRESS:
-        {
-            auto keyData = message.data( ).keydata( );
-
-            switch( keyData.state( ) )
-            {
-            case DOWN:
-                BOSE_DEBUG( s_logger, "A down key press message was received with value %d.",
-                            keyData.value( ) );
-
-                break;
-            case UP:
-                BOSE_DEBUG( s_logger, "An up key press message was received with value %d.",
-                            keyData.value( ) );
-
-                break;
+     BOSE_DEBUG( s_logger, "----------- Product Controller Message Handler -------------" );
+
+     if( message.has_id( ) )
+     {
+         switch( message.id( ) )
+         {
+            case LPM_HARDWARE_DOWN:
+                 BOSE_DEBUG( s_logger, "An LPM Hardware down message was received." );
+
+                 m_IsLpmReady = false;
+
+                 m_ProductControllerStateMachine.Handle< bool >
+                ( &CustomProductControllerState::HandleLpmState, false );
+
+                 break;
+
+            case LPM_HARDWARE_UP:
+                 BOSE_DEBUG( s_logger, "An LPM Hardware up message was received." );
+
+                 m_IsLpmReady = true;
+
+                 m_ProductControllerStateMachine.Handle< bool >
+                ( &CustomProductControllerState::HandleLpmState, true );
+
+                 break;
+
+            case CAPS_DOWN:
+                 BOSE_DEBUG( s_logger, "A CAPS Content Audio Playback Services down message was received." );
+
+                 m_IsCapsReady = false;
+
+                 m_ProductControllerStateMachine.Handle< bool >
+                ( &CustomProductControllerState::HandleCapsState, false );
+
+                 break;
+
+            case CAPS_UP:
+                 BOSE_DEBUG( s_logger, "A CAPS Content Audio Playback Services up message was received." );
+
+                 m_IsCapsReady = true;
+
+                 m_ProductControllerStateMachine.Handle< bool >
+                ( &CustomProductControllerState::HandleCapsState, true );
+
+                  break;
+
+            case NETWORK_DOWN:
+                 BOSE_DEBUG( s_logger, "A network down message was received." );
+
+                 m_ConfigurationStatus.mutable_status( )->set_network ( false );
+                 WriteConfigurationStatusToPersistentStorage( );
+
+                 m_IsNetworkReady = false;
+
+                 m_ProductControllerStateMachine.Handle< bool >
+                ( &CustomProductControllerState::HandleNetworkState, false );
+
+                 break;
+
+            case NETWORK_UP:
+                 BOSE_DEBUG( s_logger, "A network up message was received." );
+
+                 m_ConfigurationStatus.mutable_status( )->set_network ( true );
+                 WriteConfigurationStatusToPersistentStorage( );
+
+                 m_IsNetworkReady = true;
+
+                 m_ProductControllerStateMachine.Handle< bool >
+                ( &CustomProductControllerState::HandleNetworkState, true );
+
+                 break;
+
+            case SYSTEM_LANGUAGE_CHANGE:
+                 BOSE_DEBUG( s_logger, "A system language change message was received." );
+
+                 m_ConfigurationStatus.mutable_status( )->set_network ( true );
+                 WriteLanguageSettingsToPersistentStorage( );
+
+                 break;
+
+            case KEY_PRESS:
+                 {
+                     auto keyData = message.data( ).keydata( );
+
+                     switch( keyData.state( ) )
+                     {
+                        case DOWN:
+                             BOSE_DEBUG( s_logger, "A down key press message was received with value %d.",
+                                         keyData.value( ) );
+
+                             break;
+                        case UP:
+                             BOSE_DEBUG( s_logger, "An up key press message was received with value %d.",
+                                         keyData.value( ) );
+
+                             break;
+
+                        default:
+                             BOSE_DEBUG( s_logger, "A key press message in an unknown state was received with value %d.",
+                                         keyData.value( ) );
+
+                             break;
+                     }
+                 }
+                 break;
+
+            case AUDIO_LEVEL:
+                 BOSE_DEBUG( s_logger, "An audio level message was received." );
+                 break;
+
+            case AUDIO_TONE:
+                 BOSE_DEBUG( s_logger, "An audio tone message was received." );
+                 break;
+
+            case USER_MUTE:
+                 BOSE_DEBUG( s_logger, "A user mute message was received." );
+                 break;
+
+            case INTERNAL_MUTE:
+                 BOSE_DEBUG( s_logger, "An internal mute message was received." );
+                 break;
+
+            case SPEAKER_SETTING:
+                 BOSE_DEBUG( s_logger, "A speaker setting message was received." );
+                 break;
+
+            case SOURCE_SELECTION:
+                 BOSE_DEBUG( s_logger, "A source selection message was received." );
+                 break;
+
+            case SOURCE_DESELECTION:
+                 BOSE_DEBUG( s_logger, "A source deselection message was received." );
+                 break;
 
             case STS_SOURCES_INIT_DONE:
                  BOSE_DEBUG( s_logger, "An STS Sources Initialized message was received." );
@@ -724,49 +667,12 @@
             }
 
             default:
-                BOSE_DEBUG( s_logger, "A key press message in an unknown state was received with value %d.",
-                            keyData.value( ) );
-
-                break;
-            }
-        }
-        break;
-
-        case AUDIO_LEVEL:
-            BOSE_DEBUG( s_logger, "An audio level message was received." );
-            break;
-
-        case AUDIO_TONE:
-            BOSE_DEBUG( s_logger, "An audio tone message was received." );
-            break;
-
-        case USER_MUTE:
-            BOSE_DEBUG( s_logger, "A user mute message was received." );
-            break;
-
-        case INTERNAL_MUTE:
-            BOSE_DEBUG( s_logger, "An internal mute message was received." );
-            break;
-
-        case SPEAKER_SETTING:
-            BOSE_DEBUG( s_logger, "A speaker setting message was received." );
-            break;
-
-        case SOURCE_SELECTION:
-            BOSE_DEBUG( s_logger, "A source selection message was received." );
-            break;
-
-        case SOURCE_DESELECTION:
-            BOSE_DEBUG( s_logger, "A source deselection message was received." );
-            break;
-
-        default:
-            BOSE_DEBUG( s_logger, "An unknown message %d was received.", message.id( ) );
-            break;
-        }
-    }
-
-    return;
+                 BOSE_DEBUG( s_logger, "An unknown message %d was received.", message.id( ) );
+                 break;
+         }
+     }
+
+     return;
 }
 
 ////////////////////////////////////////////////////////////////////////////////////////////////////
@@ -783,10 +689,10 @@
 ////////////////////////////////////////////////////////////////////////////////////////////////////
 void ProfessorProductController::Wait( )
 {
-    while( m_running )
-    {
-        sleep( PRODUCT_CONTROLLER_RUNNING_CHECK_IN_SECONDS );
-    }
+     while( m_running )
+     {
+            sleep( PRODUCT_CONTROLLER_RUNNING_CHECK_IN_SECONDS );
+     }
 }
 
 ////////////////////////////////////////////////////////////////////////////////////////////////////
@@ -803,9 +709,9 @@
 ////////////////////////////////////////////////////////////////////////////////////////////////////
 void ProfessorProductController::End( )
 {
-    BOSE_DEBUG( s_logger, "The Product Controller main task is stopping." );
-
-    m_running = false;
+     BOSE_DEBUG( s_logger, "The Product Controller main task is stopping." );
+
+     m_running = false;
 }
 
 ////////////////////////////////////////////////////////////////////////////////////////////////////
