--- conflicted
+++ resolved
@@ -254,43 +254,6 @@
     BOSE_DEBUG( s_logger, "----------- Product Controller Starting Modules ------------" );
     BOSE_DEBUG( s_logger, "The Professor Product Controller instantiating and running its modules." );
 
-<<<<<<< HEAD
-    Callback < ProductMessage > CallbackForMessages( std::bind( &ProfessorProductController::HandleMessage,
-                                                                this,
-                                                                std::placeholders::_1 ) );
-
-    m_ProductHardwareInterface = ProductHardwareInterface   ::GetInstance( GetTask( ),
-                                                                           CallbackForMessages );
-
-    m_ProductEdidInterface     = ProductEdidInterface       ::GetInstance( GetTask( ),
-                                                                           CallbackForMessages,
-                                                                           m_ProductHardwareInterface );
-    m_ProductSystemManager     = ProductSystemManager       ::GetInstance( GetTask( ),
-                                                                           CallbackForMessages );
-
-    m_ProductNetworkManager    = ProductNetworkManager      ::GetInstance( GetTask( ),
-                                                                           CallbackForMessages );
-
-    m_ProductAudioService      = std::make_shared<CustomProductAudioService>( GetTask( ),
-                                                                              CallbackForMessages );
-
-    m_ProductSoftwareServices  = ProductSoftwareServices    ::GetInstance( GetTask( ),
-                                                                           CallbackForMessages,
-                                                                           m_ProductHardwareInterface );
-    m_ProductCommandLine       = ProductCommandLine         ::GetInstance( GetTask( ),
-                                                                           CallbackForMessages,
-                                                                           m_ProductHardwareInterface );
-    m_ProductKeyInputInterface = ProductKeyInputInterface   ::GetInstance( GetTask( ),
-                                                                           CallbackForMessages,
-                                                                           m_ProductHardwareInterface,
-                                                                           m_CliClientMT );
-    m_ProductVolumeManager     = ProductVolumeManager       ::GetInstance( GetTask( ),
-                                                                           CallbackForMessages,
-                                                                           m_ProductHardwareInterface );
-    m_ProductSpeakerManager    = ProductSpeakerManager      ::GetInstance( GetTask( ),
-                                                                           CallbackForMessages,
-                                                                           m_ProductHardwareInterface );
-=======
     m_ProductHardwareInterface = std::make_shared< ProductHardwareInterface >( *this );
     m_ProductEdidInterface     = std::make_shared< ProductEdidInterface     >( *this );
     m_ProductSystemManager     = std::make_shared< ProductSystemManager     >( *this );
@@ -302,8 +265,6 @@
     m_ProductSpeakerManager    = std::make_shared< ProductSpeakerManager    >( *this );
     m_ProductAudioService      = ProductAudioService ::GetInstance( GetTask( ),
                                                                     GetMessageHandler( ) );
->>>>>>> ad2d6612
-
     if( m_ProductHardwareInterface == nullptr ||
         m_ProductSystemManager     == nullptr ||
         m_ProductNetworkManager    == nullptr ||
@@ -1083,32 +1044,6 @@
     m_ProductKeyInputInterface->Stop( );
     m_ProductEdidInterface    ->Stop( );
     m_ProductVolumeManager    ->Stop( );
-<<<<<<< HEAD
-
-    ///
-    /// Delete all the submodules.
-    ///
-    delete m_ProductHardwareInterface;
-    delete m_ProductSystemManager;
-    delete m_ProductNetworkManager;
-    m_ProductAudioService.reset();
-    delete m_ProductSoftwareServices;
-    delete m_ProductCommandLine;
-    delete m_ProductKeyInputInterface;
-    delete m_ProductEdidInterface;
-    delete m_ProductVolumeManager;
-
-    m_ProductHardwareInterface = nullptr;
-    m_ProductSystemManager = nullptr;
-    m_ProductNetworkManager = nullptr;
-    m_ProductAudioService = nullptr;
-    m_ProductSoftwareServices = nullptr;
-    m_ProductCommandLine = nullptr;
-    m_ProductKeyInputInterface = nullptr;
-    m_ProductEdidInterface = nullptr;
-    m_ProductVolumeManager = nullptr;
-=======
->>>>>>> ad2d6612
 }
 
 ////////////////////////////////////////////////////////////////////////////////////////////////////
