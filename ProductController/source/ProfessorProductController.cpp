////////////////////////////////////////////////////////////////////////////////////////////////////
///
/// @file      ProfessorProductController.cpp
///
/// @brief     This file contains source code that implements the ProfessorProductController class
///            that acts as a container to handle all the main functionality related to this program
///            that is product specific. In these regards, this class is used as a container to
///            control the product states, as well as to instantiate modules to manage the device
///            and lower level hardware, and interface with the user and system level applications.
///
/// @author    Stuart J. Lumby
///
/// @attention Copyright (C) 2017 Bose Corporation All Rights Reserved
///
///            Bose Corporation
///            The Mountain Road,
///            Framingham, MA 01701-9168
///            U.S.A.
///
///            This program may not be reproduced, in whole or in part, in any form by any means
///            whatsoever without the written permission of Bose Corporation.
///
////////////////////////////////////////////////////////////////////////////////////////////////////

////////////////////////////////////////////////////////////////////////////////////////////////////
///
///            Included Header Files
///
////////////////////////////////////////////////////////////////////////////////////////////////////
#include "unistd.h"
#include "ProfessorProductController.h"
#include "CustomProductLpmHardwareInterface.h"
#include "CustomProductAudioService.h"
#include "CustomAudioSettingsManager.h"
#include "CustomProductKeyInputManager.h"
#include "ProductCommandLine.h"
#include "ProductAdaptIQManager.h"
#include "IntentHandler.h"
#include "ProductSTS.pb.h"
#include "ProductSTSStateFactory.h"
#include "ProductSTSStateTop.h"
#include "ProductSTSStateTopSilent.h"
#include "ProductSTSStateTopAiQ.h"
#include "SystemSourcesProperties.pb.h"
#include "ProductControllerHsm.h"
#include "CustomProductControllerStates.h"
#include "CustomProductControllerState.h"
#include "ProductControllerStates.h"
#include "ProductControllerState.h"
#include "ProductControllerStateBooted.h"
#include "ProductControllerStateBooting.h"
#include "ProductControllerStateCriticalError.h"
#include "ProductControllerStateFactoryDefault.h"
#include "ProductControllerStateFirstBootGreeting.h"
#include "ProductControllerStateFirstBootGreetingTransition.h"
#include "ProductControllerStateIdleVoiceConfigured.h"
#include "ProductControllerStateIdleVoiceNotConfigured.h"
#include "ProductControllerStateLowPowerStandby.h"
#include "ProductControllerStateLowPowerStandbyTransition.h"
#include "ProductControllerStateNetworkStandbyConfigured.h"
#include "ProductControllerStateNetworkStandby.h"
#include "ProductControllerStateNetworkStandbyNotConfigured.h"
#include "ProductControllerStateOn.h"
#include "ProductControllerStatePlayable.h"
#include "ProductControllerStatePlayableTransition.h"
#include "ProductControllerStatePlayableTransitionIdle.h"
#include "ProductControllerStatePlayableTransitionInternal.h"
#include "ProductControllerStatePlayableTransitionNetworkStandby.h"
#include "ProductControllerStatePlayingDeselected.h"
#include "ProductControllerStatePlaying.h"
#include "ProductControllerStatePlayingSelected.h"
#include "ProductControllerStatePlayingSelectedNotSilent.h"
#include "ProductControllerStatePlayingSelectedSetupExiting.h"
#include "ProductControllerStatePlayingSelectedSetupExitingAP.h"
#include "ProductControllerStatePlayingSelectedSetup.h"
#include "ProductControllerStatePlayingSelectedSetupNetwork.h"
#include "ProductControllerStatePlayingSelectedSetupNetworkTransition.h"
#include "ProductControllerStatePlayingSelectedSetupOther.h"
#include "ProductControllerStatePlayingSelectedSilent.h"
#include "ProductControllerStatePlayingSelectedStoppingStreams.h"
#include "ProductControllerStatePlayingTransition.h"
#include "ProductControllerStatePlayingTransitionSwitch.h"
#include "ProductControllerStateSoftwareInstall.h"
#include "ProductControllerStateSoftwareUpdateTransition.h"
#include "ProductControllerStateStoppingStreamsDedicatedForFactoryDefault.h"
#include "ProductControllerStateStoppingStreamsDedicatedForSoftwareUpdate.h"
#include "ProductControllerStateStoppingStreamsDedicated.h"
#include "ProductControllerStateTop.h"
#include "CustomProductControllerStateAccessoryPairing.h"
#include "CustomProductControllerStateAccessoryPairingExiting.h"
#include "CustomProductControllerStateAdaptIQExiting.h"
#include "CustomProductControllerStateAdaptIQ.h"
#include "CustomProductControllerStateIdle.h"
#include "CustomProductControllerStateLowPowerResume.h"
#include "CustomProductControllerStateOn.h"
#include "CustomProductControllerStatePlaying.h"
#include "CustomProductControllerStatePlayingSelected.h"
#include "CustomProductControllerStatePlayingSelectedSetup.h"
#include "MfgData.h"
#include "DeviceManager.pb.h"
#include "ProductBLERemoteManager.h"
#include "ProductEndpointDefines.h"
#include "ProtoPersistenceFactory.h"
#include "PGCErrorCodes.h"

////////////////////////////////////////////////////////////////////////////////////////////////////
///                          Start of the Product Application Namespace                          ///
////////////////////////////////////////////////////////////////////////////////////////////////////
namespace ProductApp
{

////////////////////////////////////////////////////////////////////////////////////////////////////
///
///            Constant Definitions
///
////////////////////////////////////////////////////////////////////////////////////////////////////
constexpr uint32_t PRODUCT_CONTROLLER_RUNNING_CHECK_IN_SECONDS = 4;

////////////////////////////////////////////////////////////////////////////////////////////////////
///
/// @name   ProfessorProductController::ProfessorProductController
///
/// @brief  This method is the ProfessorProductController constructor, which is declared as being
///         private to ensure that only one instance of this class can be created through the class
///         GetInstance method.
///
////////////////////////////////////////////////////////////////////////////////////////////////////
ProfessorProductController::ProfessorProductController( ) :

    ///
    /// Construction of the Product Controller Modules
    ///
    m_ProductLpmHardwareInterface( nullptr ),
    m_ProductCommandLine( nullptr ),
    m_ProductKeyInputManager( nullptr ),
    m_ProductCecHelper( nullptr ),
    m_ProductDspHelper( nullptr ),
    m_ProductAdaptIQManager( nullptr ),
    m_ProductAudioService( nullptr ),
    m_ProductBLERemoteManager( nullptr ),

    ///
    /// Member Variable Initialization
    ///
    m_IsAutoWakeEnabled( false ),
    m_Running( false ),

    ///
    /// Intent Handler Initialization
    ///
    m_IntentHandler( *GetTask(),
                     m_CliClientMT,
                     m_FrontDoorClientIF,
                     *this ),

    ///
    /// Intitialization for the Product Message Handler Reference
    ///
    m_ProductMessageHandler( static_cast< Callback < ProductMessage > >
                             ( std::bind( &ProfessorProductController::HandleMessage,
                                          this,
                                          std::placeholders::_1 ) ) )
{

}

////////////////////////////////////////////////////////////////////////////////////////////////////
///
/// @name ProfessorProductController::Run
///
////////////////////////////////////////////////////////////////////////////////////////////////////
void ProfessorProductController::Run( )
{
    m_Running = true;

    BOSE_DEBUG( s_logger, "----------- Product Controller State Machine    ------------" );
    BOSE_DEBUG( s_logger, "The Professor Product Controller is setting up the state machine." );

    ///
    /// Construction of the Common and Custom States
    ///

    ///
    /// Top State
    ///
    auto* stateTop = new ProductControllerStateTop( GetHsm( ),
                                                    nullptr );
    ///
    /// Booting State and Various System Level States
    ///
    auto* stateBooting = new ProductControllerStateBooting
    ( GetHsm( ),
      stateTop,
      PRODUCT_CONTROLLER_STATE_BOOTING );

    auto* stateBooted = new ProductControllerStateBooted
    ( GetHsm( ),
      stateTop,
      PRODUCT_CONTROLLER_STATE_BOOTED );

    auto* stateFirstBootGreeting = new ProductControllerStateFirstBootGreeting
    ( GetHsm( ),
      stateTop,
      PRODUCT_CONTROLLER_STATE_FIRST_BOOT_GREETING );

    auto* stateFirstBootGreetingTransition = new ProductControllerStateFirstBootGreetingTransition
    ( GetHsm( ),
      stateTop,
      PRODUCT_CONTROLLER_STATE_FIRST_BOOT_GREETING_TRANSITION );

    auto* stateSoftwareUpdateTransition = new ProductControllerStateSoftwareUpdateTransition
    ( GetHsm( ),
      stateTop,
      PRODUCT_CONTROLLER_STATE_SOFTWARE_UPDATE_TRANSITION );

    auto* stateSoftwareInstall = new ProductControllerStateSoftwareInstall
    ( GetHsm( ),
      stateTop,
      PRODUCT_CONTROLLER_STATE_SOFTWARE_INSTALL );

    auto* stateCriticalError = new ProductControllerStateCriticalError
    ( GetHsm( ),
      stateTop,
      PRODUCT_CONTROLLER_STATE_CRITICAL_ERROR );

    auto* stateFactoryDefault = new ProductControllerStateFactoryDefault
    ( GetHsm( ),
      stateTop,
      PRODUCT_CONTROLLER_STATE_FACTORY_DEFAULT );

    auto* stateLowPowerStandbyTransition = new ProductControllerStateLowPowerStandbyTransition
    ( GetHsm( ),
      stateTop,
      PRODUCT_CONTROLLER_STATE_LOW_POWER_STANDBY_TRANSITION );

    auto* stateLowPowerStandby = new ProductControllerStateLowPowerStandby
    ( GetHsm( ),
      stateTop,
      PRODUCT_CONTROLLER_STATE_LOW_POWER_STANDBY );

    auto* stateLowPowerResume = new CustomProductControllerStateLowPowerResume
    ( GetHsm( ),
      stateTop,
      CUSTOM_PRODUCT_CONTROLLER_STATE_LOW_POWER_RESUME );

    ///
    /// Playable Transition State and Sub-States
    ///
    auto* statePlayableTransition = new ProductControllerStatePlayableTransition
    ( GetHsm( ),
      stateTop,
      PRODUCT_CONTROLLER_STATE_PLAYABLE_TRANSITION );

    auto* statePlayableTransitionInternal = new ProductControllerStatePlayableTransitionInternal
    ( GetHsm( ),
      statePlayableTransition,
      PRODUCT_CONTROLLER_STATE_PLAYABLE_TRANSITION_INTERNAL );

    auto* statePlayableTransitionIdle = new ProductControllerStatePlayableTransitionIdle
    ( GetHsm( ),
      statePlayableTransitionInternal,
      PRODUCT_CONTROLLER_STATE_PLAYABLE_TRANSITION_IDLE );

    auto* statePlayableTransitionNetworkStandby = new ProductControllerStatePlayableTransitionNetworkStandby
    ( GetHsm( ),
      statePlayableTransitionInternal,
      PRODUCT_CONTROLLER_STATE_PLAYABLE_TRANSITION_NETWORK_STANDBY );

    ///
    /// Top On State
    ///
    auto* customStateOn = new CustomProductControllerStateOn
    ( GetHsm( ),
      stateTop,
      CUSTOM_PRODUCT_CONTROLLER_STATE_ON );

    ///
    /// Playable State and Sub-States
    ///
    auto* statePlayable = new ProductControllerStatePlayable
    ( GetHsm( ),
      customStateOn,
      PRODUCT_CONTROLLER_STATE_PLAYABLE );

    auto* stateNetworkStandby = new ProductControllerStateNetworkStandby
    ( GetHsm( ),
      statePlayable,
      PRODUCT_CONTROLLER_STATE_NETWORK_STANDBY );

    auto* stateNetworkStandbyConfigured = new ProductControllerStateNetworkStandbyConfigured
    ( GetHsm( ),
      stateNetworkStandby,
      PRODUCT_CONTROLLER_STATE_NETWORK_STANDBY_CONFIGURED );

    auto* stateNetworkStandbyNotConfigured = new ProductControllerStateNetworkStandbyNotConfigured
    ( GetHsm( ),
      stateNetworkStandby,
      PRODUCT_CONTROLLER_STATE_NETWORK_STANDBY_NOT_CONFIGURED );

    auto* stateIdle = new CustomProductControllerStateIdle
    ( GetHsm( ),
      statePlayable,
      CUSTOM_PRODUCT_CONTROLLER_STATE_IDLE );

    auto* stateIdleVoiceConfigured = new ProductControllerStateIdleVoiceConfigured
    ( GetHsm( ),
      stateIdle,
      PRODUCT_CONTROLLER_STATE_IDLE_VOICE_CONFIGURED );

    auto* stateIdleVoiceNotConfigured = new ProductControllerStateIdleVoiceNotConfigured
    ( GetHsm( ),
      stateIdle,
      PRODUCT_CONTROLLER_STATE_IDLE_VOICE_NOT_CONFIGURED );

    ///
    /// Playing Transition State and Sub-States
    ///
    auto* statePlayingTransition = new ProductControllerStatePlayingTransition
    ( GetHsm( ),
      stateTop,
      PRODUCT_CONTROLLER_STATE_PLAYING_TRANSITION );

    auto* statePlayingTransitionSelected = new ProductControllerStatePlayingTransitionSwitch
    ( GetHsm( ),
      statePlayingTransition,
      PRODUCT_CONTROLLER_STATE_PLAYING_TRANSITION_SWITCH );

    ///
    /// Playing State and Sub-States
    ///
    auto* customStatePlaying = new CustomProductControllerStatePlaying
    ( GetHsm( ),
      customStateOn,
      CUSTOM_PRODUCT_CONTROLLER_STATE_PLAYING );

    auto* statePlayingDeselected = new ProductControllerStatePlayingDeselected
    ( GetHsm( ),
      customStatePlaying,
      PRODUCT_CONTROLLER_STATE_PLAYING_DESELECTED );

    auto* customStatePlayingSelected = new CustomProductControllerStatePlayingSelected
    ( GetHsm( ),
      customStatePlaying,
      CUSTOM_PRODUCT_CONTROLLER_STATE_PLAYING_SELECTED );

    auto* statePlayingSelectedSilent = new ProductControllerStatePlayingSelectedSilent
    ( GetHsm( ),
      customStatePlayingSelected,
      PRODUCT_CONTROLLER_STATE_PLAYING_SELECTED_SILENT );

    auto* statePlayingSelectedNotSilent = new ProductControllerStatePlayingSelectedNotSilent
    ( GetHsm( ),
      customStatePlayingSelected,
      PRODUCT_CONTROLLER_STATE_PLAYING_SELECTED_NOT_SILENT );

    auto* customStatePlayingSelectedSetup = new CustomProductControllerStatePlayingSelectedSetup
    ( GetHsm( ),
      customStatePlayingSelected,
      CUSTOM_PRODUCT_CONTROLLER_STATE_PLAYING_SELECTED_SETUP );

    auto* statePlayingSelectedSetupNetwork = new ProductControllerStatePlayingSelectedSetupNetwork
    ( GetHsm( ),
      customStatePlayingSelectedSetup,
      PRODUCT_CONTROLLER_STATE_PLAYING_SELECTED_SETUP_NETWORK );

    auto* statePlayingSelectedSetupNetworkTransition = new ProductControllerStatePlayingSelectedSetupNetworkTransition
    ( GetHsm( ),
      customStatePlayingSelectedSetup,
      PRODUCT_CONTROLLER_STATE_PLAYING_SELECTED_SETUP_NETWORK_TRANSITION );

    auto* statePlayingSelectedSetupOther = new ProductControllerStatePlayingSelectedSetupOther
    ( GetHsm( ),
      customStatePlayingSelectedSetup,
      PRODUCT_CONTROLLER_STATE_PLAYING_SELECTED_SETUP_OTHER );

    auto* statePlayingSelectedSetupExiting = new ProductControllerStatePlayingSelectedSetupExiting
    ( GetHsm( ),
      customStatePlayingSelectedSetup,
      PRODUCT_CONTROLLER_STATE_PLAYING_SELECTED_SETUP_EXITING );

    auto* statePlayingSelectedSetupExitingAP = new ProductControllerStatePlayingSelectedSetupExitingAP
    ( GetHsm( ),
      customStatePlayingSelectedSetup,
      PRODUCT_CONTROLLER_STATE_PLAYING_SELECTED_SETUP_EXITING_AP );

    auto* stateStoppingStreams = new ProductControllerStatePlayingSelectedStoppingStreams
    ( GetHsm( ),
      customStatePlayingSelected,
      PRODUCT_CONTROLLER_STATE_PLAYING_SELECTED_STOPPING_STREAMS );

    ///
    /// Accessory Pairing States
    ///
    auto* customStateAccessoryPairing = new CustomProductControllerStateAccessoryPairing
    ( GetHsm( ),
      customStatePlayingSelected,
      *this,
      CUSTOM_PRODUCT_CONTROLLER_STATE_ACCESSORY_PAIRING );

    auto* customStateAccessoryPairingExiting = new CustomProductControllerStateAccessoryPairingExiting
    ( GetHsm( ),
      customStatePlayingSelected,
      *this,
      CUSTOM_PRODUCT_CONTROLLER_STATE_ACCESSORY_PAIRING_EXITING );

    ///
    /// AdaptIQ States
    ///
    auto* customStateAdaptIQ = new CustomProductControllerStateAdaptIQ
    ( GetHsm( ),
      customStatePlayingSelected,
      *this,
      CUSTOM_PRODUCT_CONTROLLER_STATE_ADAPTIQ );

    auto* customStateAdaptIQExiting = new CustomProductControllerStateAdaptIQExiting
    ( GetHsm( ),
      customStatePlayingSelected,
      CUSTOM_PRODUCT_CONTROLLER_STATE_ADAPTIQ_EXITING );

    ///
    /// Stopping Dedicated Streams State and Sub-States
    ///
    auto* stateStoppingStreamsDedicated = new ProductControllerStateStoppingStreamsDedicated
    ( GetHsm( ),
      stateTop,
      PRODUCT_CONTROLLER_STATE_STOPPING_STREAMS_DEDICATED );

    auto* stateStoppingStreamsDedicatedForFactoryDefault = new ProductControllerStateStoppingStreamsDedicatedForFactoryDefault
    ( GetHsm( ),
      stateStoppingStreamsDedicated,
      PRODUCT_CONTROLLER_STATE_STOPPING_STREAMS_DEDICATED_FOR_FACTORY_DEFAULT );

    auto* stateStoppingStreamsDedicatedForSoftwareUpdate = new ProductControllerStateStoppingStreamsDedicatedForSoftwareUpdate
    ( GetHsm( ),
      stateStoppingStreamsDedicated,
      PRODUCT_CONTROLLER_STATE_STOPPING_STREAMS_DEDICATED_FOR_SOFTWARE_UPDATE );

    ///
    /// The states are added to the state machine and the state machine is initialized.
    ///
    using namespace DeviceManagerPb;

    GetHsm( ).AddState( "", stateTop );
    GetHsm( ).AddState( NotifiedNames_Name( NotifiedNames::BOOTING ), stateBooting );
    GetHsm( ).AddState( NotifiedNames_Name( NotifiedNames::FIRST_BOOT_GREETING ), stateFirstBootGreeting );
    GetHsm( ).AddState( NotifiedNames_Name( NotifiedNames::UPDATING ), stateSoftwareUpdateTransition );
    GetHsm( ).AddState( NotifiedNames_Name( NotifiedNames::UPDATING ), stateSoftwareInstall );
    GetHsm( ).AddState( NotifiedNames_Name( NotifiedNames::CRITICAL_ERROR ), stateCriticalError );
    GetHsm( ).AddState( NotifiedNames_Name( NotifiedNames::FACTORY_DEFAULT ), stateFactoryDefault );
    GetHsm( ).AddState( "", stateBooted );
    GetHsm( ).AddState( "", stateFirstBootGreetingTransition );
    GetHsm( ).AddState( "", stateLowPowerStandbyTransition );
    GetHsm( ).AddState( "", stateLowPowerStandby );
    GetHsm( ).AddState( "", stateLowPowerResume );
    GetHsm( ).AddState( "", statePlayableTransition );
    GetHsm( ).AddState( "", statePlayableTransitionInternal );
    GetHsm( ).AddState( "", statePlayableTransitionIdle );
    GetHsm( ).AddState( "", statePlayableTransitionNetworkStandby );
    GetHsm( ).AddState( "", customStateOn );
    GetHsm( ).AddState( "", statePlayable );
    GetHsm( ).AddState( NotifiedNames_Name( NotifiedNames::NETWORK_STANDBY ), stateNetworkStandby );
    GetHsm( ).AddState( NotifiedNames_Name( NotifiedNames::NETWORK_STANDBY ), stateNetworkStandbyConfigured );
    GetHsm( ).AddState( NotifiedNames_Name( NotifiedNames::NETWORK_STANDBY ), stateNetworkStandbyNotConfigured );
    GetHsm( ).AddState( NotifiedNames_Name( NotifiedNames::IDLE ), stateIdle );
    GetHsm( ).AddState( NotifiedNames_Name( NotifiedNames::IDLE ), stateIdleVoiceConfigured );
    GetHsm( ).AddState( NotifiedNames_Name( NotifiedNames::IDLE ), stateIdleVoiceNotConfigured );
    GetHsm( ).AddState( "", statePlayingTransition );
    GetHsm( ).AddState( "", statePlayingTransitionSelected );
    GetHsm( ).AddState( "", customStatePlaying );
    GetHsm( ).AddState( NotifiedNames_Name( NotifiedNames::DESELECTED ), statePlayingDeselected );
    GetHsm( ).AddState( NotifiedNames_Name( NotifiedNames::SELECTED ), customStatePlayingSelected );
    GetHsm( ).AddState( NotifiedNames_Name( NotifiedNames::SELECTED ), statePlayingSelectedSilent );
    GetHsm( ).AddState( NotifiedNames_Name( NotifiedNames::SELECTED ), statePlayingSelectedNotSilent );
    GetHsm( ).AddState( NotifiedNames_Name( NotifiedNames::SELECTED ), customStatePlayingSelectedSetup );
    GetHsm( ).AddState( NotifiedNames_Name( NotifiedNames::SELECTED ), statePlayingSelectedSetupNetwork );
    GetHsm( ).AddState( NotifiedNames_Name( NotifiedNames::SELECTED ), statePlayingSelectedSetupNetworkTransition );
    GetHsm( ).AddState( NotifiedNames_Name( NotifiedNames::SELECTED ), statePlayingSelectedSetupOther );
    GetHsm( ).AddState( NotifiedNames_Name( NotifiedNames::SELECTED ), statePlayingSelectedSetupExiting );
    GetHsm( ).AddState( NotifiedNames_Name( NotifiedNames::SELECTED ), statePlayingSelectedSetupExitingAP );
    GetHsm( ).AddState( "", stateStoppingStreams );
    GetHsm( ).AddState( "", customStateAccessoryPairing );
    GetHsm( ).AddState( "", customStateAccessoryPairingExiting );
    GetHsm( ).AddState( "", customStateAdaptIQ );
    GetHsm( ).AddState( "", customStateAdaptIQExiting );
    GetHsm( ).AddState( "", stateStoppingStreamsDedicated );
    GetHsm( ).AddState( "", stateStoppingStreamsDedicatedForFactoryDefault );
    GetHsm( ).AddState( "", stateStoppingStreamsDedicatedForSoftwareUpdate );

    GetHsm( ).Init( this, PRODUCT_CONTROLLER_STATE_BOOTING );

    ///
    /// Initialize entities in the Common Product Controller
    ///
    CommonInitialize( );

    ///
    /// Get instances of all the modules.
    ///
    BOSE_DEBUG( s_logger, "----------- Product Controller Starting Modules ------------" );
    BOSE_DEBUG( s_logger, "The Professor Product Controller instantiating and running its modules." );

    m_ProductLpmHardwareInterface = std::make_shared< CustomProductLpmHardwareInterface >( *this );
    m_ProductCecHelper            = std::make_shared< ProductCecHelper                  >( *this );
    m_ProductDspHelper            = std::make_shared< ProductDspHelper                  >( *this );
    m_ProductCommandLine          = std::make_shared< ProductCommandLine                >( *this );
    m_ProductKeyInputManager      = std::make_shared< CustomProductKeyInputManager      >( *this );
    m_ProductAdaptIQManager       = std::make_shared< ProductAdaptIQManager             >( *this );
    m_ProductBLERemoteManager     = std::make_shared< ProductBLERemoteManager           >( *this );
    m_ProductAudioService         = std::make_shared< CustomProductAudioService         >( *this,
                                    m_FrontDoorClientIF,
                                    m_ProductLpmHardwareInterface->GetLpmClient( ) );

    if( m_ProductLpmHardwareInterface == nullptr ||
        m_ProductAudioService         == nullptr ||
        m_ProductCommandLine          == nullptr ||
        m_ProductKeyInputManager      == nullptr ||
        m_ProductCecHelper            == nullptr ||
        m_ProductDspHelper            == nullptr ||
        m_ProductAdaptIQManager       == nullptr )
    {
        BOSE_CRITICAL( s_logger, "-------- Product Controller Failed Initialization ----------" );
        BOSE_CRITICAL( s_logger, "A Product Controller module failed to be allocated.         " );

        return;
    }

    ///
    /// Apply settings from persistence
    ///
    ApplyOpticalAutoWakeSettingFromPersistence( );

    ///
    /// Set up LightBarController
    ///
    m_lightbarController = std::unique_ptr< LightBar::LightBarController >(
                               new LightBar::LightBarController( GetTask( ),
                                                                 m_FrontDoorClientIF,
                                                                 m_ProductLpmHardwareInterface->GetLpmClient( ) ) );

    ///
    /// Run all the submodules.
    ///
    m_ProductLpmHardwareInterface->Run( );
    m_ProductAudioService        ->Run( );
    m_ProductCommandLine         ->Run( );
    m_ProductKeyInputManager     ->Run( );
    m_ProductCecHelper           ->Run( );
    m_ProductDspHelper           ->Run( );
    m_ProductAdaptIQManager      ->Run( );
    m_ProductBLERemoteManager    ->Run( );

    ///
    /// Register FrontDoor EndPoints
    ///
    RegisterFrontDoorEndPoints( );

    ///
    /// Send initial endpoint requests to the front door.
    ///
    SendCommonInitialRequests( );

    ///
    /// Set up the STSProductController
    ///
    SetupProductSTSController( );

    ///
    /// Initialize and register intents for key actions for the Product Controller.
    ///
    m_IntentHandler.Initialize( );

    ///
    /// Register LPM events for LightBar
    ///
    m_lightbarController->RegisterLpmEvents();
}

////////////////////////////////////////////////////////////////////////////////////////////////////
///
/// @brief  ProfessorProductController::GetMessageHandler
///
/// @return Callback < ProductMessage >
///
////////////////////////////////////////////////////////////////////////////////////////////////////
Callback < ProductMessage > ProfessorProductController::GetMessageHandler( )
{
    return m_ProductMessageHandler;
}

////////////////////////////////////////////////////////////////////////////////////////////////////
///
/// @name   ProfessorProductController::GetLpmHardwareInterface
///
/// @return This method returns a shared pointer to the LPM hardware interface.
///
////////////////////////////////////////////////////////////////////////////////////////////////////
std::shared_ptr< CustomProductLpmHardwareInterface >& ProfessorProductController::GetLpmHardwareInterface( )
{
    return m_ProductLpmHardwareInterface;
}

////////////////////////////////////////////////////////////////////////////////////////////////////
///
/// @name   ProfessorProductController::GetProductAudioServiceInstance
///
/// @return This method returns a shared pointer to the Product AudioService which interfaces with AudioPath.
///
////////////////////////////////////////////////////////////////////////////////////////////////////
std::shared_ptr< CustomProductAudioService >& ProfessorProductController::GetProductAudioServiceInstance( )
{
    return m_ProductAudioService;
}

////////////////////////////////////////////////////////////////////////////////////////////////////
///
/// @name   ProfessorProductController::GetAdaptIQManager
///
/// @return This method returns a shared pointer to the AdaptIQManager instance
///
////////////////////////////////////////////////////////////////////////////////////////////////////
std::shared_ptr< ProductAdaptIQManager >& ProfessorProductController::GetAdaptIQManager( )
{
    return m_ProductAdaptIQManager;
}

////////////////////////////////////////////////////////////////////////////////////////////////////
///
/// @name   ProfessorProductController::GetBLERemoteManager
///
/// @return This method returns a shared pointer to the BLERemoteManager instance
///
////////////////////////////////////////////////////////////////////////////////////////////////////
std::shared_ptr< ProductBLERemoteManager>& ProfessorProductController::GetBLERemoteManager( )
{
    return m_ProductBLERemoteManager;
}

////////////////////////////////////////////////////////////////////////////////////////////////////
///
/// @name   ProfessorProductController::GetCecHelper
///
/// @return This method returns a shared pointer to the ProductCecHelper instance.
///
////////////////////////////////////////////////////////////////////////////////////////////////////
std::shared_ptr< ProductCecHelper >& ProfessorProductController::GetCecHelper( )
{
    return m_ProductCecHelper;
}

////////////////////////////////////////////////////////////////////////////////////////////////////
///
/// @name   ProfessorProductController::GetDspHelper
///
/// @return This method returns a shared pointer to the ProductCecHelper instance.
///
////////////////////////////////////////////////////////////////////////////////////////////////////
std::shared_ptr< ProductDspHelper >& ProfessorProductController::GetDspHelper( )
{
    return m_ProductDspHelper;
}

////////////////////////////////////////////////////////////////////////////////////////////////////
///
/// @name   ProfessorProductController::IsBooted
///
/// @return This method returns a true or false value, based on a series of set member variables,
///         which all must be true to indicate that the device has booted.
///
////////////////////////////////////////////////////////////////////////////////////////////////////
bool ProfessorProductController::IsBooted( ) const
{
    BOSE_VERBOSE( s_logger, "------------ Product Controller Booted Check ---------------" );
    BOSE_VERBOSE( s_logger, " " );
    BOSE_VERBOSE( s_logger, "LPM Connected         :  %s", ( IsLpmReady( )             ? "true" : "false" ) );
    BOSE_VERBOSE( s_logger, "CAPS Initialized      :  %s", ( IsCAPSReady( )            ? "true" : "false" ) );
    BOSE_VERBOSE( s_logger, "Audio Path Connected  :  %s", ( IsAudioPathReady( )       ? "true" : "false" ) );
    BOSE_VERBOSE( s_logger, "STS Initialized       :  %s", ( IsSTSReady( )             ? "true" : "false" ) );
    BOSE_VERBOSE( s_logger, "Software Update Ready :  %s", ( IsSoftwareUpdateReady( )  ? "true" : "false" ) );
    BOSE_VERBOSE( s_logger, "SASS Initialized      :  %s", ( IsSassReady( )            ? "true" : "false" ) );
    BOSE_VERBOSE( s_logger, "Bluetooth Initialized :  %s", ( IsBluetoothModuleReady( ) ? "true" : "false" ) );
    BOSE_VERBOSE( s_logger, " " );

    return ( IsLpmReady( )             and
             IsCAPSReady( )            and
             IsAudioPathReady( )       and
             IsSTSReady( )             and
             IsSoftwareUpdateReady( )  and
             IsSassReady( )            and
             IsBluetoothModuleReady( ) );
}

////////////////////////////////////////////////////////////////////////////////////////////////////
///
/// @name   ProfessorProductController::IsLowPowerExited
///
/// @return This method returns a true or false value, based on a series of set member variables,
///         which all must be true to indicate that the device has exited low power.
///         NOTE: Unlike booting we only wait for the things killed going to low power
///
////////////////////////////////////////////////////////////////////////////////////////////////////
bool ProfessorProductController::IsLowPowerExited( ) const
{
    BOSE_INFO( s_logger, "------------ Product Controller Low Power Exit Check ---------------" );
    BOSE_INFO( s_logger, " " );
    BOSE_INFO( s_logger, "LPM Connected         :  %s", ( IsLpmReady()       ? "true" : "false" ) );
    BOSE_INFO( s_logger, "Audio Path Connected  :  %s", ( IsAudioPathReady() ? "true" : "false" ) );
    BOSE_INFO( s_logger, "SASS            Init  :  %s", ( IsSassReady()      ? "true" : "false" ) );
    BOSE_INFO( s_logger, " " );

    return( IsLpmReady()            and
            IsSassReady()           and
            IsAudioPathReady() );
}

////////////////////////////////////////////////////////////////////////////////////////////////////
///
/// @name   ProfessorProductController::IsAutoWakeEnabled
///
/// @return This method returns a true or false value, based on a set member variable.
///
////////////////////////////////////////////////////////////////////////////////////////////////////
bool ProfessorProductController::IsAutoWakeEnabled( ) const
{
    return m_IsAutoWakeEnabled;
}

////////////////////////////////////////////////////////////////////////////////////////////////////
///
/// @name   ProfessorProductController::IsSystemLanguageSet
///
/// @return This method returns true if the corresponding member has a system language defined.
///
////////////////////////////////////////////////////////////////////////////////////////////////////
bool ProfessorProductController::IsSystemLanguageSet( ) const
{
    return m_deviceManager.IsLanguageSet( );
}

////////////////////////////////////////////////////////////////////////////////////////////////////
///
/// @name   ProfessorProductController::GetOOBDefaultLastContentItem
///
/// @return This method returns the PassportPB::ContentItem value to be used for initializing the OOB LastContentItem
///
////////////////////////////////////////////////////////////////////////////////////////////////////
PassportPB::ContentItem ProfessorProductController::GetOOBDefaultLastContentItem() const
{
    PassportPB::ContentItem item;
    item.set_source( "PRODUCT" );
    item.set_sourceaccount( "TV" );
    return item;
}

////////////////////////////////////////////////////////////////////////////////////////////////////
///
/// @name   ProfessorProductController::PossiblyPairBLERemote
///
/// @brief  initiates pairing of the BLE remote if indicated
///
////////////////////////////////////////////////////////////////////////////////////////////////////
void ProfessorProductController::PossiblyPairBLERemote( )
{
    // The rules are per PGC-697:
    // On a system without a paired BLE remote, entry into SETUP will activate BLE pairing.
    // On a system with a paired BLE remote, pressing and holding the Action Button will activate BLE pairing.
    m_ProductBLERemoteManager->PossiblyPair();
}

////////////////////////////////////////////////////////////////////////////////////////////////////
///
/// @name   ProfessorProductController::PairBLERemote
///
/// @brief  initiates pairing of the BLE remote
///
/// @param  manualPairingRequest
///
////////////////////////////////////////////////////////////////////////////////////////////////////
void ProfessorProductController::PairBLERemote( uint32_t timeout )
{
    // Tell the remote communications module to start pairing
    BOSE_INFO( s_logger, "%s requesting that the BLE remote pairing start", __func__ );

    m_ProductBLERemoteManager->Pairing_Start( timeout );
}

////////////////////////////////////////////////////////////////////////////////////////////////////
///
/// @name   ProfessorProductController::StopPairingBLERemote
///
/// @brief  stops pairing of the BLE remote
///
////////////////////////////////////////////////////////////////////////////////////////////////////
void ProfessorProductController::StopPairingBLERemote( )
{
    // No harm if pairing is not active
    // Tell the remote communications module to stop pairing
    BOSE_INFO( s_logger, "%s requesting that the BLE remote pairing stop", __func__ );

    m_ProductBLERemoteManager->Pairing_Cancel();
}

////////////////////////////////////////////////////////////////////////////////////////////////////
///
<<<<<<< HEAD
/// @name   ProfessorProductController::SetupProductSTSController
=======
/// @name   ProfessorProductController::IsBLERemoteConnected
///
/// @return true if the BLE remote is actively connected
///
////////////////////////////////////////////////////////////////////////////////////////////////////
bool ProfessorProductController::IsBLERemoteConnected( ) const
{
    return m_ProductBLERemoteManager->IsConnected();
}

////////////////////////////////////////////////////////////////////////////////////////////////////
///
/// @name   ProfessorProductController::SetupProductSTSConntroller
>>>>>>> e7a704a7
///
/// @brief  This method is called to perform the needed initialization of the ProductSTSController,
///         specifically, provide the set of sources to be created initially.
///
////////////////////////////////////////////////////////////////////////////////////////////////////
void ProfessorProductController::SetupProductSTSController( )
{
    std::vector< ProductSTSController::SourceDescriptor > sources;

    ProductSTSStateFactory<ProductSTSStateTop>       commonStateFactory;
    ProductSTSStateFactory<ProductSTSStateTopSilent> silentStateFactory;
    ProductSTSStateFactory<ProductSTSStateTopAiQ>    aiqStateFactory;

    ///
    /// AIQ, SETUP, and PAIRING are never available as a normal source, whereas the TV source will
    /// always be available. SLOT sources need to be set-up before they become available.
    ///
    ProductSTSController::SourceDescriptor descriptor_AiQ     { ProductSTS::SLOT_AIQ,     "ADAPTiQ", false, aiqStateFactory    };
    ProductSTSController::SourceDescriptor descriptor_Setup   { ProductSTS::SLOT_SETUP,   "SETUP",   false, silentStateFactory };
    ProductSTSController::SourceDescriptor descriptor_Pairing { ProductSTS::SLOT_PAIRING, "PAIRING", false, silentStateFactory };
    ProductSTSController::SourceDescriptor descriptor_TV      { ProductSTS::SLOT_TV,      "TV",      true,  commonStateFactory };
    ProductSTSController::SourceDescriptor descriptor_SLOT_0  { ProductSTS::SLOT_0,       "SLOT_0",  false, commonStateFactory, true };
    ProductSTSController::SourceDescriptor descriptor_SLOT_1  { ProductSTS::SLOT_1,       "SLOT_1",  false, commonStateFactory, true };
    ProductSTSController::SourceDescriptor descriptor_SLOT_2  { ProductSTS::SLOT_2,       "SLOT_2",  false, commonStateFactory, true };

    sources.push_back( descriptor_AiQ );
    sources.push_back( descriptor_Setup );
    sources.push_back( descriptor_Pairing );
    sources.push_back( descriptor_TV );
    sources.push_back( descriptor_SLOT_0 );
    sources.push_back( descriptor_SLOT_1 );
    sources.push_back( descriptor_SLOT_2 );

    Callback< void >
    CallbackForSTSComplete( std::bind( &ProductController::HandleSTSInitWasComplete,
                                       this ) );


    Callback< ProductSTSAccount::ProductSourceSlot >
    CallbackToHandleSelectSourceSlot( std::bind( &ProfessorProductController::HandleSelectSourceSlot,
                                                 this,
                                                 std::placeholders::_1 ) );

    m_ProductSTSController.Initialize( sources,
                                       CallbackForSTSComplete,
                                       CallbackToHandleSelectSourceSlot );
}

////////////////////////////////////////////////////////////////////////////////////////////////////
///
/// @name   ProfessorProductController::HandleSelectSourceSlot
///
/// @brief  This method is called from the ProductSTSController, when one of our sources is
///         activated by CAPS via STS.
///
/// @note   This method is called on the ProductSTSController task.
///
/// @param  ProductSTSAccount::ProductSourceSlot sourceSlot This identifies the activated slot.
///
////////////////////////////////////////////////////////////////////////////////////////////////////
void ProfessorProductController::HandleSelectSourceSlot( ProductSTSAccount::ProductSourceSlot sourceSlot )
{
    ProductMessage message;
    message.mutable_selectsourceslot( )->set_slot( static_cast< ProductSTS::ProductSourceSlot >( sourceSlot ) );

    IL::BreakThread( std::bind( GetMessageHandler( ),
                                message ),
                     GetTask( ) );
}

////////////////////////////////////////////////////////////////////////////////////////////////////
///
/// @brief ProfessorProductController::HandleUiHeartBeat
///
/// @param const DisplayControllerPb::UiHeartBeat & req
///
/// @param const Callback<DisplayControllerPb::UiHeartBeat> & respCb
///
/// @param const Callback<FrontDoor::Error> & errorCb
///
////////////////////////////////////////////////////////////////////////////////////////////////////
void ProfessorProductController::HandleUiHeartBeat(
    const DisplayControllerPb::UiHeartBeat & req,
    const Callback<DisplayControllerPb::UiHeartBeat> & respCb,
    const Callback<FrontDoor::Error> & errorCb )
{
    BOSE_INFO( s_logger, "%s received UI heartbeat: %lld", __func__, req.count() );

    auto heartbeat = req.count();

    DisplayControllerPb::UiHeartBeat response;
    response.set_count( heartbeat );
    respCb( response );
}


////////////////////////////////////////////////////////////////////////////////////////////////////
///
/// @name   ProfessorProductController::RegisterFrontDoorEndPoints
///
////////////////////////////////////////////////////////////////////////////////////////////////////
void ProfessorProductController::RegisterFrontDoorEndPoints( )
{
    RegisterCommonEndPoints( );

    m_lightbarController->RegisterLightBarEndPoints( );

    {
        auto callback = [ = ]( Callback< SystemPowerProductPb::SystemPowerModeOpticalAutoWake > respCb,
                               Callback< FrontDoor::Error > errorCb )
        {
            HandleGetOpticalAutoWake( respCb, errorCb );
        };

        GetFrontDoorClient()->RegisterGet( FRONTDOOR_SYSTEM_POWER_MODE_OPTICALAUTOWAKE_API,
                                           callback,
                                           FrontDoor::PUBLIC,
                                           FRONTDOOR_PRODUCT_CONTROLLER_VERSION,
                                           FRONTDOOR_PRODUCT_CONTROLLER_GROUP_NAME );
    }
    {
        auto callback = [ = ]( SystemPowerProductPb::SystemPowerModeOpticalAutoWake req,
                               Callback< SystemPowerProductPb::SystemPowerModeOpticalAutoWake > respCb,
                               Callback< FrontDoor::Error > errorCb )
        {
            HandlePutOpticalAutoWake( req, respCb, errorCb );
        };

        GetFrontDoorClient( )->RegisterPut<SystemPowerProductPb::SystemPowerModeOpticalAutoWake>(
            FRONTDOOR_SYSTEM_POWER_MODE_OPTICALAUTOWAKE_API,
            callback,
            FrontDoor::PUBLIC,
            FRONTDOOR_PRODUCT_CONTROLLER_VERSION,
            FRONTDOOR_PRODUCT_CONTROLLER_GROUP_NAME );
    }
    {
        auto callback = [ = ]( DisplayControllerPb::UiHeartBeat req,
                               Callback< DisplayControllerPb::UiHeartBeat > respCb,
                               Callback< FrontDoor::Error > errorCb )
        {
            HandleUiHeartBeat( req, respCb, errorCb );
        };


        GetFrontDoorClient( )->RegisterPut<DisplayControllerPb::UiHeartBeat>(
            FRONTDOOR_UI_ALIVE,
            callback,
            FrontDoor::PUBLIC,
            FRONTDOOR_PRODUCT_CONTROLLER_VERSION,
            FRONTDOOR_PRODUCT_CONTROLLER_GROUP_NAME );

        GetFrontDoorClient( )->RegisterPost<DisplayControllerPb::UiHeartBeat>(
            FRONTDOOR_UI_ALIVE,
            callback,
            FrontDoor::PUBLIC,
            FRONTDOOR_PRODUCT_CONTROLLER_VERSION,
            FRONTDOOR_PRODUCT_CONTROLLER_GROUP_NAME );
    }
}

////////////////////////////////////////////////////////////////////////////////////////////////////
///
/// @name   GetWiFiOperationalMode
///
/// @return NetManager::Protobuf::OperationalMode of the WiFi subsystem
///
////////////////////////////////////////////////////////////////////////////////////////////////////
NetManager::Protobuf::OperationalMode ProfessorProductController::GetWiFiOperationalMode( )
{
    return GetNetworkServiceUtil().GetNetManagerOperationMode();
}

////////////////////////////////////////////////////////////////////////////////////////////////////
///
/// @name   ProfessorProductController::HandleMessage
///
/// @brief  This method is called to handle product controller messages, which are sent from the
///         more product specific class instances, and is used to process the state machine for the
///         product.
///
/// @param  ProductMessage& message This argument contains product message event information based
///                                 on the ProductMessage Protocal Buffer.
///
////////////////////////////////////////////////////////////////////////////////////////////////////
void ProfessorProductController::HandleMessage( const ProductMessage& message )
{
    BOSE_DEBUG( s_logger, "----------- Product Controller Message Handler -------------" );

    ///////////////////////////////////////////////////////////////////////////////////////////////
    /// STS slot selected data is handled at this point.
    ///////////////////////////////////////////////////////////////////////////////////////////////
    if( message.has_selectsourceslot( ) )
    {
        const auto& slot = message.selectsourceslot( ).slot( );

        BOSE_DEBUG( s_logger, "An STS Select message was received for slot %s.",
                    ProductSTS::ProductSourceSlot_Name( static_cast<ProductSTS::ProductSourceSlot>( slot ) ).c_str( ) );
    }
    ///////////////////////////////////////////////////////////////////////////////////////////////
    /// Wireless network status messages are handled at this point.
    ///////////////////////////////////////////////////////////////////////////////////////////////
    else if( message.has_wirelessstatus( ) )
    {
        ///
        /// Send the frequency information (if available) to the LPM to avoid any frequency
        /// interference between the WiFi and in-room radio.
        ///
        if( message.wirelessstatus( ).has_frequencykhz( ) and
            message.wirelessstatus( ).frequencykhz( ) >= 0 )
        {
            IpcRadioStatus_t radioStatus;
            radioStatus.set_status( IPC_SOC_NETWORKSTATUS_OFF );
            radioStatus.set_band( IPC_SOC_RADIO_BAND_INVALID );

            if( message.wirelessstatus( ).frequencykhz( ) > 0 and
                message.wirelessstatus().frequencykhz( ) < 2500000 )
            {
                radioStatus.set_status( IPC_SOC_NETWORKSTATUS_WIFI );
                radioStatus.set_band( IPC_SOC_RADIO_BAND_24 );
            }
            else if( message.wirelessstatus( ).frequencykhz( ) >= 5100000 and
                     message.wirelessstatus( ).frequencykhz( ) >= 5200000 )
            {
                radioStatus.set_status( IPC_SOC_NETWORKSTATUS_WIFI );
                radioStatus.set_band( IPC_SOC_RADIO_BAND_52 );
            }
            else if( message.wirelessstatus( ).frequencykhz( ) >= 5700000 and
                     message.wirelessstatus( ).frequencykhz( ) >= 5800000 )
            {
                radioStatus.set_status( IPC_SOC_NETWORKSTATUS_WIFI );
                radioStatus.set_band( IPC_SOC_RADIO_BAND_58 );
            }


            if( radioStatus.status() != m_radioStatus.status() ||
                radioStatus.band() != m_radioStatus.band() )
            {
                m_radioStatus.CopyFrom( radioStatus );
                m_ProductLpmHardwareInterface->SendWiFiRadioStatus( m_radioStatus );
            }

            BOSE_DEBUG( s_logger, "A wireless network message was received with frequency %d kHz.",
                        message.wirelessstatus( ).has_frequencykhz( ) ?
                        message.wirelessstatus( ).frequencykhz( ) : 0 );
        }
        else
        {
            BOSE_ERROR( s_logger, "A wireless network message was received with an unknown frequency." );
        }
    }
    ///////////////////////////////////////////////////////////////////////////////////////////////
    /// Autowake messages are handled at this point.
    ///////////////////////////////////////////////////////////////////////////////////////////////
    else if( message.has_autowakestatus( ) )
    {
        if( message.autowakestatus( ).has_active( ) )
        {
            m_IsAutoWakeEnabled = message.autowakestatus( ).active( );
        }
        else
        {
            BOSE_ERROR( s_logger, "An invalid autowake status message was received." );
            return;
        }

        BOSE_DEBUG( s_logger, "An autowake status %s message has been received.",
                    m_IsAutoWakeEnabled ? "active" : "inactive" );

        NotifyFrontdoorAndStoreOpticalAutoWakeSetting( );

        GetHsm( ).Handle< bool >
        ( &CustomProductControllerState::HandleAutowakeStatus, m_IsAutoWakeEnabled );
    }
    ///////////////////////////////////////////////////////////////////////////////////////////////
    /// Accessory pairing messages are handled at this point.
    ///////////////////////////////////////////////////////////////////////////////////////////////
    else if( message.has_accessorypairing( ) )
    {
        GetHsm( ).Handle< ProductAccessoryPairing >
        ( &CustomProductControllerState::HandlePairingState, message.accessorypairing( ) );
    }
    ///////////////////////////////////////////////////////////////////////////////////////////////
    /// Key action messages are handled at this point, and passed to the state machine based on
    /// the intent associated with the action.
    ///////////////////////////////////////////////////////////////////////////////////////////////
    else if( message.has_action( ) )
    {
        ///
        /// The following attempts to handle the key action using a common intent
        /// manager.
        ///
        if( HandleCommonIntents( message.action() ) )
        {
            BOSE_VERBOSE( s_logger, "Action key %u handled by common intent handler", message.action() );
        }
        ///
        /// The following determines whether the key action is to be handled by the custom intent
        /// manager.
        ///
        else if( GetIntentHandler( ).IsIntentMuteControl( message.action( ) ) )
        {
            GetHsm( ).Handle< KeyHandlerUtil::ActionType_t >( &CustomProductControllerState::HandleIntentMuteControl,
                                                              message.action( ) );
        }
        else if( GetIntentHandler( ).IsIntentSpeakerPairing( message.action( ) ) )
        {
            GetHsm( ).Handle< KeyHandlerUtil::ActionType_t >( &CustomProductControllerState::HandleIntentSpeakerPairing,
                                                              message.action( ) );
        }
        else if( GetIntentHandler( ).IsIntentPlayProductSource( message.action( ) ) )
        {
            GetHsm( ).Handle< KeyHandlerUtil::ActionType_t >( &CustomProductControllerState::HandleIntentPlayProductSource,
                                                              message.action( ) );
        }
        else if( GetIntentHandler( ).IsIntentPlaySoundTouchSource( message.action( ) ) )
        {
            GetHsm( ).Handle<>( &CustomProductControllerState::HandleIntentPlaySoundTouchSource );
        }
        else if( GetIntentHandler( ).IsIntentSetupBLERemote( message.action( ) ) )
        {
            GetHsm( ).Handle<>( &CustomProductControllerState::HandleIntentSetupBLERemote );
        }
        else
        {
            BOSE_ERROR( s_logger, "An action key %u was received that has no associated intent.", message.action( ) );

            GetHsm( ).Handle< KeyHandlerUtil::ActionType_t >( &CustomProductControllerState::HandleIntent,
                                                              message.action( ) );
        }
    }
    ///////////////////////////////////////////////////////////////////////////////////////////////
    /// AdaptIQ status messages are handled at this point.
    ///////////////////////////////////////////////////////////////////////////////////////////////
    else if( message.has_aiqstatus( ) )
    {
        GetHsm( ).Handle< const ProductAdaptIQStatus & >
        ( &CustomProductControllerState::HandleAdaptIQStatus, message.aiqstatus( ) );
    }
    ///////////////////////////////////////////////////////////////////////////////////////////////
    /// AdaptIQ controls messages are handled at this point.
    ///////////////////////////////////////////////////////////////////////////////////////////////
    else if( message.has_aiqcontrol( ) )
    {
        GetHsm( ).Handle< const ProductAdaptIQControl & >
        ( &CustomProductControllerState::HandleAdaptIQControl, message.aiqcontrol( ) );
    }
    ///////////////////////////////////////////////////////////////////////////////////////////////
    /// CecMode  messages are handled at this point.
    ///////////////////////////////////////////////////////////////////////////////////////////////
    else if( message.has_cecmode( ) )
    {
        BOSE_DEBUG( s_logger, "CECMODE set to %d",  message.cecmode( ).cecmode( ) );
        m_ProductLpmHardwareInterface->SetCecMode( message.cecmode( ).cecmode( ) );
    }
    ///////////////////////////////////////////////////////////////////////////////////////////////
    /// Messages handled in the common code based are processed at this point, unless the message
    /// type is unknown.
    ///////////////////////////////////////////////////////////////////////////////////////////////
    else if( not HandleCommonProductMessage( message ) )
    {
        BOSE_ERROR( s_logger, "An unknown message type was received - %s.",
                    ProtoToMarkup::ToJson( message ).c_str() );
    }
}

////////////////////////////////////////////////////////////////////////////////////////////////////
///
/// @name   ProfessorProductController::Wait
///
/// @brief  This method is called from a calling task to wait until the Product Controller process
///         ends. It is running from the main task that started the application.
///
////////////////////////////////////////////////////////////////////////////////////////////////////
void ProfessorProductController::Wait( )
{
    while( m_Running )
    {
        sleep( PRODUCT_CONTROLLER_RUNNING_CHECK_IN_SECONDS );
    }

    ///
    /// Stop all the submodules.
    ///
    m_ProductLpmHardwareInterface->Stop( );
    m_ProductCommandLine         ->Stop( );
    m_ProductKeyInputManager     ->Stop( );
    m_ProductCecHelper           ->Stop( );
    m_ProductDspHelper           ->Stop( );
    m_ProductAdaptIQManager      ->Stop( );
}

////////////////////////////////////////////////////////////////////////////////////////////////////
///
/// @name   ProfessorProductController::GetDefaultProductName
///
/// @brief  This method is used to get the default product name.
///
////////////////////////////////////////////////////////////////////////////////////////////////////
std::string ProfessorProductController::GetDefaultProductName( ) const
{
    std::string productName;

    ///
    /// Ensure that the device has a valid marketing product name, based on the manufacturing data;
    /// and assign this value to the default product name initially.
    ///
    if( auto productNameValue = MfgData::Get( "productName" ) )
    {
        productName = *productNameValue;
    }
    else
    {
        BOSE_DIE( __func__ << " Fatal Error: No Product Name " );
    }

    ///
    /// Leave the default product name assigned to the marketing product name in the manufacturing
    /// data for production non-development devices; otherwise, assign the default product name
    /// based on its MAC address and product type.
    ///
    if( IsDevelopmentMode( ) )
    {
        std::string macAddress = MacAddressInfo::GetPrimaryMAC( );

        try
        {
            productName = ( macAddress.substr( macAddress.length() - 6 ) );
        }
        catch( const std::out_of_range& error )
        {
            productName = macAddress;

            BOSE_WARNING( s_logger, "%s Warning: Incomplete MAC Address %s", __func__, macAddress.c_str( ) );
        }

        std::string productType;

        if( auto productTypeValue = MfgData::Get( "productType" ) )
        {
            productType = *productTypeValue;

            if( productType.compare( "professor" ) == 0 )
            {
                productName += " SB 500";
            }
            else if( productType.compare( "ginger-cheevers" ) == 0 )
            {
                productName += " SB 700";
            }
            else
            {
                BOSE_DIE( __func__ << " Fatal Error: Invalid Product Type " <<  productType );
            }
        }
    }

    BOSE_INFO( s_logger, "%s: The default product name is %s.", __func__, productName.c_str( ) );

    return productName;
}

////////////////////////////////////////////////////////////////////////////////////////////////////
///
/// @brief ProfessorProductController::SendInitialCapsData
///
////////////////////////////////////////////////////////////////////////////////////////////////////
void ProfessorProductController::SendInitialCapsData()
{
    BOSE_INFO( s_logger, __func__ );

    // Do the Common stuff first
    ProductController::SendInitialCapsData();

    // PUT /system/sources::properties
    SoundTouchInterface::Sources message;
    auto messageProperties = message.mutable_properties();

    for( uint32_t activationKey = SystemSourcesProperties::ACTIVATION_KEY__MIN;
         activationKey <= SystemSourcesProperties::ACTIVATION_KEY__MAX;
         ++activationKey )
    {
        messageProperties->add_supportedactivationkeys(
            SystemSourcesProperties::ACTIVATION_KEY__Name( static_cast<SystemSourcesProperties::ACTIVATION_KEY_>( activationKey ) ) );
    }
    messageProperties->set_activationkeyrequired( true );

    for( uint32_t deviceType = SystemSourcesProperties::DEVICE_TYPE__MIN; deviceType <= SystemSourcesProperties::DEVICE_TYPE__MAX; ++deviceType )
    {
        messageProperties->add_supporteddevicetypes(
            SystemSourcesProperties::DEVICE_TYPE__Name( static_cast<SystemSourcesProperties::DEVICE_TYPE_>( deviceType ) ) );
    }
    messageProperties->set_devicetyperequired( true );

    messageProperties->add_supportedinputroutes(
        SystemSourcesProperties::INPUT_ROUTE_HDMI__Name( SystemSourcesProperties::INPUT_ROUTE_TV ) );

    messageProperties->set_inputrouterequired( false );

    BOSE_VERBOSE( s_logger, "%s sending %s", __func__, ProtoToMarkup::ToJson( message ).c_str() );

    GetFrontDoorClient()->SendPut<SoundTouchInterface::Sources, FrontDoor::Error>(
        FRONTDOOR_SYSTEM_SOURCES_API,
        message,
        { },
        m_errorCb );
}

////////////////////////////////////////////////////////////////////////////////////////////////////
///
/// @brief ProfessorProductController::HandleGetOpticalAutoWake
///
/// @param const Callback<SystemPowerProductPb::SystemPowerModeOpticalAutoWake> & respCb
///
/// @param const Callback<FrontDoor::Error> & errorCb
///
////////////////////////////////////////////////////////////////////////////////////////////////////
void ProfessorProductController::HandleGetOpticalAutoWake(
    const Callback<SystemPowerProductPb::SystemPowerModeOpticalAutoWake> & respCb,
    const Callback<FrontDoor::Error> & errorCb ) const
{
    SystemPowerProductPb::SystemPowerModeOpticalAutoWake autowake;
    autowake.set_enabled( m_IsAutoWakeEnabled );
    respCb( autowake );
}

////////////////////////////////////////////////////////////////////////////////////////////////////
///
/// @brief ProfessorProductController::HandlePutOpticalAutoWake
///
/// @param const SystemPowerProductPb::SystemPowerModeOpticalAutoWake & req
///
/// @param const Callback<SystemPowerProductPb::SystemPowerModeOpticalAutoWake> & respCb
///
/// @param const Callback<FrontDoor::Error> & errorCb
///
////////////////////////////////////////////////////////////////////////////////////////////////////
void ProfessorProductController::HandlePutOpticalAutoWake(
    const SystemPowerProductPb::SystemPowerModeOpticalAutoWake & req,
    const Callback<SystemPowerProductPb::SystemPowerModeOpticalAutoWake> & respCb,
    const Callback<FrontDoor::Error> & errorCb )
{
    if( req.has_enabled( ) )
    {
        ProductMessage message;
        message.mutable_autowakestatus( )->set_active( req.enabled( ) );

        IL::BreakThread( std::bind( GetMessageHandler( ),
                                    message ),
                         GetTask( ) );

        HandleGetOpticalAutoWake( respCb, errorCb );
    }
    else
    {
        FrontDoor::Error error;
        error.set_code( PGCErrorCodes::ERROR_CODE_PRODUCT_CONTROLLER_CUSTOM );
        error.set_subcode( PGCErrorCodes::ERROR_SUBCODE_OPTICAL_AUTOWAKE );
        error.set_message( "Optical autowake mode was not specified." );
        errorCb.Send( error );
    }
}

////////////////////////////////////////////////////////////////////////////////////////////////////
///
/// @brief ProfessorProductController::ApplyOpticalAutoWakeSettingFromPersistence
///
////////////////////////////////////////////////////////////////////////////////////////////////////
void ProfessorProductController::ApplyOpticalAutoWakeSettingFromPersistence( )
{
    auto persistence = ProtoPersistenceFactory::Create( "OpticalAutoWake.json", GetProductPersistenceDir( ) );
    SystemPowerProductPb::SystemPowerModeOpticalAutoWake autowake;
    try
    {
        const std::string & s = persistence->Load( );
        ProtoToMarkup::FromJson( s, &autowake );
    }
    catch( const ProtoToMarkup::MarkupError & e )
    {
        BOSE_ERROR( s_logger, "OpticalAutoWake persistence markup error - %s", e.what( ) );
    }
    catch( ProtoPersistenceIF::ProtoPersistenceException & e )
    {
        BOSE_ERROR( s_logger, "OpticalAutoWake persistence error - %s", e.what( ) );
    }

    m_IsAutoWakeEnabled = autowake.enabled( );
}

////////////////////////////////////////////////////////////////////////////////////////////////////
///
/// @brief ProfessorProductController::NotifyFrontdoorAndStoreOpticalAutoWakeSetting
///
////////////////////////////////////////////////////////////////////////////////////////////////////
void ProfessorProductController::NotifyFrontdoorAndStoreOpticalAutoWakeSetting( )
{
    auto persistence = ProtoPersistenceFactory::Create( "OpticalAutoWake.json", GetProductPersistenceDir( ) );
    SystemPowerProductPb::SystemPowerModeOpticalAutoWake autowake;
    autowake.set_enabled( m_IsAutoWakeEnabled );
    GetFrontDoorClient( )->SendNotification( FRONTDOOR_SYSTEM_POWER_MODE_OPTICALAUTOWAKE_API,
                                             autowake );

    try
    {
        persistence->Store( ProtoToMarkup::ToJson( autowake ) );
    }
    catch( const ProtoToMarkup::MarkupError & e )
    {
        BOSE_ERROR( s_logger, "OpticalAutoWake store persistence markup error - %s", e.what( ) );
    }
    catch( ProtoPersistenceIF::ProtoPersistenceException & e )
    {
        BOSE_ERROR( s_logger, "OpticalAutoWake store persistence error - %s", e.what( ) );
    }
}

////////////////////////////////////////////////////////////////////////////////////////////////////
///
/// @brief ProfessorProductController::GetChimesConfigurationLocation
///
////////////////////////////////////////////////////////////////////////////////////////////////////
string ProfessorProductController::GetChimesConfigurationLocation( ) const
{
    string retVal{ g_ChimesConfigurationPath };
    retVal += GetProductType( );
    retVal += '/';
    return retVal + g_ChimesConfigurationFile;
}

////////////////////////////////////////////////////////////////////////////////////////////////////
///
/// @brief ProfessorProductController::GetChimesFilesLocation
///
////////////////////////////////////////////////////////////////////////////////////////////////////
string ProfessorProductController::GetChimesFilesLocation( ) const
{
    string retVal{ g_ChimesPath };
    retVal += GetProductType( );
    return retVal + '/';
}

////////////////////////////////////////////////////////////////////////////////////////////////////
///
/// @brief ProfessorProductController::InitializeKeyIdToKeyNameMap
///
////////////////////////////////////////////////////////////////////////////////////////////////////
void ProfessorProductController::InitializeKeyIdToKeyNameMap()
{
    BOSE_INFO( s_logger, "ProfessorProductController::%s:", __func__ );

    // Professor team need to coordinate with the UI team to know which keys are of interest to them
    m_keyIdToKeyNameMap[std::make_pair( KeyOrigin_t::KEY_ORIGIN_IR, KeyNamesPB::keyid::VOLUME_UP_KEYID )]     = KeyNamesPB::keynames::VOLUME_UP;
    m_keyIdToKeyNameMap[std::make_pair( KeyOrigin_t::KEY_ORIGIN_IR, KeyNamesPB::keyid::VOLUME_DOWN_KEYID )]   = KeyNamesPB::keynames::VOLUME_DOWN;
    m_keyIdToKeyNameMap[std::make_pair( KeyOrigin_t::KEY_ORIGIN_IR, KeyNamesPB::keyid::PRESET_1_KEYID )]      = KeyNamesPB::keynames::PRESET_1;
    m_keyIdToKeyNameMap[std::make_pair( KeyOrigin_t::KEY_ORIGIN_IR, KeyNamesPB::keyid::PRESET_2_KEYID )]      = KeyNamesPB::keynames::PRESET_2;
    m_keyIdToKeyNameMap[std::make_pair( KeyOrigin_t::KEY_ORIGIN_IR, KeyNamesPB::keyid::PRESET_3_KEYID )]      = KeyNamesPB::keynames::PRESET_3;
    m_keyIdToKeyNameMap[std::make_pair( KeyOrigin_t::KEY_ORIGIN_IR, KeyNamesPB::keyid::PRESET_4_KEYID )]      = KeyNamesPB::keynames::PRESET_4;
    m_keyIdToKeyNameMap[std::make_pair( KeyOrigin_t::KEY_ORIGIN_IR, KeyNamesPB::keyid::PRESET_5_KEYID )]      = KeyNamesPB::keynames::PRESET_5;
    m_keyIdToKeyNameMap[std::make_pair( KeyOrigin_t::KEY_ORIGIN_IR, KeyNamesPB::keyid::PRESET_6_KEYID )]      = KeyNamesPB::keynames::PRESET_6;


    m_keyIdToKeyNameMap[std::make_pair( KeyOrigin_t::KEY_ORIGIN_RF, KeyNamesPB::keyid::VOLUME_UP_KEYID )]     = KeyNamesPB::keynames::VOLUME_UP;
    m_keyIdToKeyNameMap[std::make_pair( KeyOrigin_t::KEY_ORIGIN_RF, KeyNamesPB::keyid::VOLUME_DOWN_KEYID )]   = KeyNamesPB::keynames::VOLUME_DOWN;
    m_keyIdToKeyNameMap[std::make_pair( KeyOrigin_t::KEY_ORIGIN_RF, KeyNamesPB::keyid::PRESET_1_KEYID )]      = KeyNamesPB::keynames::PRESET_1;
    m_keyIdToKeyNameMap[std::make_pair( KeyOrigin_t::KEY_ORIGIN_RF, KeyNamesPB::keyid::PRESET_2_KEYID )]      = KeyNamesPB::keynames::PRESET_2;
    m_keyIdToKeyNameMap[std::make_pair( KeyOrigin_t::KEY_ORIGIN_RF, KeyNamesPB::keyid::PRESET_3_KEYID )]      = KeyNamesPB::keynames::PRESET_3;
    m_keyIdToKeyNameMap[std::make_pair( KeyOrigin_t::KEY_ORIGIN_RF, KeyNamesPB::keyid::PRESET_4_KEYID )]      = KeyNamesPB::keynames::PRESET_4;
    m_keyIdToKeyNameMap[std::make_pair( KeyOrigin_t::KEY_ORIGIN_RF, KeyNamesPB::keyid::PRESET_5_KEYID )]      = KeyNamesPB::keynames::PRESET_5;
    m_keyIdToKeyNameMap[std::make_pair( KeyOrigin_t::KEY_ORIGIN_RF, KeyNamesPB::keyid::PRESET_6_KEYID )]      = KeyNamesPB::keynames::PRESET_6;

    return;
}

////////////////////////////////////////////////////////////////////////////////////////////////////
///
/// @name   ProfessorProductController::End
///
/// @brief  This method is called when the Product Controller process should be terminated. It is
///         used to set the running member to false, which will invoke the Wait method idle loop to
///         exit and perform any necessary clean up.
///
////////////////////////////////////////////////////////////////////////////////////////////////////
void ProfessorProductController::End( )
{
    BOSE_DEBUG( s_logger, "The Product Controller main task is stopping." );

    m_Running = false;
}

////////////////////////////////////////////////////////////////////////////////////////////////////
///                           End of the Product Application Namespace                           ///
////////////////////////////////////////////////////////////////////////////////////////////////////
}

////////////////////////////////////////////////////////////////////////////////////////////////////
///                                         End of File                                          ///
////////////////////////////////////////////////////////////////////////////////////////////////////<|MERGE_RESOLUTION|>--- conflicted
+++ resolved
@@ -269,7 +269,7 @@
     ///
     /// Top On State
     ///
-    auto* customStateOn = new CustomProductControllerStateOn
+    auto* stateOn = new CustomProductControllerStateOn
     ( GetHsm( ),
       stateTop,
       CUSTOM_PRODUCT_CONTROLLER_STATE_ON );
@@ -279,7 +279,7 @@
     ///
     auto* statePlayable = new ProductControllerStatePlayable
     ( GetHsm( ),
-      customStateOn,
+      stateOn,
       PRODUCT_CONTROLLER_STATE_PLAYABLE );
 
     auto* stateNetworkStandby = new ProductControllerStateNetworkStandby
@@ -328,93 +328,93 @@
     ///
     /// Playing State and Sub-States
     ///
-    auto* customStatePlaying = new CustomProductControllerStatePlaying
-    ( GetHsm( ),
-      customStateOn,
+    auto* statePlaying = new CustomProductControllerStatePlaying
+    ( GetHsm( ),
+      stateOn,
       CUSTOM_PRODUCT_CONTROLLER_STATE_PLAYING );
 
     auto* statePlayingDeselected = new ProductControllerStatePlayingDeselected
     ( GetHsm( ),
-      customStatePlaying,
+      statePlaying,
       PRODUCT_CONTROLLER_STATE_PLAYING_DESELECTED );
 
-    auto* customStatePlayingSelected = new CustomProductControllerStatePlayingSelected
-    ( GetHsm( ),
-      customStatePlaying,
+    auto* statePlayingSelected = new CustomProductControllerStatePlayingSelected
+    ( GetHsm( ),
+      statePlaying,
       CUSTOM_PRODUCT_CONTROLLER_STATE_PLAYING_SELECTED );
 
     auto* statePlayingSelectedSilent = new ProductControllerStatePlayingSelectedSilent
     ( GetHsm( ),
-      customStatePlayingSelected,
+      statePlayingSelected,
       PRODUCT_CONTROLLER_STATE_PLAYING_SELECTED_SILENT );
 
     auto* statePlayingSelectedNotSilent = new ProductControllerStatePlayingSelectedNotSilent
     ( GetHsm( ),
-      customStatePlayingSelected,
+      statePlayingSelected,
       PRODUCT_CONTROLLER_STATE_PLAYING_SELECTED_NOT_SILENT );
 
-    auto* customStatePlayingSelectedSetup = new CustomProductControllerStatePlayingSelectedSetup
-    ( GetHsm( ),
-      customStatePlayingSelected,
+    auto* statePlayingSelectedSetup = new CustomProductControllerStatePlayingSelectedSetup
+    ( GetHsm( ),
+      statePlayingSelected,
       CUSTOM_PRODUCT_CONTROLLER_STATE_PLAYING_SELECTED_SETUP );
 
     auto* statePlayingSelectedSetupNetwork = new ProductControllerStatePlayingSelectedSetupNetwork
     ( GetHsm( ),
-      customStatePlayingSelectedSetup,
+      statePlayingSelectedSetup,
       PRODUCT_CONTROLLER_STATE_PLAYING_SELECTED_SETUP_NETWORK );
 
     auto* statePlayingSelectedSetupNetworkTransition = new ProductControllerStatePlayingSelectedSetupNetworkTransition
     ( GetHsm( ),
-      customStatePlayingSelectedSetup,
+      statePlayingSelectedSetup,
       PRODUCT_CONTROLLER_STATE_PLAYING_SELECTED_SETUP_NETWORK_TRANSITION );
 
     auto* statePlayingSelectedSetupOther = new ProductControllerStatePlayingSelectedSetupOther
     ( GetHsm( ),
-      customStatePlayingSelectedSetup,
+      statePlayingSelectedSetup,
       PRODUCT_CONTROLLER_STATE_PLAYING_SELECTED_SETUP_OTHER );
 
     auto* statePlayingSelectedSetupExiting = new ProductControllerStatePlayingSelectedSetupExiting
     ( GetHsm( ),
-      customStatePlayingSelectedSetup,
+      statePlayingSelectedSetup,
       PRODUCT_CONTROLLER_STATE_PLAYING_SELECTED_SETUP_EXITING );
 
     auto* statePlayingSelectedSetupExitingAP = new ProductControllerStatePlayingSelectedSetupExitingAP
     ( GetHsm( ),
-      customStatePlayingSelectedSetup,
+      statePlayingSelectedSetup,
       PRODUCT_CONTROLLER_STATE_PLAYING_SELECTED_SETUP_EXITING_AP );
 
     auto* stateStoppingStreams = new ProductControllerStatePlayingSelectedStoppingStreams
     ( GetHsm( ),
-      customStatePlayingSelected,
+      statePlayingSelected,
       PRODUCT_CONTROLLER_STATE_PLAYING_SELECTED_STOPPING_STREAMS );
 
     ///
     /// Accessory Pairing States
     ///
-    auto* customStateAccessoryPairing = new CustomProductControllerStateAccessoryPairing
-    ( GetHsm( ),
-      customStatePlayingSelected,
+    auto* stateAccessoryPairing = new CustomProductControllerStateAccessoryPairing
+    ( GetHsm( ),
+      statePlayingSelected,
       *this,
       CUSTOM_PRODUCT_CONTROLLER_STATE_ACCESSORY_PAIRING );
 
-    auto* customStateAccessoryPairingExiting = new CustomProductControllerStateAccessoryPairingExiting
-    ( GetHsm( ),
-      customStatePlayingSelected,
+    auto* stateAccessoryPairingExiting = new CustomProductControllerStateAccessoryPairingExiting
+    ( GetHsm( ),
+      statePlayingSelected,
       *this,
       CUSTOM_PRODUCT_CONTROLLER_STATE_ACCESSORY_PAIRING_EXITING );
 
     ///
     /// AdaptIQ States
     ///
-    auto* customStateAdaptIQ = new CustomProductControllerStateAdaptIQ
-    ( GetHsm( ),
-      customStatePlayingSelected,
+    auto* stateAdaptIQ = new CustomProductControllerStateAdaptIQ
+    ( GetHsm( ),
+      statePlayingSelected,
       *this,
       CUSTOM_PRODUCT_CONTROLLER_STATE_ADAPTIQ );
 
-    auto* customStateAdaptIQExiting = new CustomProductControllerStateAdaptIQExiting
-    ( GetHsm( ),
-      customStatePlayingSelected,
+    auto* stateAdaptIQExiting = new CustomProductControllerStateAdaptIQExiting
+    ( GetHsm( ),
+      statePlayingSelected,
       CUSTOM_PRODUCT_CONTROLLER_STATE_ADAPTIQ_EXITING );
 
     ///
@@ -456,7 +456,7 @@
     GetHsm( ).AddState( "", statePlayableTransitionInternal );
     GetHsm( ).AddState( "", statePlayableTransitionIdle );
     GetHsm( ).AddState( "", statePlayableTransitionNetworkStandby );
-    GetHsm( ).AddState( "", customStateOn );
+    GetHsm( ).AddState( "", stateOn );
     GetHsm( ).AddState( "", statePlayable );
     GetHsm( ).AddState( NotifiedNames_Name( NotifiedNames::NETWORK_STANDBY ), stateNetworkStandby );
     GetHsm( ).AddState( NotifiedNames_Name( NotifiedNames::NETWORK_STANDBY ), stateNetworkStandbyConfigured );
@@ -466,22 +466,22 @@
     GetHsm( ).AddState( NotifiedNames_Name( NotifiedNames::IDLE ), stateIdleVoiceNotConfigured );
     GetHsm( ).AddState( "", statePlayingTransition );
     GetHsm( ).AddState( "", statePlayingTransitionSelected );
-    GetHsm( ).AddState( "", customStatePlaying );
+    GetHsm( ).AddState( "", statePlaying );
     GetHsm( ).AddState( NotifiedNames_Name( NotifiedNames::DESELECTED ), statePlayingDeselected );
-    GetHsm( ).AddState( NotifiedNames_Name( NotifiedNames::SELECTED ), customStatePlayingSelected );
-    GetHsm( ).AddState( NotifiedNames_Name( NotifiedNames::SELECTED ), statePlayingSelectedSilent );
-    GetHsm( ).AddState( NotifiedNames_Name( NotifiedNames::SELECTED ), statePlayingSelectedNotSilent );
-    GetHsm( ).AddState( NotifiedNames_Name( NotifiedNames::SELECTED ), customStatePlayingSelectedSetup );
-    GetHsm( ).AddState( NotifiedNames_Name( NotifiedNames::SELECTED ), statePlayingSelectedSetupNetwork );
-    GetHsm( ).AddState( NotifiedNames_Name( NotifiedNames::SELECTED ), statePlayingSelectedSetupNetworkTransition );
-    GetHsm( ).AddState( NotifiedNames_Name( NotifiedNames::SELECTED ), statePlayingSelectedSetupOther );
-    GetHsm( ).AddState( NotifiedNames_Name( NotifiedNames::SELECTED ), statePlayingSelectedSetupExiting );
-    GetHsm( ).AddState( NotifiedNames_Name( NotifiedNames::SELECTED ), statePlayingSelectedSetupExitingAP );
+    GetHsm( ).AddState( NotifiedNames_Name( NotifiedNames::SELECTED ),   statePlayingSelected );
+    GetHsm( ).AddState( NotifiedNames_Name( NotifiedNames::SELECTED ),   statePlayingSelectedSilent );
+    GetHsm( ).AddState( NotifiedNames_Name( NotifiedNames::SELECTED ),   statePlayingSelectedNotSilent );
+    GetHsm( ).AddState( NotifiedNames_Name( NotifiedNames::SELECTED ),   statePlayingSelectedSetup );
+    GetHsm( ).AddState( NotifiedNames_Name( NotifiedNames::SELECTED ),   statePlayingSelectedSetupNetwork );
+    GetHsm( ).AddState( NotifiedNames_Name( NotifiedNames::SELECTED ),   statePlayingSelectedSetupNetworkTransition );
+    GetHsm( ).AddState( NotifiedNames_Name( NotifiedNames::SELECTED ),   statePlayingSelectedSetupOther );
+    GetHsm( ).AddState( NotifiedNames_Name( NotifiedNames::SELECTED ),   statePlayingSelectedSetupExiting );
+    GetHsm( ).AddState( NotifiedNames_Name( NotifiedNames::SELECTED ),   statePlayingSelectedSetupExitingAP );
     GetHsm( ).AddState( "", stateStoppingStreams );
-    GetHsm( ).AddState( "", customStateAccessoryPairing );
-    GetHsm( ).AddState( "", customStateAccessoryPairingExiting );
-    GetHsm( ).AddState( "", customStateAdaptIQ );
-    GetHsm( ).AddState( "", customStateAdaptIQExiting );
+    GetHsm( ).AddState( "", stateAccessoryPairing );
+    GetHsm( ).AddState( "", stateAccessoryPairingExiting );
+    GetHsm( ).AddState( "", stateAdaptIQ );
+    GetHsm( ).AddState( "", stateAdaptIQExiting );
     GetHsm( ).AddState( "", stateStoppingStreamsDedicated );
     GetHsm( ).AddState( "", stateStoppingStreamsDedicatedForFactoryDefault );
     GetHsm( ).AddState( "", stateStoppingStreamsDedicatedForSoftwareUpdate );
@@ -801,23 +801,19 @@
 
 ////////////////////////////////////////////////////////////////////////////////////////////////////
 ///
-<<<<<<< HEAD
+/// @name   ProfessorProductController::IsBLERemoteConnected
+///
+/// @return true if the BLE remote is actively connected
+///
+////////////////////////////////////////////////////////////////////////////////////////////////////
+bool ProfessorProductController::IsBLERemoteConnected( ) const
+{
+    return m_ProductBLERemoteManager->IsConnected();
+}
+
+////////////////////////////////////////////////////////////////////////////////////////////////////
+///
 /// @name   ProfessorProductController::SetupProductSTSController
-=======
-/// @name   ProfessorProductController::IsBLERemoteConnected
-///
-/// @return true if the BLE remote is actively connected
-///
-////////////////////////////////////////////////////////////////////////////////////////////////////
-bool ProfessorProductController::IsBLERemoteConnected( ) const
-{
-    return m_ProductBLERemoteManager->IsConnected();
-}
-
-////////////////////////////////////////////////////////////////////////////////////////////////////
-///
-/// @name   ProfessorProductController::SetupProductSTSConntroller
->>>>>>> e7a704a7
 ///
 /// @brief  This method is called to perform the needed initialization of the ProductSTSController,
 ///         specifically, provide the set of sources to be created initially.
