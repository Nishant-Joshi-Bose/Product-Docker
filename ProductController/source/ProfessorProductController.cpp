////////////////////////////////////////////////////////////////////////////////////////////////////
///
/// @file      ProfessorProductController.cpp
///
/// @brief     This file contains source code that implements the ProfessorProductController class
///            that acts as a container to handle all the main functionality related to this program
///            that is product specific. In these regards, this class is used as a container to
///            control the product states, as well as to instantiate modules to manage the device
///            and lower level hardware, and interface with the user and system level applications.
///
/// @author    Stuart J. Lumby
///
/// @attention Copyright (C) 2017 Bose Corporation All Rights Reserved
///
///            Bose Corporation
///            The Mountain Road,
///            Framingham, MA 01701-9168
///            U.S.A.
///
///            This program may not be reproduced, in whole or in part, in any form by any means
///            whatsoever without the written permission of Bose Corporation.
///
////////////////////////////////////////////////////////////////////////////////////////////////////

////////////////////////////////////////////////////////////////////////////////////////////////////
///
///            Included Header Files
///
////////////////////////////////////////////////////////////////////////////////////////////////////
#include "unistd.h"
#include "ProfessorProductController.h"
#include "CustomProductLpmHardwareInterface.h"
#include "CustomProductAudioService.h"
#include "ProductKeyInputInterface.h"
#include "ProductNetworkManager.h"
#include "ProductSystemManager.h"
#include "ProductCommandLine.h"
#include "ProductAdaptIQManager.h"
#include "ProductControllerStateTop.h"
#include "CustomProductControllerStates.h"
#include "IntentHandler.h"
#include "ProductSTS.pb.h"
#include "ProductControllerStates.h"
#include "SystemSourcesProperties.pb.h"
#include "CustomProductControllerState.h"
#include "CustomProductControllerStateBooting.h"
#include "CustomProductControllerStateOn.h"
#include "CustomProductControllerStatePlayable.h"
#include "CustomProductControllerStatePlaying.h"
#include "CustomProductControllerStatePlayingActive.h"
#include "CustomProductControllerStatePlayingInactive.h"
#include "CustomProductControllerStateAccessoryPairing.h"
#include "CustomProductControllerStateAdaptIQ.h"
#include "CustomProductControllerStatePlayingSelectedSetup.h"
#include "ProductControllerStateNetworkStandby.h"
#include "ProductControllerStateNetworkStandbyConfigured.h"
#include "ProductControllerStateNetworkStandbyNotConfigured.h"
#include "ProductControllerStateIdle.h"
#include "ProductControllerStateIdleVoiceConfigured.h"
#include "ProductControllerStateIdleVoiceNotConfigured.h"
#include "ProductControllerStateLowPowerStandby.h"
#include "ProductControllerStateLowPowerStandbyTransition.h"
#include "ProductControllerStatePlayingDeselected.h"
#include "ProductControllerStatePlayingSelected.h"
#include "ProductControllerStatePlayingSelectedSilent.h"
#include "ProductControllerStatePlayingSelectedNotSilent.h"
#include "ProductControllerStatePlayingSelectedSetupNetwork.h"
#include "ProductControllerStatePlayingSelectedSetupOther.h"
#include "ProductControllerStateStoppingStreams.h"
#include "ProductControllerStatePlayableTransition.h"
#include "ProductControllerStatePlayableTransitionIdle.h"
#include "ProductControllerStatePlayableTransitionInternal.h"
#include "ProductControllerStatePlayableTransitionNetworkStandby.h"
#include "ProductControllerStateSoftwareUpdateTransition.h"
#include "ProductControllerStatePlayingTransition.h"
#include "ProductControllerStatePlayingTransitionSelected.h"
#include "ProductControllerStateFactoryDefault.h"
#include "ProductControllerStateStoppingStreamsDedicated.h"
#include "ProductControllerStateStoppingStreamsDedicatedForFactoryDefault.h"
#include "ProductControllerStateStoppingStreamsDedicatedForSoftwareUpdate.h"
#include "ProductControllerStatePlayingSelectedSetupExiting.h"
#include "ProductControllerStateWelcome.h"
#include "ProductControllerStateSoftwareUpdating.h"
#include "ProductControllerStateRebooting.h"
#include "ProductControllerStateCriticalError.h"
#include "MfgData.h"
#include "DeviceManager.pb.h"

////////////////////////////////////////////////////////////////////////////////////////////////////
///                          Start of the Product Application Namespace                          ///
////////////////////////////////////////////////////////////////////////////////////////////////////
namespace ProductApp
{

////////////////////////////////////////////////////////////////////////////////////////////////////
///
///            Constant Definitions
///
////////////////////////////////////////////////////////////////////////////////////////////////////
constexpr uint32_t PRODUCT_CONTROLLER_RUNNING_CHECK_IN_SECONDS = 4;

constexpr auto FRONTDOOR_SYSTEM_SOURCES_API = "/system/sources";

////////////////////////////////////////////////////////////////////////////////////////////////////
///
/// @name   ProfessorProductController::ProfessorProductController
///
/// @brief  This method is the ProfessorProductController constructor, which is declared as being
///         private to ensure that only one instance of this class can be created through the class
///         GetInstance method.
///
////////////////////////////////////////////////////////////////////////////////////////////////////
ProfessorProductController::ProfessorProductController( ) :

    ///
    /// Construction of the common Product Controller Class
    ///
    ProductController( "Professor" ),

    ///
    /// Construction of the Product Controller Modules
    ///
    m_ProductLpmHardwareInterface( nullptr ),
    m_ProductSystemManager( nullptr ),
    m_ProductNetworkManager( nullptr ),
    m_ProductCommandLine( nullptr ),
    m_ProductKeyInputInterface( nullptr ),
    m_ProductCecHelper( nullptr ),
    m_ProductAdaptIQManager( nullptr ),
    m_ProductAudioService( nullptr ),

    ///
    /// Member Variable Initialization
    ///
    m_IsCapsReady( false ),
    m_IsAudioPathReady( false ),
    m_IsSTSReady( false ),
    m_IsNetworkConfigured( false ),
    m_IsNetworkConnected( false ),
    m_IsAutoWakeEnabled( false ),
    m_IsAccountConfigured( false ),
    m_IsMicrophoneEnabled( false ),
    m_Running( false ),

    ///
    /// Intent Handler Initialization
    ///
    m_IntentHandler( *GetTask(),
                     m_CliClientMT,
                     m_FrontDoorClientIF,
                     *this )
{

}

////////////////////////////////////////////////////////////////////////////////////////////////////
///
/// @name ProfessorProductController::Run
///
////////////////////////////////////////////////////////////////////////////////////////////////////
void ProfessorProductController::Run( )
{
    m_Running = true;

    BOSE_DEBUG( s_logger, "----------- Product Controller State Machine    ------------" );
    BOSE_DEBUG( s_logger, "The Professor Product Controller is setting up the state machine." );

    ///
    /// Construction of the common and custom states
    ///
    auto* stateTop = new ProductControllerStateTop( GetHsm( ),
                                                    nullptr );

    auto* customStateBooting = new CustomProductControllerStateBooting
    ( GetHsm( ),
      stateTop,
      PROFESSOR_PRODUCT_CONTROLLER_STATE_BOOTING );

    auto* stateWelcome = new ProductControllerStateWelcome
    ( GetHsm( ),
      stateTop,
      PRODUCT_CONTROLLER_STATE_WELCOME );

    auto* stateSoftwareUpdateTransition = new ProductControllerStateSoftwareUpdateTransition
    ( GetHsm( ),
      stateTop,
      PRODUCT_CONTROLLER_STATE_SOFTWARE_UPDATE_TRANSITION );

    auto* stateSoftwareUpdating = new ProductControllerSoftwareUpdating
    ( GetHsm( ),
      stateTop,
      PRODUCT_CONTROLLER_STATE_SOFTWARE_UPDATING );

    auto* stateRebooting = new ProductControllerStateRebooting
    ( GetHsm( ),
      stateTop,
      PRODUCT_CONTROLLER_STATE_REBOOTING );

    auto* stateCriticalError = new ProductControllerStateCriticalError
    ( GetHsm( ),
      stateTop,
      PRODUCT_CONTROLLER_STATE_CRITICAL_ERROR );

    auto* stateFactoryDefault = new ProductControllerStateFactoryDefault
    ( GetHsm( ),
      stateTop,
      PRODUCT_CONTROLLER_STATE_FACTORY_DEFAULT );

    auto* statePlayableTransition = new ProductControllerStatePlayableTransition
    ( GetHsm( ),
      stateTop,
      PRODUCT_CONTROLLER_STATE_PLAYABLE_TRANSITION );

    auto* statePlayableTransitionInternal = new ProductControllerStatePlayableTransitionInternal
    ( GetHsm( ),
      statePlayableTransition,
      PRODUCT_CONTROLLER_STATE_PLAYABLE_TRANSITION );

    auto* statePlayableTransitionIdle = new ProductControllerStatePlayableTransitionIdle
    ( GetHsm( ),
      statePlayableTransitionInternal,
      PRODUCT_CONTROLLER_STATE_PLAYABLE_TRANSITION_IDLE );

    auto* statePlayableTransitionNetworkStandby = new ProductControllerStatePlayableTransitionNetworkStandby
    ( GetHsm( ),
      statePlayableTransitionInternal,
      PRODUCT_CONTROLLER_STATE_PLAYABLE_TRANSITION_NETWORK_STANDBY );

    auto* customStateOn = new CustomProductControllerStateOn
    ( GetHsm( ),
      stateTop,
      PROFESSOR_PRODUCT_CONTROLLER_STATE_ON );

    auto* customStatePlayable = new CustomProductControllerStatePlayable
    ( GetHsm( ),
      customStateOn,
      PROFESSOR_PRODUCT_CONTROLLER_STATE_PLAYABLE );

    auto* stateNetworkStandby = new ProductControllerStateNetworkStandby
    ( GetHsm( ),
      customStatePlayable,
      PRODUCT_CONTROLLER_STATE_NETWORK_STANDBY );

    auto* stateNetworkStandbyConfigured = new ProductControllerStateNetworkStandbyConfigured
    ( GetHsm( ),
      stateNetworkStandby,
      PRODUCT_CONTROLLER_STATE_NETWORK_STANDBY_CONFIGURED );

    auto* stateNetworkStandbyNotConfigured = new ProductControllerStateNetworkStandbyNotConfigured
    ( GetHsm( ),
      stateNetworkStandby,
      PRODUCT_CONTROLLER_STATE_NETWORK_STANDBY_NOT_CONFIGURED );

    auto* stateLowPowerStandby = new ProductControllerStateLowPowerStandby
    ( GetHsm( ),
      stateTop,
      PRODUCT_CONTROLLER_STATE_LOW_POWER_STANDBY );

    auto* stateLowPowerStandbyTransition = new ProductControllerStateLowPowerStandbyTransition
    ( GetHsm( ),
      stateTop,
      PRODUCT_CONTROLLER_STATE_LOW_POWER_STANDBY_TRANSITION );

    auto* stateIdle = new ProductControllerStateIdle
    ( GetHsm( ),
      customStatePlayable,
      PRODUCT_CONTROLLER_STATE_IDLE );

    auto* stateIdleVoiceConfigured = new ProductControllerStateIdleVoiceConfigured
    ( GetHsm( ),
      stateIdle,
      PRODUCT_CONTROLLER_STATE_IDLE_VOICE_CONFIGURED );

    auto* stateIdleVoiceNotConfigured = new ProductControllerStateIdleVoiceNotConfigured
    ( GetHsm( ),
      stateIdle,
      PRODUCT_CONTROLLER_STATE_IDLE_VOICE_NOT_CONFIGURED );

    auto* customStatePlaying = new CustomProductControllerStatePlaying
    ( GetHsm( ),
      customStateOn,
      PROFESSOR_PRODUCT_CONTROLLER_STATE_PLAYING );

    auto* customStatePlayingActive = new CustomProductControllerStatePlayingActive
    ( GetHsm( ),
      customStatePlaying,
      PROFESSOR_PRODUCT_CONTROLLER_STATE_PLAYING_ACTIVE );

    auto* customStatePlayingInactive = new CustomProductControllerStatePlayingInactive
    ( GetHsm( ),
      customStatePlaying,
      PROFESSOR_PRODUCT_CONTROLLER_STATE_PLAYING_INACTIVE );

    auto* customStateAccessoryPairing = new CustomProductControllerStateAccessoryPairing
    ( GetHsm( ),
      customStatePlayingActive,
      *this,
      PROFESSOR_PRODUCT_CONTROLLER_STATE_ACCESSORY_PAIRING );

    auto* customStateAdaptIQ = new CustomProductControllerStateAdaptIQ
    ( GetHsm( ),
      customStatePlayingActive,
      *this,
      PROFESSOR_PRODUCT_CONTROLLER_STATE_ADAPTIQ );

    ///
    /// @todo These states are stubs for the time being, until the playing transition and its
    ///       associated states are completed based on the JIRA Stories PGC-246 and PGC-632.
    ///
    auto* statePlayingTransition = new ProductControllerStatePlayingTransition
    ( GetHsm( ),
      stateTop,
      PRODUCT_CONTROLLER_STATE_PLAYING_TRANSITION );

    auto* statePlayingTransitionSelected = new ProductControllerStatePlayingTransitionSelected
    ( GetHsm( ),
      statePlayingTransition,
      PRODUCT_CONTROLLER_STATE_PLAYING_TRANSITION_SELECTED );

    auto* statePlayingDeselected = new ProductControllerStatePlayingDeselected
    ( GetHsm( ),
      customStatePlaying,
      PRODUCT_CONTROLLER_STATE_PLAYING_DESELECTED );

    auto* statePlayingSelected = new ProductControllerStatePlayingSelected
    ( GetHsm( ),
      customStatePlaying,
      PRODUCT_CONTROLLER_STATE_PLAYING_SELECTED );

    auto* statePlayingSelectedSilent = new ProductControllerStatePlayingSelectedSilent
    ( GetHsm( ),
      statePlayingSelected,
      PRODUCT_CONTROLLER_STATE_PLAYING_SELECTED_SILENT );

    auto* statePlayingSelectedNotSilent = new ProductControllerStatePlayingSelectedNotSilent
    ( GetHsm( ),
      statePlayingSelected,
      PRODUCT_CONTROLLER_STATE_PLAYING_SELECTED_NOT_SILENT );

    auto* customStatePlayingSelectedSetup = new CustomProductControllerStatePlayingSelectedSetup
    ( GetHsm( ),
      statePlayingSelected,
      PROFESSOR_PRODUCT_CONTROLLER_STATE_PLAYING_SELECTED_SETUP );

    auto* statePlayingSelectedSetupNetwork = new ProductControllerStatePlayingSelectedSetupNetwork
    ( GetHsm( ),
      customStatePlayingSelectedSetup,
      PRODUCT_CONTROLLER_STATE_PLAYING_SELECTED_SETUP_NETWORK );

    auto* statePlayingSelectedSetupOther = new ProductControllerStatePlayingSelectedSetupOther
    ( GetHsm( ),
      customStatePlayingSelectedSetup,
      PRODUCT_CONTROLLER_STATE_PLAYING_SELECTED_SETUP_OTHER );

    auto* statePlayingSelectedSetupExiting = new ProductControllerStatePlayingSelectedSetupExiting
    ( GetHsm( ),
      customStatePlayingSelectedSetup,
      PRODUCT_CONTROLLER_STATE_PLAYING_SELECTED_SETUP_EXITING );

    auto* stateStoppingStreams = new ProductControllerStateStoppingStreams
    ( GetHsm( ),
      statePlayingSelected,
      PRODUCT_CONTROLLER_STATE_STOPPING_STREAMS );

    auto* stateStoppingStreamsDedicated = new ProductControllerStateStoppingStreamsDedicated
    ( GetHsm( ),
      stateTop,
      PRODUCT_CONTROLLER_STATE_STOPPING_STREAMS_DEDICATED );

    auto* stateStoppingStreamsDedicatedForFactoryDefault = new ProductControllerStateStoppingStreamsDedicatedForFactoryDefault
    ( GetHsm( ),
      stateStoppingStreamsDedicated,
      PRODUCT_CONTROLLER_STATE_STOPPING_STREAMS_DEDICATED_FOR_FACTORY_DEFAULT );

    auto* stateStoppingStreamsDedicatedForSoftwareUpdate = new ProductControllerStateStoppingStreamsDedicatedForSoftwareUpdate
    ( GetHsm( ),
      stateStoppingStreamsDedicated,
      PRODUCT_CONTROLLER_STATE_STOPPING_STREAMS_DEDICATED_FOR_SOFTWARE_UPDATE );

    ///
    /// The states are added to the state machine and the state machine is initialized.
    ///
<<<<<<< HEAD
    GetHsm( ).AddState( stateTop );
    GetHsm( ).AddState( customStateBooting );
    GetHsm( ).AddState( stateWelcome );
    GetHsm( ).AddState( stateSoftwareUpdateTransition );
    GetHsm( ).AddState( stateSoftwareUpdating );
    GetHsm( ).AddState( stateRebooting );
    GetHsm( ).AddState( stateCriticalError );
    GetHsm( ).AddState( stateFactoryDefault );
    GetHsm( ).AddState( statePlayableTransition );
    GetHsm( ).AddState( statePlayableTransitionInternal );
    GetHsm( ).AddState( statePlayableTransitionIdle );
    GetHsm( ).AddState( statePlayableTransitionNetworkStandby );
    GetHsm( ).AddState( customStateOn );
    GetHsm( ).AddState( customStatePlayable );
    GetHsm( ).AddState( stateNetworkStandby );
    GetHsm( ).AddState( stateNetworkStandbyConfigured );
    GetHsm( ).AddState( stateNetworkStandbyNotConfigured );
    GetHsm( ).AddState( stateLowPowerStandby );
    GetHsm( ).AddState( stateLowPowerStandbyTransition );
    GetHsm( ).AddState( stateIdle );
    GetHsm( ).AddState( stateIdleVoiceConfigured );
    GetHsm( ).AddState( stateIdleVoiceNotConfigured );
    GetHsm( ).AddState( customStatePlaying );
    GetHsm( ).AddState( customStatePlayingActive );
    GetHsm( ).AddState( customStatePlayingInactive );
    GetHsm( ).AddState( customStateAccessoryPairing );
    GetHsm( ).AddState( customStateAdaptIQ );
    GetHsm( ).AddState( statePlayingTransition );
    GetHsm( ).AddState( statePlayingTransitionSelected );
    GetHsm( ).AddState( statePlayingDeselected );
    GetHsm( ).AddState( statePlayingSelected );
    GetHsm( ).AddState( statePlayingSelectedSilent );
    GetHsm( ).AddState( statePlayingSelectedNotSilent );
    GetHsm( ).AddState( customStatePlayingSelectedSetup );
    GetHsm( ).AddState( statePlayingSelectedSetupNetwork );
    GetHsm( ).AddState( statePlayingSelectedSetupOther );
    GetHsm( ).AddState( statePlayingSelectedSetupExiting );
    GetHsm( ).AddState( stateStoppingStreams );
    GetHsm( ).AddState( stateStoppingStreamsDedicated );
    GetHsm( ).AddState( stateStoppingStreamsDedicatedForFactoryDefault );
    GetHsm( ).AddState( stateStoppingStreamsDedicatedForSoftwareUpdate );
=======
    using namespace DeviceManagerPb;

    GetHsm( ).AddState( "", stateTop );
    GetHsm( ).AddState( NotifiedNames_Name( NotifiedNames::BOOTING ), customStateBooting );
    GetHsm( ).AddState( NotifiedNames_Name( NotifiedNames::FIRST_BOOT_GREETING ), stateWelcome );
    GetHsm( ).AddState( NotifiedNames_Name( NotifiedNames::UPDATING ), stateSoftwareUpdateTransition );
    GetHsm( ).AddState( NotifiedNames_Name( NotifiedNames::UPDATING ), stateSoftwareUpdating );
    GetHsm( ).AddState( NotifiedNames_Name( NotifiedNames::UPDATING ), stateRebooting );
    GetHsm( ).AddState( NotifiedNames_Name( NotifiedNames::CRITICAL_ERROR ), stateCriticalError );
    GetHsm( ).AddState( NotifiedNames_Name( NotifiedNames::FACTORY_DEFAULT ), stateFactoryDefault );
    GetHsm( ).AddState( "", statePlayableTransition );
    GetHsm( ).AddState( "", statePlayableTransitionIdle );
    GetHsm( ).AddState( "", statePlayableTransitionNetworkStandby );
    GetHsm( ).AddState( "", customStateOn );
    GetHsm( ).AddState( "", customStatePlayable );
    GetHsm( ).AddState( NotifiedNames_Name( NotifiedNames::NETWORK_STANDBY ), stateNetworkStandby );
    GetHsm( ).AddState( NotifiedNames_Name( NotifiedNames::NETWORK_STANDBY ), stateNetworkStandbyConfigured );
    GetHsm( ).AddState( NotifiedNames_Name( NotifiedNames::NETWORK_STANDBY ), stateNetworkStandbyNotConfigured );
    GetHsm( ).AddState( "", stateLowPowerStandby );
    GetHsm( ).AddState( "", stateLowPowerStandbyTransition );
    GetHsm( ).AddState( NotifiedNames_Name( NotifiedNames::IDLE ), stateIdle );
    GetHsm( ).AddState( NotifiedNames_Name( NotifiedNames::IDLE ), stateIdleVoiceConfigured );
    GetHsm( ).AddState( NotifiedNames_Name( NotifiedNames::IDLE ), stateIdleVoiceNotConfigured );
    GetHsm( ).AddState( NotifiedNames_Name( NotifiedNames::SELECTED ), customStatePlaying );
    GetHsm( ).AddState( NotifiedNames_Name( NotifiedNames::SELECTED ), customStatePlayingActive );
    GetHsm( ).AddState( NotifiedNames_Name( NotifiedNames::SELECTED ), customStatePlayingInactive );
    GetHsm( ).AddState( "", customStateAccessoryPairing );
    GetHsm( ).AddState( "", customStateAdaptIQ );
    GetHsm( ).AddState( "", statePlayingTransition );
    GetHsm( ).AddState( "", statePlayingTransitionSelected );
    GetHsm( ).AddState( NotifiedNames_Name( NotifiedNames::DESELECTED ), statePlayingDeselected );
    GetHsm( ).AddState( NotifiedNames_Name( NotifiedNames::SELECTED ), statePlayingSelected );
    GetHsm( ).AddState( NotifiedNames_Name( NotifiedNames::SELECTED ), statePlayingSelectedSilent );
    GetHsm( ).AddState( NotifiedNames_Name( NotifiedNames::SELECTED ), statePlayingSelectedNotSilent );
    GetHsm( ).AddState( NotifiedNames_Name( NotifiedNames::SELECTED ), customStatePlayingSelectedSetup );
    GetHsm( ).AddState( "", statePlayingSelectedSetupNetwork );
    GetHsm( ).AddState( "", statePlayingSelectedSetupOther );
    GetHsm( ).AddState( "", statePlayingSelectedSetupExiting );
    GetHsm( ).AddState( "", stateStoppingStreams );
    GetHsm( ).AddState( "", stateStoppingStreamsDedicated );
    GetHsm( ).AddState( "", stateStoppingStreamsDedicatedForFactoryDefault );
    GetHsm( ).AddState( "", stateStoppingStreamsDedicatedForSoftwareUpdate );
>>>>>>> 0a5872b4

    GetHsm( ).Init( this, PROFESSOR_PRODUCT_CONTROLLER_STATE_BOOTING );

    ///
    /// Initialize entities in the Common Product Controller
    ///
    m_deviceManager.Initialize( this );

    ///
    /// Get instances of all the modules.
    ///
    BOSE_DEBUG( s_logger, "----------- Product Controller Starting Modules ------------" );
    BOSE_DEBUG( s_logger, "The Professor Product Controller instantiating and running its modules." );

    m_ProductLpmHardwareInterface = std::make_shared< CustomProductLpmHardwareInterface >( *this );
    m_ProductCecHelper            = std::make_shared< ProductCecHelper                  >( *this );
    m_ProductSystemManager        = std::make_shared< ProductSystemManager              >( *this );
    m_ProductNetworkManager       = std::make_shared< ProductNetworkManager             >( *this );
    m_ProductCommandLine          = std::make_shared< ProductCommandLine                >( *this );
    m_ProductKeyInputInterface    = std::make_shared< ProductKeyInputInterface          >( *this );
    m_ProductAdaptIQManager       = std::make_shared< ProductAdaptIQManager             >( *this );
    m_ProductAudioService         = std::make_shared< CustomProductAudioService         >( *this, m_FrontDoorClientIF, m_ProductLpmHardwareInterface->GetLpmClient() );

    if( m_ProductLpmHardwareInterface == nullptr ||
        m_ProductSystemManager        == nullptr ||
        m_ProductNetworkManager       == nullptr ||
        m_ProductAudioService         == nullptr ||
        m_ProductCommandLine          == nullptr ||
        m_ProductKeyInputInterface    == nullptr ||
        m_ProductCecHelper            == nullptr ||
        m_ProductAdaptIQManager       == nullptr )
    {
        BOSE_CRITICAL( s_logger, "-------- Product Controller Failed Initialization ----------" );
        BOSE_CRITICAL( s_logger, "A Product Controller module failed to be allocated.         " );

        return;
    }

    ///
    /// Set up LightBarController
    ///
    m_lightbarController = std::unique_ptr<LightBar::LightBarController>( new LightBar::LightBarController( GetTask(), m_FrontDoorClientIF,  m_ProductLpmHardwareInterface->GetLpmClient() ) );

    ///
    /// Run all the submodules.
    ///
    m_ProductLpmHardwareInterface->Run( );
    m_ProductSystemManager       ->Run( );
    m_ProductNetworkManager      ->Run( );
    m_ProductAudioService        ->Run( );
    m_ProductCommandLine         ->Run( );
    m_ProductKeyInputInterface   ->Run( );
    m_ProductCecHelper           ->Run( );
    m_ProductAdaptIQManager      ->Run( );

    ///
    /// Register FrontDoor EndPoints
    ///
    RegisterFrontDoorEndPoints( );

    ///
    /// Send initial endpoint requests to the front door.
    ///
    SendCommonInitialRequests( );

    ///
    /// Set up the STSProductController
    ///
    SetupProductSTSConntroller( );

    ///
    /// Initialize and register intents for key actions for the Product Controller.
    ///
    m_IntentHandler.Initialize( );

    ///
    /// Register LPM events for LightBar
    ///
    m_lightbarController->RegisterLpmEvents();
}

////////////////////////////////////////////////////////////////////////////////////////////////////
///
/// @brief  ProfessorProductController::GetMessageHandler
///
/// @return Callback < ProductMessage >
///
////////////////////////////////////////////////////////////////////////////////////////////////////
Callback < ProductMessage > ProfessorProductController::GetMessageHandler( )
{
    Callback < ProductMessage >
    ProductMessageHandler( std::bind( &ProfessorProductController::HandleMessage,
                                      this,
                                      std::placeholders::_1 ) );
    return ProductMessageHandler;
}

////////////////////////////////////////////////////////////////////////////////////////////////////
///
/// @brief  ProfessorProductController::GetCommandLineInterface
///
/// @return This method returns a reference to a command line interface for adding module specific
///         commands. Note that this interface is instantiated in the inherited ProductController
///         class; the ProductCommandLine interface instantiated in this class is used for specific
///         product controller commands in Professor.
///
////////////////////////////////////////////////////////////////////////////////////////////////////
CliClientMT& ProfessorProductController::GetCommandLineInterface( )
{
    return m_CliClientMT;
}

////////////////////////////////////////////////////////////////////////////////////////////////////
///
/// @name   ProfessorProductController::GetLpmHardwareInterface
///
/// @return This method returns a shared pointer to the LPM hardware interface.
///
////////////////////////////////////////////////////////////////////////////////////////////////////
std::shared_ptr< CustomProductLpmHardwareInterface >& ProfessorProductController::GetLpmHardwareInterface( )
{
    return m_ProductLpmHardwareInterface;
}

////////////////////////////////////////////////////////////////////////////////////////////////////
///
/// @name   ProfessorProductController::GetAdaptIQManager
///
/// @return This method returns a shared pointer to the AdaptIQManager instance
///
////////////////////////////////////////////////////////////////////////////////////////////////////
std::shared_ptr< ProductAdaptIQManager >& ProfessorProductController::GetAdaptIQManager( )
{
    return m_ProductAdaptIQManager;
}

////////////////////////////////////////////////////////////////////////////////////////////////////
///
/// @name   ProfessorProductController::GetCecHelper
///
/// @return This method returns a shared pointer to the ProductCecHelper instance.
///
////////////////////////////////////////////////////////////////////////////////////////////////////
std::shared_ptr< ProductCecHelper >& ProfessorProductController::GetCecHelper( )
{
    return m_ProductCecHelper;
}

////////////////////////////////////////////////////////////////////////////////////////////////////
///
/// @name   ProfessorProductController::GetIntentHandler
///
/// @return This method returns a reference to the IntentHandler instance.
///
////////////////////////////////////////////////////////////////////////////////////////////////////
IntentHandler& ProfessorProductController::GetIntentHandler( )
{
    return m_IntentHandler;
}

////////////////////////////////////////////////////////////////////////////////////////////////////
///
/// @name   ProfessorProductController::IsBooted
///
/// @return This method returns a true or false value, based on a series of set member variables,
///         which all must be true to indicate that the device has booted.
///
////////////////////////////////////////////////////////////////////////////////////////////////////
bool ProfessorProductController::IsBooted( ) const
{
    BOSE_VERBOSE( s_logger, "------------ Product Controller Booted Check ---------------" );
    BOSE_VERBOSE( s_logger, " " );
    BOSE_VERBOSE( s_logger, "LPM Connected         :  %s", ( m_IsLpmReady       ? "true" : "false" ) );
    BOSE_VERBOSE( s_logger, "CAPS Initialized      :  %s", ( m_IsCapsReady      ? "true" : "false" ) );
    BOSE_VERBOSE( s_logger, "Audio Path Connected  :  %s", ( m_IsAudioPathReady ? "true" : "false" ) );
    BOSE_VERBOSE( s_logger, "STS Initialized       :  %s", ( m_IsSTSReady       ? "true" : "false" ) );
    BOSE_VERBOSE( s_logger, "Software Update Init  :  %s", ( m_isSoftwareUpdateReady   ? "true" : "false" ) );
    BOSE_VERBOSE( s_logger, "Bluetooth Initialized :  %s", ( IsBluetoothModuleReady( ) ? "true" : "false" ) );
    BOSE_VERBOSE( s_logger, " " );

    return( m_IsLpmReady            and
            m_IsCapsReady           and
            m_IsAudioPathReady      and
            m_IsSTSReady            and
            m_isSoftwareUpdateReady and
            IsBluetoothModuleReady( ) );
}

////////////////////////////////////////////////////////////////////////////////////////////////////
///
/// @name   ProfessorProductController::IsNetworkConfigured
///
/// @return This method returns a true or false value, based on a set member variable.
///
////////////////////////////////////////////////////////////////////////////////////////////////////
bool ProfessorProductController::IsNetworkConfigured( ) const
{
    return m_IsNetworkConfigured;
}

////////////////////////////////////////////////////////////////////////////////////////////////////
///
/// @name   ProfessorProductController::IsNetworkConnected
///
/// @return This method returns a true or false value, based on a set member variable.
///
////////////////////////////////////////////////////////////////////////////////////////////////////
bool ProfessorProductController::IsNetworkConnected( ) const
{
    return m_IsNetworkConnected;
}

////////////////////////////////////////////////////////////////////////////////////////////////////
///
/// @name   ProfessorProductController::GetWifiProfileCount
///
/// @return This method returns the number of WiFi profiles as an unsigned integer.
///
////////////////////////////////////////////////////////////////////////////////////////////////////
uint32_t ProfessorProductController::GetWifiProfileCount( ) const
{
    return m_ProductNetworkManager->GetWifiProfileCount( );
}

////////////////////////////////////////////////////////////////////////////////////////////////////
///
/// @name   ProfessorProductController::IsAutoWakeEnabled
///
/// @return This method returns a true or false value, based on a set member variable.
///
////////////////////////////////////////////////////////////////////////////////////////////////////
bool ProfessorProductController::IsAutoWakeEnabled( ) const
{
    return m_IsAutoWakeEnabled;
}

////////////////////////////////////////////////////////////////////////////////////////////////////
///
/// @name   ProfessorProductController::IsVoiceConfigured
///
/// @return This method returns a true or false value, based on a set member variable.
///
////////////////////////////////////////////////////////////////////////////////////////////////////
bool ProfessorProductController::IsVoiceConfigured( ) const
{
    return ( m_IsMicrophoneEnabled and m_IsAccountConfigured );
}

////////////////////////////////////////////////////////////////////////////////////////////////////
///
/// @name   IsFirstTimeBootUp
///
/// @return This method returns a true or false value, based on whether this is the first time
///         booting up after a factory default.
///
/// @todo   A way of determing whether the device is performing a first time boot up will need to be
///         coded, possibly through adding a method call to the DeviceManager class in the common
///         code base. A JIRA Story PGC-715 has been create for this purpose.
///
////////////////////////////////////////////////////////////////////////////////////////////////////
bool ProfessorProductController::IsFirstTimeBootUp( ) const
{
    return false;
}

////////////////////////////////////////////////////////////////////////////////////////////////////
///
/// @name   IsOutOfBoxSetupComplete
///
/// @return This method returns a true o0r false value, based on a set member variable.
///
/// @todo   A way of determing whether the out-of-box setup is complete will need to be coded,
///         possibly through adding a method call to the DeviceManager class in the common code base.
///         A JIRA Story PGC-714 has been create for this purpose.
///
////////////////////////////////////////////////////////////////////////////////////////////////////
bool ProfessorProductController::IsOutOfBoxSetupComplete( ) const
{
    return true;
}

////////////////////////////////////////////////////////////////////////////////////////////////////
///
/// @name   ProfessorProductController::IsSystemLanguageSet
///
/// @return This method returns true if the corresponding member has a system language defined.
///
////////////////////////////////////////////////////////////////////////////////////////////////////
bool ProfessorProductController::IsSystemLanguageSet( ) const
{
    return m_deviceManager.IsLanguageSet( );
}

////////////////////////////////////////////////////////////////////////////////////////////////////
///
/// @name   ProfessorProductController::GetProductType
///
/// @return This method returns the std::string const& value to be used for the Product "Type" field
///
////////////////////////////////////////////////////////////////////////////////////////////////////
std::string const& ProfessorProductController::GetProductType( ) const
{
    static std::string productType = "Professor Soundbar";
    return productType;
}

////////////////////////////////////////////////////////////////////////////////////////////////////
///
/// @name   ProfessorProductController::GetProductColor
///
/// @return This method returns the std::string value to be used for the Product "color" field
///
////////////////////////////////////////////////////////////////////////////////////////////////////
std::string ProfessorProductController::GetProductColor() const
{
    // @TODO https://jirapro.bose.com/browse/PGC-630
    return "BLACK";
}

////////////////////////////////////////////////////////////////////////////////////////////////////
///
/// @name   ProfessorProductController::GetProductVariant
///
/// @return This method returns the std::string const& value to be used for the Product "Variant" field
///
/// @TODO - Below value may be available through HSP APIs
///
////////////////////////////////////////////////////////////////////////////////////////////////////
std::string const& ProfessorProductController::GetProductVariant( ) const
{
    static std::string productType = "Professor";
    return productType;
}

////////////////////////////////////////////////////////////////////////////////////////////////////
///
/// @name   ProfessorProductController::GetProductModel
///
/// @return This method returns the std::string const& value to be used for the Product "productType" field
///
/// @TODO - Below value may be available through HSP APIs
///
////////////////////////////////////////////////////////////////////////////////////////////////////
std::string const& ProfessorProductController::GetProductModel() const
{
    static std::string productModel = "professor";

    if( auto model = MfgData::Get( "productType" ) )
    {
        productModel =  *model;
    }

    // @TODO PGC-757 replace the manufacturing name with the marketing name.
    return productModel;
}

////////////////////////////////////////////////////////////////////////////////////////////////////
///
/// @name   ProfessorProductController::GetProductDescription
///
/// @return This method returns the std::string const& value to be used for the Product "Description" field
///
/// @TODO - Below value may be available through HSP APIs
///
////////////////////////////////////////////////////////////////////////////////////////////////////
std::string const& ProfessorProductController::GetProductDescription() const
{
    static std::string productDescription = "SoundTouch";

    if( auto description = MfgData::Get( "description" ) )
    {
        productDescription = *description;
    }

    return productDescription;
}

////////////////////////////////////////////////////////////////////////////////////////////////////
///
/// @name   ProfessorProductController::SetupProductSTSConntroller
///
/// @brief  This method is called to perform the needed initialization of the ProductSTSController,
///         specifically, provide the set of sources to be created initially.
///
////////////////////////////////////////////////////////////////////////////////////////////////////
void ProfessorProductController::SetupProductSTSConntroller( )
{
    std::vector< ProductSTSController::SourceDescriptor > sources;

    ///
    /// Adapt IQ and Setup is not available as a normal source, whereas the TV source will always
    /// be available.
    ///
    ProductSTSController::SourceDescriptor descriptor_AiQ    { ProductSTS::SLOT_AIQ,   "ADAPTiQ", false };
    ProductSTSController::SourceDescriptor descriptor_Setup  { ProductSTS::SLOT_SETUP, "SETUP",   false };
    ProductSTSController::SourceDescriptor descriptor_TV     { ProductSTS::SLOT_TV,    "TV",      true  };
    ProductSTSController::SourceDescriptor descriptor_SLOT_0 { ProductSTS::SLOT_0,     "SLOT_0",  false };
    ProductSTSController::SourceDescriptor descriptor_SLOT_1 { ProductSTS::SLOT_1,     "SLOT_1",  false };
    ProductSTSController::SourceDescriptor descriptor_SLOT_2 { ProductSTS::SLOT_2,     "SLOT_2",  false };

    sources.push_back( descriptor_AiQ );
    sources.push_back( descriptor_Setup );
    sources.push_back( descriptor_TV );
    sources.push_back( descriptor_SLOT_0 );
    sources.push_back( descriptor_SLOT_1 );
    sources.push_back( descriptor_SLOT_2 );

    Callback< void >
    CallbackForSTSComplete( std::bind( &ProfessorProductController::HandleSTSInitWasComplete,
                                       this ) );


    Callback< ProductSTSAccount::ProductSourceSlot >
    CallbackToHandleSelectSourceSlot( std::bind( &ProfessorProductController::HandleSelectSourceSlot,
                                                 this,
                                                 std::placeholders::_1 ) );

    m_ProductSTSController.Initialize( sources,
                                       CallbackForSTSComplete,
                                       CallbackToHandleSelectSourceSlot );
}

////////////////////////////////////////////////////////////////////////////////////////////////////
///
/// @name   ProfessorProductController::HandleSTSInitWasComplete
///
/// @brief  This method is called from the ProductSTSController when all the initially-created
///         sources have been created with CAPS/STS.
///
/// @note   This method is called on the ProductSTSController task.
///
////////////////////////////////////////////////////////////////////////////////////////////////////
void ProfessorProductController::HandleSTSInitWasComplete( )
{
    ProductMessage message;
    message.mutable_stsinterfacestatus( )->set_initialized( true );

    IL::BreakThread( std::bind( &ProfessorProductController::HandleMessage,
                                this,
                                message ),
                     GetTask( ) );
}

////////////////////////////////////////////////////////////////////////////////////////////////////
///
/// @name   ProfessorProductController::HandleSelectSourceSlot
///
/// @brief  This method is called from the ProductSTSController, when one of our sources is
///         activated by CAPS via STS.
///
/// @note   This method is called on the ProductSTSController task.
///
/// @param  ProductSTSAccount::ProductSourceSlot sourceSlot This identifies the activated slot.
///
////////////////////////////////////////////////////////////////////////////////////////////////////
void ProfessorProductController::HandleSelectSourceSlot( ProductSTSAccount::ProductSourceSlot sourceSlot )
{
    ProductMessage message;
    message.mutable_selectsourceslot( )->set_slot( static_cast< ProductSTS::ProductSourceSlot >( sourceSlot ) );

    IL::BreakThread( std::bind( &ProfessorProductController::HandleMessage,
                                this,
                                message ),
                     GetTask( ) );
}

////////////////////////////////////////////////////////////////////////////////////////////////////
///
/// @name   ProfessorProductController::RegisterFrontDoorEndPoints
///
////////////////////////////////////////////////////////////////////////////////////////////////////
void ProfessorProductController::RegisterFrontDoorEndPoints( )
{
    RegisterCommonEndPoints( );
    m_lightbarController->RegisterLightBarEndPoints();
}

////////////////////////////////////////////////////////////////////////////////////////////////////
///
/// @name   GetWiFiOperationalMode
///
/// @return NetManager::Protobuf::OperationalMode of the WiFi subsystem
///
////////////////////////////////////////////////////////////////////////////////////////////////////
NetManager::Protobuf::OperationalMode ProfessorProductController::GetWiFiOperationalMode( )
{
    return GetNetworkServiceUtil().GetNetManagerOperationMode();
}

////////////////////////////////////////////////////////////////////////////////////////////////////
///
/// @name   ProfessorProductController::HandleMessage
///
/// @brief  This method is called to handle product controller messages, which are sent from the
///         more product specific class instances, and is used to process the state machine for the
///         product.
///
/// @param  ProductMessage& message This argument contains product message event information based
///                                 on the ProductMessage Protocal Buffer.
///
////////////////////////////////////////////////////////////////////////////////////////////////////
void ProfessorProductController::HandleMessage( const ProductMessage& message )
{
    BOSE_DEBUG( s_logger, "----------- Product Controller Message Handler -------------" );

    ///////////////////////////////////////////////////////////////////////////////////////////////
    /// LPM status messages has both Common handling and Professor-specific handling
    ///////////////////////////////////////////////////////////////////////////////////////////////
    if( message.has_lpmstatus( ) )
    {
        ///
        /// First do the common stuff.
        ///
        ( void ) HandleCommonProductMessage( message );

        ///
        /// Then do the Professor specific stuff.
        ///
        if( message.lpmstatus( ).has_systemstate( ) )
        {
            switch( message.lpmstatus( ).systemstate( ) )
            {
            case SYSTEM_STATE_ON:
                BOSE_DEBUG( s_logger, "Calling HandleLPMPowerStatusFullPower( )" );
                m_ProductAudioService->SetThermalMonitorEnabled( true );
                break;
            case SYSTEM_STATE_OFF:
                m_ProductAudioService->SetThermalMonitorEnabled( false );
                break;
            case SYSTEM_STATE_BOOTING:
                break;
            case SYSTEM_STATE_STANDBY:
                m_ProductAudioService->SetThermalMonitorEnabled( false );
                break;
            case SYSTEM_STATE_RECOVERY:
                break;
            case SYSTEM_STATE_LOW_POWER:
                m_ProductAudioService->SetThermalMonitorEnabled( false );
                break;
            case SYSTEM_STATE_UPDATE:
                break;
            case SYSTEM_STATE_SHUTDOWN:
                m_ProductAudioService->SetThermalMonitorEnabled( false );
                break;
            case SYSTEM_STATE_FACTORY_DEFAULT:
                break;
            case SYSTEM_STATE_IDLE:
                m_ProductAudioService->SetThermalMonitorEnabled( false );
                break;
            case SYSTEM_STATE_NUM_OF:
                break;
            case SYSTEM_STATE_ERROR:
                break;
            }
        }
    }
    ///////////////////////////////////////////////////////////////////////////////////////////////
    /// Content Audio Playback Services (CAPS) status messages are handled at this point.
    ///////////////////////////////////////////////////////////////////////////////////////////////
    if( message.has_capsstatus( ) )
    {
        if( message.capsstatus( ).has_initialized( ) )
        {
            m_IsCapsReady = message.capsstatus( ).initialized( );
        }
        else
        {
            BOSE_ERROR( s_logger, "An invalid CAPS status message was received." );
            return;
        }

        BOSE_DEBUG( s_logger, "A CAPS Content Audio Playback Services %s message was received.",
                    m_IsCapsReady ? "up" : "down" );

        GetHsm( ).Handle< bool >
        ( &CustomProductControllerState::HandleCapsState, m_IsCapsReady );
    }
    ///////////////////////////////////////////////////////////////////////////////////////////////
    /// Audio path status messages are handled at this point.
    ///////////////////////////////////////////////////////////////////////////////////////////////
    else if( message.has_audiopathstatus( ) )
    {
        if( message.audiopathstatus( ).has_connected( ) )
        {
            m_IsAudioPathReady = message.audiopathstatus( ).connected( );
        }
        else
        {
            BOSE_ERROR( s_logger, "An invalid audio path status message was received." );
            return;
        }

        BOSE_DEBUG( s_logger, "An audio path status %s message was received.",
                    m_IsAudioPathReady ? "connected" : "not connected" );

        GetHsm( ).Handle< bool >
        ( &CustomProductControllerState::HandleAudioPathState, m_IsAudioPathReady );
    }
    ///////////////////////////////////////////////////////////////////////////////////////////////
    /// STS interface status is handled at this point.
    ///////////////////////////////////////////////////////////////////////////////////////////////
    else if( message.has_stsinterfacestatus( ) )
    {
        BOSE_DEBUG( s_logger, "An STS Sources Initialized message was received." );

        m_IsSTSReady = true;

        GetHsm( ).Handle< >
        ( &CustomProductControllerState::HandleSTSSourcesInit );
    }
    ///////////////////////////////////////////////////////////////////////////////////////////////
    /// STS slot selected data is handled at this point.
    ///////////////////////////////////////////////////////////////////////////////////////////////
    else if( message.has_selectsourceslot( ) )
    {
        const auto& slot = message.selectsourceslot( ).slot( );

        BOSE_DEBUG( s_logger, "An STS Select message was received for slot %s.",
                    ProductSTS::ProductSourceSlot_Name( static_cast<ProductSTS::ProductSourceSlot>( slot ) ).c_str( ) );
    }
    ///////////////////////////////////////////////////////////////////////////////////////////////
    /// Network status messages are handled at this point.
    ///////////////////////////////////////////////////////////////////////////////////////////////
    else if( message.has_networkstatus( ) )
    {
        if( message.networkstatus( ).has_configured( ) )
        {
            m_IsNetworkConfigured = message.networkstatus( ).configured( );
        }
        else
        {
            BOSE_ERROR( s_logger, "An invalid network configured status message was received." );
            return;
        }

        if( message.networkstatus( ).has_connected( ) )
        {
            m_IsNetworkConnected = message.networkstatus( ).connected( );
        }
        else
        {
            BOSE_ERROR( s_logger, "An invalid network connected status message was received." );
            return;
        }

        if( message.networkstatus( ).networktype( ) == ProductNetworkStatus_ProductNetworkType_Wireless )
        {
            BOSE_DEBUG( s_logger, "A wireless %s %s network message was received.",
                        m_IsNetworkConfigured ? "configured" : "unconfigured",
                        m_IsNetworkConnected  ? "connected"  : "unconnected" );
        }
        else if( message.networkstatus( ).networktype( ) == ProductNetworkStatus_ProductNetworkType_Wired )
        {
            BOSE_DEBUG( s_logger, "A wired %s %s network message was received.",
                        m_IsNetworkConfigured ? "configured" : "unconfigured",
                        m_IsNetworkConnected  ? "connected"  : "unconnected" );
        }
        else
        {
            BOSE_DEBUG( s_logger, "A unknown %s %s network message was received.",
                        m_IsNetworkConfigured ? "configured" : "unconfigured",
                        m_IsNetworkConnected  ? "connected"  : "unconnected" );
        }

        m_ProductSystemManager->SetNetworkAccoutConfigurationStatus( m_IsNetworkConfigured,
                                                                     m_IsAccountConfigured );

        GetHsm( ).Handle< bool, bool >
        ( &CustomProductControllerState::HandleNetworkState, m_IsNetworkConfigured, m_IsNetworkConnected );
    }
    ///////////////////////////////////////////////////////////////////////////////////////////////
    /// Wireless network status messages are handled at this point. Only send information to the
    /// state machine if the wireless network is configured, since a wired network configuration
    /// may be available, and is handle above.
    ///////////////////////////////////////////////////////////////////////////////////////////////
    else if( message.has_wirelessstatus( ) )
    {
        if( message.wirelessstatus( ).has_configured( ) && message.wirelessstatus( ).configured( ) )
        {
            m_IsNetworkConfigured = true;

            m_ProductSystemManager->SetNetworkAccoutConfigurationStatus( m_IsNetworkConfigured,
                                                                         m_IsAccountConfigured );

            GetHsm( ).Handle< bool, bool >
            ( &CustomProductControllerState::HandleNetworkState, m_IsNetworkConfigured, m_IsNetworkConnected );
        }

        ///
        /// Send the frequency information (if available) to the LPM to avoid any frequency
        /// interruption during a speaker Adapt IQ process.
        ///
        if( message.wirelessstatus( ).has_frequencykhz( ) and
            message.wirelessstatus( ).frequencykhz( ) > 0 )
        {
            m_ProductLpmHardwareInterface->SendWiFiRadioStatus( message.wirelessstatus( ).frequencykhz( ) );
        }

        BOSE_DEBUG( s_logger, "A %s wireless network message was received with frequency %d kHz.",
                    message.wirelessstatus( ).configured( ) ? "configured" : "unconfigured",
                    message.wirelessstatus( ).has_frequencykhz( ) ?
                    message.wirelessstatus( ).frequencykhz( ) : 0 );
    }
    ////////////////////////////////////////////////////////////////////////////////////////////////////
    /// Voice messages for the Virtual Personal Assistant or VPA are handled at this point.          ///
    ////////////////////////////////////////////////////////////////////////////////////////////////////
    else if( message.has_voicestatus( ) )
    {
        if( message.voicestatus( ).has_microphoneenabled( ) )
        {
            m_IsMicrophoneEnabled = message.voicestatus( ).microphoneenabled( );
        }
        else
        {
            BOSE_ERROR( s_logger, "An invalid voice status message for the microphone status was received." );
            return;
        }

        if( message.voicestatus( ).has_accountconfigured( ) )
        {
            m_IsAccountConfigured = message.voicestatus( ).accountconfigured( );
        }
        else
        {
            BOSE_ERROR( s_logger, "An invalid voice status message for account configuration was received." );
            return;
        }

        GetHsm( ).Handle< bool >
        ( &CustomProductControllerState::HandleVoiceState, IsVoiceConfigured( ) );
    }
    ///////////////////////////////////////////////////////////////////////////////////////////////
    /// Autowake messages are handled at this point.
    ///////////////////////////////////////////////////////////////////////////////////////////////
    else if( message.has_autowakestatus( ) )
    {
        if( message.autowakestatus( ).has_active( ) )
        {
            m_IsAutoWakeEnabled = message.autowakestatus( ).active( );
        }
        else
        {
            BOSE_ERROR( s_logger, "An invalid autowake status message was received." );
            return;
        }

        BOSE_DEBUG( s_logger, "An autowake status %s message has been received.",
                    m_IsAutoWakeEnabled ? "active" : "inactive" );

        GetHsm( ).Handle< bool >
        ( &CustomProductControllerState::HandleAutowakeStatus, m_IsAutoWakeEnabled );
    }
    ///////////////////////////////////////////////////////////////////////////////////////////////
    /// Accessory pairing messages are handled at this point.
    ///////////////////////////////////////////////////////////////////////////////////////////////
    else if( message.has_accessorypairing( ) )
    {
        GetHsm( ).Handle< ProductAccessoryPairing >
        ( &CustomProductControllerState::HandlePairingState, message.accessorypairing( ) );
    }
    ///////////////////////////////////////////////////////////////////////////////////////////////
    /// Key action messages are handled at this point, and passed to the state machine based on
    /// the intent associated with the action.
    ///////////////////////////////////////////////////////////////////////////////////////////////
    else if( message.has_action( ) )
    {
        ///
        /// The following attempts to handle the key action using a common intent
        /// manager.
        ///
        if( HandleCommonIntents( message.action() ) )
        {
            BOSE_VERBOSE( s_logger, "Action key %u handled by common intent handler", message.action() );
        }
        ///
        /// The following determines whether the key action is to be handled by the custom intent
        /// manager.
        ///
        else if( GetIntentHandler( ).IsIntentUserPower( message.action( ) ) )
        {
            GetHsm( ).Handle< KeyHandlerUtil::ActionType_t >( &CustomProductControllerState::HandleIntentUserPower,
                                                              message.action( ) );
        }
        else if( GetIntentHandler( ).IsIntentMuteControl( message.action( ) ) )
        {
            GetHsm( ).Handle< KeyHandlerUtil::ActionType_t >( &CustomProductControllerState::HandleIntentMuteControl,
                                                              message.action( ) );
        }
        else if( GetIntentHandler( ).IsIntentSpeakerPairing( message.action( ) ) )
        {
            GetHsm( ).Handle< KeyHandlerUtil::ActionType_t >( &CustomProductControllerState::HandleIntentSpeakerPairing,
                                                              message.action( ) );
        }
        else if( GetIntentHandler( ).IsIntentPlayProductSource( message.action( ) ) )
        {
            GetHsm( ).Handle< KeyHandlerUtil::ActionType_t >( &CustomProductControllerState::HandleIntentPlayProductSource,
                                                              message.action( ) );
        }
        else if( GetIntentHandler( ).IsIntentPlaySoundTouchSource( message.action( ) ) )
        {
            GetHsm( ).Handle<>( &CustomProductControllerState::HandleIntentPlaySoundTouchSource );
        }
        else
        {
            BOSE_ERROR( s_logger, "An action key %u was received that has no associated intent.", message.action( ) );

            GetHsm( ).Handle< KeyHandlerUtil::ActionType_t >( &CustomProductControllerState::HandleIntent,
                                                              message.action( ) );
        }
    }
    ///////////////////////////////////////////////////////////////////////////////////////////////
    /// AdaptIQ status messages are handled at this point.
    ///////////////////////////////////////////////////////////////////////////////////////////////
    else if( message.has_aiqstatus( ) )
    {
        GetHsm( ).Handle< const ProductAdaptIQStatus & >
        ( &CustomProductControllerState::HandleAdaptIQStatus, message.aiqstatus( ) );
    }
    ///////////////////////////////////////////////////////////////////////////////////////////////
    /// AdaptIQ controls messages are handled at this point.
    ///////////////////////////////////////////////////////////////////////////////////////////////
    else if( message.has_aiqcontrol( ) )
    {
        GetHsm( ).Handle< const ProductAdaptIQControl & >
        ( &CustomProductControllerState::HandleAdaptIQControl, message.aiqcontrol( ) );
    }
    ///////////////////////////////////////////////////////////////////////////////////////////////
    /// Messages handled in the common code based are processed at this point, unless the message
    /// type is unknown.
    ///////////////////////////////////////////////////////////////////////////////////////////////
    else if( not HandleCommonProductMessage( message ) )
    {
        BOSE_ERROR( s_logger, "An unknown message type was received - %s.",
                    ProtoToMarkup::ToJson( message ).c_str() );
    }
}

////////////////////////////////////////////////////////////////////////////////////////////////////
///
/// @name   ProfessorProductController::Wait
///
/// @brief  This method is called from a calling task to wait until the Product Controller process
///         ends. It is running from the main task that started the application.
///
////////////////////////////////////////////////////////////////////////////////////////////////////
void ProfessorProductController::Wait( )
{
    while( m_Running )
    {
        sleep( PRODUCT_CONTROLLER_RUNNING_CHECK_IN_SECONDS );
    }

    ///
    /// Stop all the submodules.
    ///
    m_ProductLpmHardwareInterface->Stop( );
    m_ProductSystemManager       ->Stop( );
    m_ProductNetworkManager      ->Stop( );
    m_ProductCommandLine         ->Stop( );
    m_ProductKeyInputInterface   ->Stop( );
    m_ProductCecHelper           ->Stop( );
    m_ProductAdaptIQManager      ->Stop( );
}

////////////////////////////////////////////////////////////////////////////////////////////////////
///
/// @name   ProfessorProductController::End
///
/// @brief  This method is called when the Product Controller process ends. It is used to set the
///         running member to false, which will invoke the Wait method idle loop to exit and perform
///         any necessary clean up.
///
////////////////////////////////////////////////////////////////////////////////////////////////////
void ProfessorProductController::End( )
{
    BOSE_DEBUG( s_logger, "The Product Controller main task is stopping." );

    m_Running = false;
}

////////////////////////////////////////////////////////////////////////////////////////////////////
///
/// @name   ProfessorProductController::GetDefaultProductName
///
/// @brief  This method is to get the default product name by reading from mac address.
///
////////////////////////////////////////////////////////////////////////////////////////////////////
std::string const& ProfessorProductController::GetDefaultProductName( ) const
{
    static std::string productName = "Bose ";
    std::string macAddress = MacAddressInfo::GetPrimaryMAC( );
    try
    {
        productName += ( macAddress.substr( macAddress.length( ) - 6 ) );
    }
    catch( const std::out_of_range& error )
    {
        productName += macAddress;
        BOSE_WARNING( s_logger, "errorType = %s", error.what( ) );
    }

    BOSE_INFO( s_logger, "%s productName=%s", __func__, productName.c_str( ) );
    return productName;
}

////////////////////////////////////////////////////////////////////////////////////////////////////
///
/// @name   ProfessorProductController::GetVariantId
///
/// @brief  This method is to get the product variant ID, such as its colour.
///
////////////////////////////////////////////////////////////////////////////////////////////////////
BLESetupService::VariantId ProfessorProductController::GetVariantId( ) const
{
    // @TODO https://jirapro.bose.com/browse/PGC-630
    BLESetupService::VariantId varintId = BLESetupService::VariantId::NONE;

    if( auto color = MfgData::GetColor() )
    {
        if( *color == "luxGray" )
        {
            varintId = BLESetupService::VariantId::SILVER;
        }
        else if( *color == "tripleBlack" )
        {
            varintId = BLESetupService::VariantId::BLACK;
        }
        else
        {
            varintId = BLESetupService::VariantId::WHITE;
        }
    }
    else
    {
        BOSE_DIE( "No 'productColor' in mfgdata" );
    }

    return varintId;
}

void ProfessorProductController::SendInitialCapsData()
{
    BOSE_INFO( s_logger, __func__ );

    // Do the Common stuff first
    ProductController::SendInitialCapsData();

    // PUT /system/sources::properties
    SoundTouchInterface::Sources message;
    auto messageProperties = message.mutable_properties();

    for( uint32_t activationKey = SystemSourcesProperties::ACTIVATION_KEY__MIN; activationKey <= SystemSourcesProperties::ACTIVATION_KEY__MAX; ++activationKey )
    {
        messageProperties->add_supportedactivationkeys(
            SystemSourcesProperties::ACTIVATION_KEY__Name( static_cast<SystemSourcesProperties::ACTIVATION_KEY_>( activationKey ) ) );
    }
    messageProperties->set_activationkeyrequired( true );

#if 0 // @TODO CASTLE-6801 field deviceType missing in SoundTouchInterface::Sources
    for( uint32_t deviceType = SystemSourcesProperties::DEVICE_TYPE__MIN; deviceType <= SystemSourcesProperties::DEVICE_TYPE__MAX; ++deviceType )
    {
        messageProperties->add_supporteddevicetypes(
            SystemSourcesProperties::DEVICE_TYPE__Name( static_cast<SystemSourcesProperties::DEVICE_TYPE_>( deviceType ) ) );
    }
    messageProperties->set_devicetyperequired( true );
#endif

    messageProperties->add_supportedinputroutes( SystemSourcesProperties::INPUT_ROUTE_HDMI__Name( SystemSourcesProperties::INPUT_ROUTE_TV ) );
    messageProperties->set_inputrouterequired( true );

    BOSE_VERBOSE( s_logger, "%s sending %s", __func__, ProtoToMarkup::ToJson( message ).c_str() );

    GetFrontDoorClient()->SendPut<SoundTouchInterface::NowPlaying, EndPointsError::Error>
    ( FRONTDOOR_SYSTEM_SOURCES_API, message, {}, m_errorCb );
}


////////////////////////////////////////////////////////////////////////////////////////////////////
///                           End of the Product Application Namespace                           ///
////////////////////////////////////////////////////////////////////////////////////////////////////
}

////////////////////////////////////////////////////////////////////////////////////////////////////
///                                         End of File                                          ///
////////////////////////////////////////////////////////////////////////////////////////////////////<|MERGE_RESOLUTION|>--- conflicted
+++ resolved
@@ -380,49 +380,6 @@
     ///
     /// The states are added to the state machine and the state machine is initialized.
     ///
-<<<<<<< HEAD
-    GetHsm( ).AddState( stateTop );
-    GetHsm( ).AddState( customStateBooting );
-    GetHsm( ).AddState( stateWelcome );
-    GetHsm( ).AddState( stateSoftwareUpdateTransition );
-    GetHsm( ).AddState( stateSoftwareUpdating );
-    GetHsm( ).AddState( stateRebooting );
-    GetHsm( ).AddState( stateCriticalError );
-    GetHsm( ).AddState( stateFactoryDefault );
-    GetHsm( ).AddState( statePlayableTransition );
-    GetHsm( ).AddState( statePlayableTransitionInternal );
-    GetHsm( ).AddState( statePlayableTransitionIdle );
-    GetHsm( ).AddState( statePlayableTransitionNetworkStandby );
-    GetHsm( ).AddState( customStateOn );
-    GetHsm( ).AddState( customStatePlayable );
-    GetHsm( ).AddState( stateNetworkStandby );
-    GetHsm( ).AddState( stateNetworkStandbyConfigured );
-    GetHsm( ).AddState( stateNetworkStandbyNotConfigured );
-    GetHsm( ).AddState( stateLowPowerStandby );
-    GetHsm( ).AddState( stateLowPowerStandbyTransition );
-    GetHsm( ).AddState( stateIdle );
-    GetHsm( ).AddState( stateIdleVoiceConfigured );
-    GetHsm( ).AddState( stateIdleVoiceNotConfigured );
-    GetHsm( ).AddState( customStatePlaying );
-    GetHsm( ).AddState( customStatePlayingActive );
-    GetHsm( ).AddState( customStatePlayingInactive );
-    GetHsm( ).AddState( customStateAccessoryPairing );
-    GetHsm( ).AddState( customStateAdaptIQ );
-    GetHsm( ).AddState( statePlayingTransition );
-    GetHsm( ).AddState( statePlayingTransitionSelected );
-    GetHsm( ).AddState( statePlayingDeselected );
-    GetHsm( ).AddState( statePlayingSelected );
-    GetHsm( ).AddState( statePlayingSelectedSilent );
-    GetHsm( ).AddState( statePlayingSelectedNotSilent );
-    GetHsm( ).AddState( customStatePlayingSelectedSetup );
-    GetHsm( ).AddState( statePlayingSelectedSetupNetwork );
-    GetHsm( ).AddState( statePlayingSelectedSetupOther );
-    GetHsm( ).AddState( statePlayingSelectedSetupExiting );
-    GetHsm( ).AddState( stateStoppingStreams );
-    GetHsm( ).AddState( stateStoppingStreamsDedicated );
-    GetHsm( ).AddState( stateStoppingStreamsDedicatedForFactoryDefault );
-    GetHsm( ).AddState( stateStoppingStreamsDedicatedForSoftwareUpdate );
-=======
     using namespace DeviceManagerPb;
 
     GetHsm( ).AddState( "", stateTop );
@@ -435,6 +392,7 @@
     GetHsm( ).AddState( NotifiedNames_Name( NotifiedNames::FACTORY_DEFAULT ), stateFactoryDefault );
     GetHsm( ).AddState( "", statePlayableTransition );
     GetHsm( ).AddState( "", statePlayableTransitionIdle );
+    GetHsm( ).AddState( "", statePlayableTransitionInternal );
     GetHsm( ).AddState( "", statePlayableTransitionNetworkStandby );
     GetHsm( ).AddState( "", customStateOn );
     GetHsm( ).AddState( "", customStatePlayable );
@@ -465,7 +423,6 @@
     GetHsm( ).AddState( "", stateStoppingStreamsDedicated );
     GetHsm( ).AddState( "", stateStoppingStreamsDedicatedForFactoryDefault );
     GetHsm( ).AddState( "", stateStoppingStreamsDedicatedForSoftwareUpdate );
->>>>>>> 0a5872b4
 
     GetHsm( ).Init( this, PROFESSOR_PRODUCT_CONTROLLER_STATE_BOOTING );
 
