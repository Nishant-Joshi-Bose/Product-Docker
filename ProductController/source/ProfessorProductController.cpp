--- conflicted
+++ resolved
@@ -1062,22 +1062,24 @@
     BOSE_DEBUG( s_logger, "----------- Product Controller Message Handler -------------" );
 
     ///////////////////////////////////////////////////////////////////////////////////////////////
-<<<<<<< HEAD
-=======
     /// LPM status messages has both Common handling and Professor-specific handling
     ///////////////////////////////////////////////////////////////////////////////////////////////
     if( message.has_lpmstatus( ) )
     {
-        // First do the common stuff
+        ///
+        /// First do the common stuff.
+        ///
         ( void ) HandleCommonProductMessage( message );
-        // Then the Professor - specific stuff
+
+        ///
+        /// Then do the Professor specific stuff.
+        ///
         if( message.lpmstatus( ).has_systemstate( ) )
         {
             switch( message.lpmstatus( ).systemstate( ) )
             {
             case SYSTEM_STATE_ON:
-                BOSE_DEBUG( s_logger, "Calling HandleLPMPowerStatusFullPower()" );
-                GetHsm( ).Handle< >( &CustomProductControllerState::HandleLPMPowerStatusFullPower );
+                BOSE_DEBUG( s_logger, "Calling HandleLPMPowerStatusFullPower( )" );
                 m_ProductAudioService->SetThermalMonitorEnabled( true );
                 break;
             case SYSTEM_STATE_OFF:
@@ -1111,7 +1113,6 @@
         }
     }
     ///////////////////////////////////////////////////////////////////////////////////////////////
->>>>>>> a242a52d
     /// Content Audio Playback Services (CAPS) status messages are handled at this point.
     ///////////////////////////////////////////////////////////////////////////////////////////////
     if( message.has_capsstatus( ) )
