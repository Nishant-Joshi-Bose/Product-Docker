////////////////////////////////////////////////////////////////////////////////////////////////////
///
/// @file      ProfessorProductController.cpp
///
/// @brief     This file contains source code that implements the ProfessorProductController class
///            that acts as a container to handle all the main functionality related to this program
///            that is product specific. In these regards, this class is used as a container to
///            control the product states, as well as to instantiate modules to manage the device
///            and lower level hardware, and interface with the user and system level applications.
///
/// @author    Stuart J. Lumby
///
/// @attention Copyright (C) 2017 Bose Corporation All Rights Reserved
///
///            Bose Corporation
///            The Mountain Road,
///            Framingham, MA 01701-9168
///            U.S.A.
///
///            This program may not be reproduced, in whole or in part, in any form by any means
///            whatsoever without the written permission of Bose Corporation.
///
////////////////////////////////////////////////////////////////////////////////////////////////////

////////////////////////////////////////////////////////////////////////////////////////////////////
///
///            Included Header Files
///
////////////////////////////////////////////////////////////////////////////////////////////////////
#include "unistd.h"
#include "ProfessorProductController.h"
#include "CustomProductLpmHardwareInterface.h"
#include "CustomProductAudioService.h"
#include "CustomAudioSettingsManager.h"
#include "CustomProductKeyInputManager.h"
#include "ProductCommandLine.h"
#include "ProductAdaptIQManager.h"
#include "IntentHandler.h"
#include "ProductSTS.pb.h"
#include "ProductSTSStateFactory.h"
#include "ProductSTSStateTop.h"
#include "ProductSTSStateTopSilent.h"
#include "ProductSTSStateTopAiQ.h"
#include "SystemSourcesProperties.pb.h"
#include "ProductControllerHsm.h"
#include "CustomProductControllerStates.h"
#include "CustomProductControllerState.h"
#include "ProductControllerStates.h"
#include "ProductControllerState.h"
#include "ProductControllerStateBooted.h"
#include "ProductControllerStateCriticalError.h"
#include "ProductControllerStateFactoryDefault.h"
#include "ProductControllerStateFirstBootGreeting.h"
#include "ProductControllerStateFirstBootGreetingTransition.h"
#include "ProductControllerStateIdleVoiceConfigured.h"
#include "ProductControllerStateIdleVoiceNotConfigured.h"
#include "ProductControllerStateLowPowerStandby.h"
#include "ProductControllerStateLowPowerStandbyTransition.h"
#include "ProductControllerStateNetworkStandbyConfigured.h"
#include "ProductControllerStateNetworkStandby.h"
#include "ProductControllerStateNetworkStandbyNotConfigured.h"
#include "ProductControllerStateOn.h"
#include "ProductControllerStatePlayable.h"
#include "ProductControllerStatePlayableTransition.h"
#include "ProductControllerStatePlayableTransitionIdle.h"
#include "ProductControllerStatePlayableTransitionInternal.h"
#include "ProductControllerStatePlayableTransitionNetworkStandby.h"
#include "ProductControllerStatePlayingDeselected.h"
#include "ProductControllerStatePlaying.h"
#include "ProductControllerStatePlayingSelected.h"
#include "ProductControllerStatePlayingSelectedNotSilent.h"
#include "ProductControllerStatePlayingSelectedSetupExiting.h"
#include "ProductControllerStatePlayingSelectedSetupExitingAP.h"
#include "ProductControllerStatePlayingSelectedSetup.h"
#include "ProductControllerStatePlayingSelectedSetupNetwork.h"
#include "ProductControllerStatePlayingSelectedSetupNetworkTransition.h"
#include "ProductControllerStatePlayingSelectedSetupOther.h"
#include "ProductControllerStatePlayingSelectedSilent.h"
#include "ProductControllerStatePlayingSelectedSilentSourceInvalid.h"
#include "ProductControllerStatePlayingSelectedSilentSourceValid.h"
#include "ProductControllerStatePlayingSelectedStoppingStreams.h"
#include "ProductControllerStatePlayingTransition.h"
#include "ProductControllerStatePlayingTransitionSwitch.h"
#include "ProductControllerStateSoftwareInstall.h"
#include "ProductControllerStateSoftwareUpdateTransition.h"
#include "ProductControllerStateStoppingStreamsDedicatedForFactoryDefault.h"
#include "ProductControllerStateStoppingStreamsDedicatedForSoftwareUpdate.h"
#include "ProductControllerStateStoppingStreamsDedicated.h"
#include "ProductControllerStateTop.h"
#include "CustomProductControllerStateAccessoryPairing.h"
#include "CustomProductControllerStateAccessoryPairingCancelling.h"
#include "CustomProductControllerStateAdaptIQCancelling.h"
#include "CustomProductControllerStateAdaptIQ.h"
#include "CustomProductControllerStateBooting.h"
#include "CustomProductControllerStateFirstBootGreetingTransition.h"
#include "CustomProductControllerStateIdle.h"
#include "CustomProductControllerStateLowPowerResume.h"
#include "CustomProductControllerStateOn.h"
#include "CustomProductControllerStatePlayable.h"
#include "CustomProductControllerStatePlaying.h"
#include "CustomProductControllerStatePlayingDeselected.h"
#include "CustomProductControllerStatePlayingSelected.h"
#include "CustomProductControllerStatePlayingSelectedSetup.h"
#include "CustomProductControllerStatePlayingSelectedSilentSourceInvalid.h"
#include "MfgData.h"
#include "DeviceManager.pb.h"
#include "ProductBLERemoteManager.h"
#include "ProductEndpointDefines.h"
#include "ProtoPersistenceFactory.h"
#include "PGCErrorCodes.h"
#include "SystemUtils.h"

////////////////////////////////////////////////////////////////////////////////////////////////////
///                          Start of the Product Application Namespace                          ///
////////////////////////////////////////////////////////////////////////////////////////////////////
namespace ProductApp
{

namespace
{
////////////////////////////////////////////////////////////////////////////////////////////////////
///
///            Constant Definitions
///
////////////////////////////////////////////////////////////////////////////////////////////////////
constexpr uint32_t  PRODUCT_CONTROLLER_RUNNING_CHECK_IN_SECONDS = 4;
constexpr int32_t   VOLUME_MIN_THRESHOLD = 10;
constexpr int32_t   VOLUME_MAX_THRESHOLD = 70;
constexpr auto      g_DefaultVolumeThresholdsStateFile  = "DefaultVolumeThresholdsDone";
}

constexpr char     UI_KILL_PID_FILE[] = "/var/run/monaco.pid";
constexpr uint32_t UI_ALIVE_TIMEOUT = 60 * 1000;

////////////////////////////////////////////////////////////////////////////////////////////////////
///
/// @name   ProfessorProductController::ProfessorProductController
///
/// @brief  This method is the ProfessorProductController constructor, which is used to initialize
///         its corresponding module classes and member variables.
///
////////////////////////////////////////////////////////////////////////////////////////////////////
ProfessorProductController::ProfessorProductController( ) :

    ///
    /// Construction of the Product Controller Modules
    ///
    m_ProductLpmHardwareInterface( nullptr ),
    m_ProductCommandLine( nullptr ),
    m_ProductKeyInputManager( nullptr ),
    m_ProductCecHelper( nullptr ),
    m_ProductDspHelper( nullptr ),
    m_ProductAdaptIQManager( nullptr ),
    m_ProductAudioService( nullptr ),
    m_ProductBLERemoteManager( nullptr ),

    ///
    /// Member Variable Initialization
    ///
    m_IsAutoWakeEnabled( false ),
    m_Running( false ),
    m_networkOperationalMode( NetManager::Protobuf::wifiOff ),

    ///
    /// Initialization of STS contorller.
    ///
    m_ProductSTSController( *this ),

    ///
    /// Intent Handler Initialization
    ///
    m_IntentHandler( *GetTask(),
                     m_CliClientMT,
                     m_FrontDoorClientIF,
                     *this ),

    ///
    /// Intitialization for the Product Message Handler Reference
    ///
    m_ProductMessageHandler( static_cast< Callback < ProductMessage > >
                             ( std::bind( &ProfessorProductController::HandleMessage,
                                          this,
                                          std::placeholders::_1 ) ) )
{

}

////////////////////////////////////////////////////////////////////////////////////////////////////
///
/// @name ProfessorProductController::Start
///
/// @brief This method starts the product controller by dispatching its Run method inside the
///        product task. The Run method initializes the product controller state machine and all
///        of its associated modules, including the registration of callbacks for internal and state
///        machine messaging, IPC, Frontdoor end-points, and so forth. Since these initializations
///        take place first inside the product task, and all callbacks are processed inside the same
///        product task after the initialization, no callback can be invoked from a non-existent
///        state or module. This method was put in place based on the JIRA Story PGC-2052.
///
////////////////////////////////////////////////////////////////////////////////////////////////////
void ProfessorProductController::Start( )
{
    m_Running = true;

    IL::BreakThread( std::bind( &ProfessorProductController::Run, this ), GetTask( ) );
}

////////////////////////////////////////////////////////////////////////////////////////////////////
///
/// @name ProfessorProductController::Run
///
////////////////////////////////////////////////////////////////////////////////////////////////////
void ProfessorProductController::Run( )
{
    BOSE_DEBUG( s_logger, "----------- Product Controller Initialization Start ------------" );
    BOSE_DEBUG( s_logger, "The Professor Product Controller is setting up the state machine." );

    ///
    /// Construction of the Common and Custom States
    ///

    ///
    /// Top State
    ///
    auto* stateTop = new ProductControllerStateTop( GetHsm( ),
                                                    nullptr );
    ///
    /// Booting State and Various System Level States
    ///
    auto* stateBooting = new CustomProductControllerStateBooting
    ( GetHsm( ),
      stateTop,
      CUSTOM_PRODUCT_CONTROLLER_STATE_BOOTING );

    auto* stateBooted = new ProductControllerStateBooted
    ( GetHsm( ),
      stateTop,
      PRODUCT_CONTROLLER_STATE_BOOTED );

    auto* stateFirstBootGreeting = new ProductControllerStateFirstBootGreeting
    ( GetHsm( ),
      stateTop,
      PRODUCT_CONTROLLER_STATE_FIRST_BOOT_GREETING );

    auto* stateFirstBootGreetingTransition = new CustomProductControllerStateFirstBootGreetingTransition
    ( GetHsm( ),
      stateTop,
      CUSTOM_PRODUCT_CONTROLLER_STATE_FIRST_BOOT_GREETING_TRANSITION );

    auto* stateSoftwareUpdateTransition = new ProductControllerStateSoftwareUpdateTransition
    ( GetHsm( ),
      stateTop,
      PRODUCT_CONTROLLER_STATE_SOFTWARE_UPDATE_TRANSITION );

    auto* stateSoftwareInstall = new ProductControllerStateSoftwareInstall
    ( GetHsm( ),
      stateTop,
      PRODUCT_CONTROLLER_STATE_SOFTWARE_INSTALL );

    auto* stateCriticalError = new ProductControllerStateCriticalError
    ( GetHsm( ),
      stateTop,
      PRODUCT_CONTROLLER_STATE_CRITICAL_ERROR );

    auto* stateFactoryDefault = new ProductControllerStateFactoryDefault
    ( GetHsm( ),
      stateTop,
      PRODUCT_CONTROLLER_STATE_FACTORY_DEFAULT );

    auto* stateLowPowerStandbyTransition = new ProductControllerStateLowPowerStandbyTransition
    ( GetHsm( ),
      stateTop,
      PRODUCT_CONTROLLER_STATE_LOW_POWER_STANDBY_TRANSITION );

    auto* stateLowPowerStandby = new ProductControllerStateLowPowerStandby
    ( GetHsm( ),
      stateTop,
      PRODUCT_CONTROLLER_STATE_LOW_POWER_STANDBY );

    auto* stateLowPowerResume = new CustomProductControllerStateLowPowerResume
    ( GetHsm( ),
      stateTop,
      CUSTOM_PRODUCT_CONTROLLER_STATE_LOW_POWER_RESUME );

    ///
    /// Playable Transition State and Sub-States
    ///
    auto* statePlayableTransition = new ProductControllerStatePlayableTransition
    ( GetHsm( ),
      stateTop,
      PRODUCT_CONTROLLER_STATE_PLAYABLE_TRANSITION );

    auto* statePlayableTransitionInternal = new ProductControllerStatePlayableTransitionInternal
    ( GetHsm( ),
      statePlayableTransition,
      PRODUCT_CONTROLLER_STATE_PLAYABLE_TRANSITION_INTERNAL );

    auto* statePlayableTransitionIdle = new ProductControllerStatePlayableTransitionIdle
    ( GetHsm( ),
      statePlayableTransitionInternal,
      PRODUCT_CONTROLLER_STATE_PLAYABLE_TRANSITION_IDLE );

    auto* statePlayableTransitionNetworkStandby = new ProductControllerStatePlayableTransitionNetworkStandby
    ( GetHsm( ),
      statePlayableTransitionInternal,
      PRODUCT_CONTROLLER_STATE_PLAYABLE_TRANSITION_NETWORK_STANDBY );

    ///
    /// Top On State
    ///
    auto* stateOn = new CustomProductControllerStateOn
    ( GetHsm( ),
      stateTop,
      CUSTOM_PRODUCT_CONTROLLER_STATE_ON );

    ///
    /// Playable State and Sub-States
    ///
    auto* statePlayable = new CustomProductControllerStatePlayable
    ( GetHsm( ),
      stateOn,
      CUSTOM_PRODUCT_CONTROLLER_STATE_PLAYABLE );

    auto* stateNetworkStandby = new ProductControllerStateNetworkStandby
    ( GetHsm( ),
      statePlayable,
      PRODUCT_CONTROLLER_STATE_NETWORK_STANDBY );

    auto* stateNetworkStandbyConfigured = new ProductControllerStateNetworkStandbyConfigured
    ( GetHsm( ),
      stateNetworkStandby,
      PRODUCT_CONTROLLER_STATE_NETWORK_STANDBY_CONFIGURED );

    auto* stateNetworkStandbyNotConfigured = new ProductControllerStateNetworkStandbyNotConfigured
    ( GetHsm( ),
      stateNetworkStandby,
      PRODUCT_CONTROLLER_STATE_NETWORK_STANDBY_NOT_CONFIGURED );

    auto* stateIdle = new CustomProductControllerStateIdle
    ( GetHsm( ),
      statePlayable,
      CUSTOM_PRODUCT_CONTROLLER_STATE_IDLE );

    auto* stateIdleVoiceConfigured = new ProductControllerStateIdleVoiceConfigured
    ( GetHsm( ),
      stateIdle,
      PRODUCT_CONTROLLER_STATE_IDLE_VOICE_CONFIGURED );

    auto* stateIdleVoiceNotConfigured = new ProductControllerStateIdleVoiceNotConfigured
    ( GetHsm( ),
      stateIdle,
      PRODUCT_CONTROLLER_STATE_IDLE_VOICE_NOT_CONFIGURED );

    ///
    /// Playing Transition State and Sub-States
    ///
    auto* statePlayingTransition = new ProductControllerStatePlayingTransition
    ( GetHsm( ),
      stateTop,
      PRODUCT_CONTROLLER_STATE_PLAYING_TRANSITION );

    auto* statePlayingTransitionSelected = new ProductControllerStatePlayingTransitionSwitch
    ( GetHsm( ),
      statePlayingTransition,
      PRODUCT_CONTROLLER_STATE_PLAYING_TRANSITION_SWITCH );

    ///
    /// Playing State and Sub-States
    ///
    auto* statePlaying = new CustomProductControllerStatePlaying
    ( GetHsm( ),
      stateOn,
      CUSTOM_PRODUCT_CONTROLLER_STATE_PLAYING );

    auto* statePlayingDeselected = new CustomProductControllerStatePlayingDeselected
    ( GetHsm( ),
      statePlaying,
      CUSTOM_PRODUCT_CONTROLLER_STATE_PLAYING_DESELECTED );

    auto* statePlayingSelected = new CustomProductControllerStatePlayingSelected
    ( GetHsm( ),
      statePlaying,
      CUSTOM_PRODUCT_CONTROLLER_STATE_PLAYING_SELECTED );

    auto* statePlayingSelectedSilent = new ProductControllerStatePlayingSelectedSilent
    ( GetHsm( ),
      statePlayingSelected,
      PRODUCT_CONTROLLER_STATE_PLAYING_SELECTED_SILENT );

    auto* statePlayingSelectedSilentSourceInvalid = new CustomProductControllerStatePlayingSelectedSilentSourceInvalid
    ( GetHsm( ),
      statePlayingSelectedSilent,
      CUSTOM_PRODUCT_CONTROLLER_STATE_PLAYING_SELECTED_SILENT_SOURCE_INVALID );

    auto* statePlayingSelectedSilentSourceValid = new ProductControllerStatePlayingSelectedSilentSourceValid
    ( GetHsm( ),
      statePlayingSelectedSilent,
      PRODUCT_CONTROLLER_STATE_PLAYING_SELECTED_SILENT_SOURCE_VALID );

    auto* statePlayingSelectedNotSilent = new ProductControllerStatePlayingSelectedNotSilent
    ( GetHsm( ),
      statePlayingSelected,
      PRODUCT_CONTROLLER_STATE_PLAYING_SELECTED_NOT_SILENT );

    auto* statePlayingSelectedSetup = new CustomProductControllerStatePlayingSelectedSetup
    ( GetHsm( ),
      statePlayingSelected,
      CUSTOM_PRODUCT_CONTROLLER_STATE_PLAYING_SELECTED_SETUP );

    auto* statePlayingSelectedSetupNetwork = new ProductControllerStatePlayingSelectedSetupNetwork
    ( GetHsm( ),
      statePlayingSelectedSetup,
      PRODUCT_CONTROLLER_STATE_PLAYING_SELECTED_SETUP_NETWORK );

    auto* statePlayingSelectedSetupNetworkTransition = new ProductControllerStatePlayingSelectedSetupNetworkTransition
    ( GetHsm( ),
      statePlayingSelectedSetup,
      PRODUCT_CONTROLLER_STATE_PLAYING_SELECTED_SETUP_NETWORK_TRANSITION );

    auto* statePlayingSelectedSetupOther = new ProductControllerStatePlayingSelectedSetupOther
    ( GetHsm( ),
      statePlayingSelectedSetup,
      PRODUCT_CONTROLLER_STATE_PLAYING_SELECTED_SETUP_OTHER );

    auto* statePlayingSelectedSetupExiting = new ProductControllerStatePlayingSelectedSetupExiting
    ( GetHsm( ),
      statePlayingSelectedSetup,
      PRODUCT_CONTROLLER_STATE_PLAYING_SELECTED_SETUP_EXITING );

    auto* statePlayingSelectedSetupExitingAP = new ProductControllerStatePlayingSelectedSetupExitingAP
    ( GetHsm( ),
      statePlayingSelectedSetup,
      PRODUCT_CONTROLLER_STATE_PLAYING_SELECTED_SETUP_EXITING_AP );

    auto* stateStoppingStreams = new ProductControllerStatePlayingSelectedStoppingStreams
    ( GetHsm( ),
      statePlayingSelected,
      PRODUCT_CONTROLLER_STATE_PLAYING_SELECTED_STOPPING_STREAMS );

    ///
    /// Accessory Pairing States
    ///
    auto* stateAccessoryPairing = new CustomProductControllerStateAccessoryPairing
    ( GetHsm( ),
      statePlayingSelected,
      CUSTOM_PRODUCT_CONTROLLER_STATE_ACCESSORY_PAIRING );

    auto* stateAccessoryPairingCancelling = new CustomProductControllerStateAccessoryPairingCancelling
    ( GetHsm( ),
      statePlayingSelected,
      CUSTOM_PRODUCT_CONTROLLER_STATE_ACCESSORY_PAIRING_CANCELLING );

    ///
    /// AdaptIQ States
    ///
    auto* stateAdaptIQ = new CustomProductControllerStateAdaptIQ
    ( GetHsm( ),
      statePlayingSelected,
      *this,
      CUSTOM_PRODUCT_CONTROLLER_STATE_ADAPTIQ );

    auto* stateAdaptIQCancelling = new CustomProductControllerStateAdaptIQCancelling
    ( GetHsm( ),
      statePlayingSelected,
      CUSTOM_PRODUCT_CONTROLLER_STATE_ADAPTIQ_CANCELLING );

    ///
    /// Stopping Dedicated Streams State and Sub-States
    ///
    auto* stateStoppingStreamsDedicated = new ProductControllerStateStoppingStreamsDedicated
    ( GetHsm( ),
      stateTop,
      PRODUCT_CONTROLLER_STATE_STOPPING_STREAMS_DEDICATED );

    auto* stateStoppingStreamsDedicatedForFactoryDefault = new ProductControllerStateStoppingStreamsDedicatedForFactoryDefault
    ( GetHsm( ),
      stateStoppingStreamsDedicated,
      PRODUCT_CONTROLLER_STATE_STOPPING_STREAMS_DEDICATED_FOR_FACTORY_DEFAULT );

    auto* stateStoppingStreamsDedicatedForSoftwareUpdate = new ProductControllerStateStoppingStreamsDedicatedForSoftwareUpdate
    ( GetHsm( ),
      stateStoppingStreamsDedicated,
      PRODUCT_CONTROLLER_STATE_STOPPING_STREAMS_DEDICATED_FOR_SOFTWARE_UPDATE );

    ///
    /// The states are added to the state machine and the state machine is initialized.
    ///
    using namespace DeviceManagerPb;
    using namespace SystemPowerPb;

    GetHsm( ).AddState( Device_State_Not_Notify,
                        SystemPowerControl_State_Not_Notify,
                        stateTop );

    GetHsm( ).AddState( NotifiedNames::BOOTING,
                        SystemPowerControl_State_Not_Notify,
                        stateBooting );

    GetHsm( ).AddState( NotifiedNames::FIRST_BOOT_GREETING,
                        SystemPowerControl_State_Not_Notify,
                        stateFirstBootGreeting );

    GetHsm( ).AddState( NotifiedNames::UPDATING,
                        SystemPowerControl_State_Not_Notify,
                        stateSoftwareUpdateTransition );

    GetHsm( ).AddState( NotifiedNames::UPDATING,
                        SystemPowerControl_State_Not_Notify,
                        stateSoftwareInstall );

    GetHsm( ).AddState( NotifiedNames::CRITICAL_ERROR,
                        SystemPowerControl_State_Not_Notify,
                        stateCriticalError );

    GetHsm( ).AddState( NotifiedNames::FACTORY_DEFAULT,
                        SystemPowerControl_State_Not_Notify,
                        stateFactoryDefault );

    GetHsm( ).AddState( Device_State_Not_Notify,
                        SystemPowerControl_State_Not_Notify,
                        stateBooted );

    GetHsm( ).AddState( Device_State_Not_Notify,
                        SystemPowerControl_State_Not_Notify,
                        stateFirstBootGreetingTransition );

    GetHsm( ).AddState( Device_State_Not_Notify,
                        SystemPowerControl_State_Not_Notify,
                        stateLowPowerStandbyTransition );

    GetHsm( ).AddState( Device_State_Not_Notify,
                        SystemPowerControl_State_OFF,
                        stateLowPowerStandby );

    GetHsm( ).AddState( Device_State_Not_Notify,
                        SystemPowerControl_State_Not_Notify,
                        stateLowPowerResume );

    GetHsm( ).AddState( Device_State_Not_Notify,
                        SystemPowerControl_State_Not_Notify,
                        statePlayableTransition );

    GetHsm( ).AddState( Device_State_Not_Notify,
                        SystemPowerControl_State_Not_Notify,
                        statePlayableTransitionInternal );

    GetHsm( ).AddState( Device_State_Not_Notify,
                        SystemPowerControl_State_OFF,
                        statePlayableTransitionIdle );

    GetHsm( ).AddState( Device_State_Not_Notify,
                        SystemPowerControl_State_OFF,
                        statePlayableTransitionNetworkStandby );

    GetHsm( ).AddState( Device_State_Not_Notify,
                        SystemPowerControl_State_Not_Notify,
                        stateOn );

    GetHsm( ).AddState( Device_State_Not_Notify,
                        SystemPowerControl_State_OFF,
                        statePlayable );

    GetHsm( ).AddState( NotifiedNames::NETWORK_STANDBY,
                        SystemPowerControl_State_OFF,
                        stateNetworkStandby );

    GetHsm( ).AddState( NotifiedNames::NETWORK_STANDBY,
                        SystemPowerControl_State_OFF,
                        stateNetworkStandbyConfigured );

    GetHsm( ).AddState( NotifiedNames::NETWORK_STANDBY,
                        SystemPowerControl_State_OFF,
                        stateNetworkStandbyNotConfigured );

    GetHsm( ).AddState( NotifiedNames::IDLE,
                        SystemPowerControl_State_OFF,
                        stateIdle );

    GetHsm( ).AddState( NotifiedNames::IDLE,
                        SystemPowerControl_State_OFF,
                        stateIdleVoiceConfigured );

    GetHsm( ).AddState( NotifiedNames::IDLE,
                        SystemPowerControl_State_OFF,
                        stateIdleVoiceNotConfigured );

    GetHsm( ).AddState( Device_State_Not_Notify,
                        SystemPowerControl_State_Not_Notify,
                        statePlayingTransition );

    GetHsm( ).AddState( Device_State_Not_Notify,
                        SystemPowerControl_State_Not_Notify,
                        statePlayingTransitionSelected );

    GetHsm( ).AddState( Device_State_Not_Notify,
                        SystemPowerControl_State_Not_Notify,
                        statePlaying );

    GetHsm( ).AddState( NotifiedNames::PLAYING_SOURCE_OFF,
                        SystemPowerControl_State_OFF,
                        statePlayingDeselected );

    GetHsm( ).AddState( NotifiedNames::SELECTED,
                        SystemPowerControl_State_Not_Notify,
                        statePlayingSelected );

    GetHsm( ).AddState( NotifiedNames::SELECTED,
                        SystemPowerControl_State_Not_Notify,
                        statePlayingSelectedSilent );

    GetHsm( ).AddState( NotifiedNames::PLAYING_SOURCE_OFF,
                        SystemPowerControl_State_OFF,
                        statePlayingSelectedSilentSourceInvalid );

    GetHsm( ).AddState( NotifiedNames::SELECTED,
                        SystemPowerControl_State_ON,
                        statePlayingSelectedSilentSourceValid );

    GetHsm( ).AddState( NotifiedNames::SELECTED,
                        SystemPowerControl_State_ON,
                        statePlayingSelectedNotSilent );

    GetHsm( ).AddState( NotifiedNames::SELECTED,
                        SystemPowerControl_State_ON,
                        statePlayingSelectedSetup );

    GetHsm( ).AddState( NotifiedNames::SELECTED,
                        SystemPowerControl_State_ON,
                        statePlayingSelectedSetupNetwork );

    GetHsm( ).AddState( NotifiedNames::SELECTED,
                        SystemPowerControl_State_Not_Notify,
                        statePlayingSelectedSetupNetworkTransition );

    GetHsm( ).AddState( NotifiedNames::SELECTED,
                        SystemPowerControl_State_ON,
                        statePlayingSelectedSetupOther );

    GetHsm( ).AddState( NotifiedNames::SELECTED,
                        SystemPowerControl_State_Not_Notify,
                        statePlayingSelectedSetupExiting );

    GetHsm( ).AddState( NotifiedNames::SELECTED,
                        SystemPowerControl_State_Not_Notify,
                        statePlayingSelectedSetupExitingAP );

    GetHsm( ).AddState( Device_State_Not_Notify,
                        SystemPowerControl_State_Not_Notify,
                        stateStoppingStreams );

    GetHsm( ).AddState( Device_State_Not_Notify,
                        SystemPowerControl_State_ON,
                        stateAccessoryPairing );

    GetHsm( ).AddState( Device_State_Not_Notify,
                        SystemPowerControl_State_Not_Notify,
                        stateAccessoryPairingCancelling );

    GetHsm( ).AddState( Device_State_Not_Notify,
                        SystemPowerControl_State_ON,
                        stateAdaptIQ );

    GetHsm( ).AddState( Device_State_Not_Notify,
                        SystemPowerControl_State_Not_Notify,
                        stateAdaptIQExiting );

    GetHsm( ).AddState( Device_State_Not_Notify,
                        SystemPowerControl_State_Not_Notify,
                        stateStoppingStreamsDedicated );

    GetHsm( ).AddState( Device_State_Not_Notify,
                        SystemPowerControl_State_Not_Notify,
                        stateStoppingStreamsDedicatedForFactoryDefault );

<<<<<<< HEAD
    GetHsm( ).AddState( "", stateTop );
    GetHsm( ).AddState( NotifiedNames_Name( NotifiedNames::BOOTING ), stateBooting );
    GetHsm( ).AddState( NotifiedNames_Name( NotifiedNames::FIRST_BOOT_GREETING ), stateFirstBootGreeting );
    GetHsm( ).AddState( NotifiedNames_Name( NotifiedNames::UPDATING ), stateSoftwareUpdateTransition );
    GetHsm( ).AddState( NotifiedNames_Name( NotifiedNames::UPDATING ), stateSoftwareInstall );
    GetHsm( ).AddState( NotifiedNames_Name( NotifiedNames::CRITICAL_ERROR ), stateCriticalError );
    GetHsm( ).AddState( NotifiedNames_Name( NotifiedNames::FACTORY_DEFAULT ), stateFactoryDefault );
    GetHsm( ).AddState( "", stateBooted );
    GetHsm( ).AddState( "", stateFirstBootGreetingTransition );
    GetHsm( ).AddState( "", stateLowPowerStandbyTransition );
    GetHsm( ).AddState( "", stateLowPowerStandby );
    GetHsm( ).AddState( "", stateLowPowerResume );
    GetHsm( ).AddState( "", statePlayableTransition );
    GetHsm( ).AddState( "", statePlayableTransitionInternal );
    GetHsm( ).AddState( "", statePlayableTransitionIdle );
    GetHsm( ).AddState( "", statePlayableTransitionNetworkStandby );
    GetHsm( ).AddState( "", stateOn );
    GetHsm( ).AddState( "", statePlayable );
    GetHsm( ).AddState( NotifiedNames_Name( NotifiedNames::NETWORK_STANDBY ), stateNetworkStandby );
    GetHsm( ).AddState( NotifiedNames_Name( NotifiedNames::NETWORK_STANDBY ), stateNetworkStandbyConfigured );
    GetHsm( ).AddState( NotifiedNames_Name( NotifiedNames::NETWORK_STANDBY ), stateNetworkStandbyNotConfigured );
    GetHsm( ).AddState( NotifiedNames_Name( NotifiedNames::IDLE ), stateIdle );
    GetHsm( ).AddState( NotifiedNames_Name( NotifiedNames::IDLE ), stateIdleVoiceConfigured );
    GetHsm( ).AddState( NotifiedNames_Name( NotifiedNames::IDLE ), stateIdleVoiceNotConfigured );
    GetHsm( ).AddState( "", statePlayingTransition );
    GetHsm( ).AddState( "", statePlayingTransitionSelected );
    GetHsm( ).AddState( "", statePlaying );
    GetHsm( ).AddState( NotifiedNames_Name( NotifiedNames::DESELECTED ), statePlayingDeselected );
    GetHsm( ).AddState( NotifiedNames_Name( NotifiedNames::SELECTED ),   statePlayingSelected );
    GetHsm( ).AddState( NotifiedNames_Name( NotifiedNames::SELECTED ),   statePlayingSelectedSilent );
    GetHsm( ).AddState( NotifiedNames_Name( NotifiedNames::SELECTED ),   statePlayingSelectedNotSilent );
    GetHsm( ).AddState( NotifiedNames_Name( NotifiedNames::SELECTED ),   statePlayingSelectedSetup );
    GetHsm( ).AddState( NotifiedNames_Name( NotifiedNames::SELECTED ),   statePlayingSelectedSetupNetwork );
    GetHsm( ).AddState( NotifiedNames_Name( NotifiedNames::SELECTED ),   statePlayingSelectedSetupNetworkTransition );
    GetHsm( ).AddState( NotifiedNames_Name( NotifiedNames::SELECTED ),   statePlayingSelectedSetupOther );
    GetHsm( ).AddState( NotifiedNames_Name( NotifiedNames::SELECTED ),   statePlayingSelectedSetupExiting );
    GetHsm( ).AddState( NotifiedNames_Name( NotifiedNames::SELECTED ),   statePlayingSelectedSetupExitingAP );
    GetHsm( ).AddState( "", stateStoppingStreams );
    GetHsm( ).AddState( "", stateAccessoryPairing );
    GetHsm( ).AddState( "", stateAccessoryPairingCancelling );
    GetHsm( ).AddState( "", stateAdaptIQ );
    GetHsm( ).AddState( "", stateAdaptIQCancelling );
    GetHsm( ).AddState( "", stateStoppingStreamsDedicated );
    GetHsm( ).AddState( "", stateStoppingStreamsDedicatedForFactoryDefault );
    GetHsm( ).AddState( "", stateStoppingStreamsDedicatedForSoftwareUpdate );
=======
    GetHsm( ).AddState( Device_State_Not_Notify,
                        SystemPowerControl_State_Not_Notify,
                        stateStoppingStreamsDedicatedForSoftwareUpdate );
>>>>>>> 39b6cad8

    GetHsm( ).Init( this, PRODUCT_CONTROLLER_STATE_BOOTING );

    ///
    /// Initialize entities in the Common Product Controller
    ///
    CommonInitialize( );

    ///
    /// Get instances of all the modules.
    ///
    BOSE_DEBUG( s_logger, "----------- Product Controller Starting Modules ------------" );
    BOSE_DEBUG( s_logger, "The Professor Product Controller instantiating and running its modules." );

    m_ProductLpmHardwareInterface = std::make_shared< CustomProductLpmHardwareInterface >( *this );
    m_ProductCecHelper            = std::make_shared< ProductCecHelper                  >( *this );
    m_ProductDspHelper            = std::make_shared< ProductDspHelper                  >( *this );
    m_ProductCommandLine          = std::make_shared< ProductCommandLine                >( *this );
    m_ProductKeyInputManager      = std::make_shared< CustomProductKeyInputManager      >( *this );
    m_ProductBLERemoteManager     = std::make_shared< ProductBLERemoteManager           >( *this );
    m_ProductAudioService         = std::make_shared< CustomProductAudioService         >( *this,
                                    m_FrontDoorClientIF,
                                    m_ProductLpmHardwareInterface->GetLpmClient( ) );
    ///
    /// ProductAdaptIQManager depends on CustomProductAudioService, so make sure that CustomProductAudioService is
    /// instantiated first
    ///
    m_ProductAdaptIQManager       = std::make_shared< ProductAdaptIQManager             >( *this );

    if( m_ProductLpmHardwareInterface == nullptr ||
        m_ProductAudioService         == nullptr ||
        m_ProductCommandLine          == nullptr ||
        m_ProductKeyInputManager      == nullptr ||
        m_ProductCecHelper            == nullptr ||
        m_ProductDspHelper            == nullptr ||
        m_ProductAdaptIQManager       == nullptr )
    {
        BOSE_CRITICAL( s_logger, "-------- Product Controller Failed Initialization ----------" );
        BOSE_CRITICAL( s_logger, "A Product Controller module failed to be allocated.         " );

        return;
    }

    ///
    /// Apply settings from persistence
    ///
    ApplyOpticalAutoWakeSettingFromPersistence( );

    /// Register a callback so the autowake from persistence is sent to LPM when connected
    RegisterOpticalAutowakeForLpmConnection( );

    ///
    /// Set up LightBarController
    ///
    m_lightbarController = std::unique_ptr< LightBar::LightBarController >(
                               new LightBar::LightBarController( GetTask( ),
                                                                 m_FrontDoorClientIF,
                                                                 m_ProductLpmHardwareInterface->GetLpmClient( ) ) );

    //
    // Setup UI recovery timer
    //
    m_uiAliveTimer = APTimer::Create( GetTask( ), "UIAliveTimer" );
    StartUiTimer();

    ///
    /// Run all the submodules.
    ///
    m_ProductLpmHardwareInterface->Run( );
    m_ProductAudioService        ->Run( );
    m_ProductCommandLine         ->Run( );
    m_ProductKeyInputManager     ->Run( );
    m_ProductCecHelper           ->Run( );
    m_ProductDspHelper           ->Run( );
    m_ProductAdaptIQManager      ->Run( );
    m_ProductBLERemoteManager    ->Run( );

    ///
    /// Register FrontDoor EndPoints
    ///
    RegisterFrontDoorEndPoints( );

    ///
    /// Send initial endpoint requests to the front door.
    ///
    SendCommonInitialRequests( );

    ///
    /// Set up the STSProductController
    ///
    SetupProductSTSController( );

    ///
    /// Initialize and register intents for key actions for the Product Controller.
    ///
    m_IntentHandler.Initialize( );

    BOSE_DEBUG( s_logger, "------------ Product Controller Initialization End -------------" );
}

////////////////////////////////////////////////////////////////////////////////////////////////////
///
/// @brief  ProfessorProductController::GetMessageHandler
///
/// @return Callback < ProductMessage >
///
////////////////////////////////////////////////////////////////////////////////////////////////////
Callback < ProductMessage > ProfessorProductController::GetMessageHandler( )
{
    return m_ProductMessageHandler;
}

////////////////////////////////////////////////////////////////////////////////////////////////////
///
/// @name   ProfessorProductController::GetLpmHardwareInterface
///
/// @return This method returns a shared pointer to the LPM hardware interface.
///
////////////////////////////////////////////////////////////////////////////////////////////////////
std::shared_ptr< CustomProductLpmHardwareInterface >& ProfessorProductController::GetLpmHardwareInterface( )
{
    return m_ProductLpmHardwareInterface;
}

////////////////////////////////////////////////////////////////////////////////////////////////////
///
/// @name   ProfessorProductController::GetProductAudioServiceInstance
///
/// @return This method returns a shared pointer to the Product AudioService which interfaces with AudioPath.
///
////////////////////////////////////////////////////////////////////////////////////////////////////
std::shared_ptr< CustomProductAudioService >& ProfessorProductController::GetProductAudioServiceInstance( )
{
    return m_ProductAudioService;
}

////////////////////////////////////////////////////////////////////////////////////////////////////
///
/// @name   ProfessorProductController::GetAdaptIQManager
///
/// @return This method returns a shared pointer to the AdaptIQManager instance
///
////////////////////////////////////////////////////////////////////////////////////////////////////
std::shared_ptr< ProductAdaptIQManager >& ProfessorProductController::GetAdaptIQManager( )
{
    return m_ProductAdaptIQManager;
}

////////////////////////////////////////////////////////////////////////////////////////////////////
///
/// @name   ProfessorProductController::GetBLERemoteManager
///
/// @return This method returns a shared pointer to the BLERemoteManager instance
///
////////////////////////////////////////////////////////////////////////////////////////////////////
std::shared_ptr< ProductBLERemoteManager>& ProfessorProductController::GetBLERemoteManager( )
{
    return m_ProductBLERemoteManager;
}

////////////////////////////////////////////////////////////////////////////////////////////////////
///
/// @name   ProfessorProductController::GetCecHelper
///
/// @return This method returns a shared pointer to the ProductCecHelper instance.
///
////////////////////////////////////////////////////////////////////////////////////////////////////
std::shared_ptr< ProductCecHelper >& ProfessorProductController::GetCecHelper( )
{
    return m_ProductCecHelper;
}

////////////////////////////////////////////////////////////////////////////////////////////////////
///
/// @name   ProfessorProductController::GetDspHelper
///
/// @return This method returns a shared pointer to the ProductCecHelper instance.
///
////////////////////////////////////////////////////////////////////////////////////////////////////
std::shared_ptr< ProductDspHelper >& ProfessorProductController::GetDspHelper( )
{
    return m_ProductDspHelper;
}

////////////////////////////////////////////////////////////////////////////////////////////////////
///
/// @name   ProfessorProductController::IsBooted
///
/// @return This method returns a true or false value, based on a series of set member variables,
///         which all must be true to indicate that the device has booted.
///
/// @note   The CLI command "product boot_status" returns the status of all factors used here. If ever
///         a factor is added, the CLI command needs changing as well. See ProductCommandLine::HandleCommand().
///
////////////////////////////////////////////////////////////////////////////////////////////////////
bool ProfessorProductController::IsBooted( ) const
{
    BOSE_VERBOSE( s_logger, "------------ Product Controller Booted Check ---------------" );
    BOSE_VERBOSE( s_logger, " " );
    BOSE_VERBOSE( s_logger, "LPM Connected         :  %s", ( IsLpmReady( )             ? "true" : "false" ) );
    BOSE_VERBOSE( s_logger, "CAPS Initialized      :  %s", ( IsCAPSReady( )            ? "true" : "false" ) );
    BOSE_VERBOSE( s_logger, "Audio Path Connected  :  %s", ( IsAudioPathReady( )       ? "true" : "false" ) );
    BOSE_VERBOSE( s_logger, "STS Initialized       :  %s", ( IsSTSReady( )             ? "true" : "false" ) );
    BOSE_VERBOSE( s_logger, "Software Update Ready :  %s", ( IsSoftwareUpdateReady( )  ? "true" : "false" ) );
    BOSE_VERBOSE( s_logger, "SASS Initialized      :  %s", ( IsSassReady( )            ? "true" : "false" ) );
    BOSE_VERBOSE( s_logger, "Bluetooth Initialized :  %s", ( IsBluetoothModuleReady( ) ? "true" : "false" ) );
    BOSE_VERBOSE( s_logger, "Network Ready         :  %s", ( IsNetworkModuleReady( ) ? "true" : "false" ) );
    BOSE_VERBOSE( s_logger, " " );

    return ( IsLpmReady( )             and
             IsCAPSReady( )            and
             IsAudioPathReady( )       and
             IsSTSReady( )             and
             IsSoftwareUpdateReady( )  and
             IsSassReady( )            and
             IsBluetoothModuleReady( ) and
             IsNetworkModuleReady( ) );
}

////////////////////////////////////////////////////////////////////////////////////////////////////
///
/// @name   ProfessorProductController::IsLowPowerExited
///
/// @return This method returns a true or false value, based on a series of set member variables,
///         which all must be true to indicate that the device has exited low power.
///         NOTE: Unlike booting we only wait for the things killed going to low power
///
////////////////////////////////////////////////////////////////////////////////////////////////////
bool ProfessorProductController::IsLowPowerExited( ) const
{
    BOSE_INFO( s_logger, "------------ Product Controller Low Power Exit Check ---------------" );
    BOSE_INFO( s_logger, " " );
    BOSE_INFO( s_logger, "LPM Connected         :  %s", ( IsLpmReady()       ? "true" : "false" ) );
    BOSE_INFO( s_logger, "Audio Path Connected  :  %s", ( IsAudioPathReady() ? "true" : "false" ) );
    BOSE_INFO( s_logger, "SASS            Init  :  %s", ( IsSassReady()      ? "true" : "false" ) );
    BOSE_INFO( s_logger, " " );

    return( IsLpmReady()            and
            IsSassReady()           and
            IsAudioPathReady() );
}

////////////////////////////////////////////////////////////////////////////////////////////////////
///
/// @name   ProfessorProductController::IsAutoWakeEnabled
///
/// @return This method returns a true or false value, based on a set member variable.
///
////////////////////////////////////////////////////////////////////////////////////////////////////
bool ProfessorProductController::IsAutoWakeEnabled( ) const
{
    return m_IsAutoWakeEnabled;
}

////////////////////////////////////////////////////////////////////////////////////////////////////
///
/// @name   ProfessorProductController::IsSystemLanguageSet
///
/// @return This method returns true if the corresponding member has a system language defined.
///
////////////////////////////////////////////////////////////////////////////////////////////////////
bool ProfessorProductController::IsSystemLanguageSet( ) const
{
    return m_deviceManager.IsLanguageSet( );
}

////////////////////////////////////////////////////////////////////////////////////////////////////
///
/// @name   ProfessorProductController::GetOOBDefaultLastContentItem
///
/// @return This method returns the PassportPB::contentItem value to be used for initializing the OOB LastContentItem
///
////////////////////////////////////////////////////////////////////////////////////////////////////
PassportPB::contentItem ProfessorProductController::GetOOBDefaultLastContentItem() const
{
    using namespace ProductSTS;

    PassportPB::contentItem item;
    item.set_source( SHELBY_SOURCE::PRODUCT );
    item.set_sourceaccount( ProductSourceSlot_Name( TV ) );
    return item;
}

////////////////////////////////////////////////////////////////////////////////////////////////////
///
/// @name   ProfessorProductController::PossiblyPairBLERemote
///
/// @brief  initiates pairing of the BLE remote if indicated
///
////////////////////////////////////////////////////////////////////////////////////////////////////
void ProfessorProductController::PossiblyPairBLERemote( )
{
    // The rules are per PGC-697:
    // On a system without a paired BLE remote, entry into SETUP will activate BLE pairing.
    // On a system with a paired BLE remote, pressing and holding the Action Button will activate BLE pairing.
    m_ProductBLERemoteManager->PossiblyPair();
}

////////////////////////////////////////////////////////////////////////////////////////////////////
///
/// @name   ProfessorProductController::PairBLERemote
///
/// @brief  initiates pairing of the BLE remote
///
/// @param  manualPairingRequest
///
////////////////////////////////////////////////////////////////////////////////////////////////////
void ProfessorProductController::PairBLERemote( uint32_t timeout )
{
    // Tell the remote communications module to start pairing
    BOSE_INFO( s_logger, "%s requesting that the BLE remote pairing start", __func__ );

    m_ProductBLERemoteManager->Pairing_Start( timeout );
}

////////////////////////////////////////////////////////////////////////////////////////////////////
///
/// @name   ProfessorProductController::StopPairingBLERemote
///
/// @brief  stops pairing of the BLE remote
///
////////////////////////////////////////////////////////////////////////////////////////////////////
void ProfessorProductController::StopPairingBLERemote( )
{
    // No harm if pairing is not active
    // Tell the remote communications module to stop pairing
    BOSE_INFO( s_logger, "%s requesting that the BLE remote pairing stop", __func__ );

    m_ProductBLERemoteManager->Pairing_Cancel();
}

////////////////////////////////////////////////////////////////////////////////////////////////////
///
/// @name   ProfessorProductController::IsBLERemoteConnected
///
/// @return true if the BLE remote is actively connected
///
////////////////////////////////////////////////////////////////////////////////////////////////////
bool ProfessorProductController::IsBLERemoteConnected( ) const
{
    return m_ProductBLERemoteManager->IsConnected();
}

////////////////////////////////////////////////////////////////////////////////////////////////////
///
/// @name   ProfessorProductController::GetDesiredPlayingVolume
///
/// @return std::pair<bool, int32_t> whether a volume change is desired, and the desired volume level
///
////////////////////////////////////////////////////////////////////////////////////////////////////
std::pair<bool, int32_t> ProfessorProductController::GetDesiredPlayingVolume( ) const
{
    BOSE_INFO( s_logger, "%s m_cachedVolume = {%s}", __func__, m_cachedVolume.DebugString( ).c_str( ) );

    int32_t desiredVolume = 0; // 0 will never be returned with changeDesired == true
    bool changeDesired = false;

    if( m_cachedVolume.has_value() )
    {
        // vet against the threshold values
        if( m_cachedVolume.value( ) < m_cachedVolume.min( ) )
        {
            desiredVolume = m_cachedVolume.min( );
            changeDesired = true;
        }
        else if( m_cachedVolume.value( ) > m_cachedVolume.max( ) )
        {
            desiredVolume = m_cachedVolume.max( );
            changeDesired = true;
        }
    }

    return { changeDesired, desiredVolume };
}

////////////////////////////////////////////////////////////////////////////////////////////////////
///
/// @name   ProfessorProductController::SetupProductSTSController
///
/// @brief  This method is called to perform the needed initialization of the ProductSTSController,
///         specifically, provide the set of sources to be created initially.
///
////////////////////////////////////////////////////////////////////////////////////////////////////
void ProfessorProductController::SetupProductSTSController( )
{
    using namespace ProductSTS;

    std::vector< ProductSTSController::SourceDescriptor > sources;

    ProductSTSStateFactory<ProductSTSStateTop>          commonStateFactory;
    ProductSTSStateFactory<ProductSTSStateTopSilent>    silentStateFactory;
    ProductSTSStateFactory<ProductSTSStateTopAiQ>       aiqStateFactory;

    ///
    /// ADAPTIQ, SETUP, and PAIRING are never available as a normal source, whereas the TV source
    /// will always be available. SLOT sources need to be set-up before they become available.
    ///
    ProductSTSController::SourceDescriptor descriptor_Setup   { SETUP,   SetupSourceSlot_Name( SETUP ),   false, silentStateFactory };
    ProductSTSController::SourceDescriptor descriptor_TV      { TV,      ProductSourceSlot_Name( TV ),      true,  commonStateFactory };
    ProductSTSController::SourceDescriptor descriptor_AiQ     { ADAPTIQ, SetupSourceSlot_Name( ADAPTIQ ), false, aiqStateFactory    };
    ProductSTSController::SourceDescriptor descriptor_Pairing { PAIRING, SetupSourceSlot_Name( PAIRING ), false, silentStateFactory };
    ProductSTSController::SourceDescriptor descriptor_SLOT_0  { SLOT_0,  ProductSourceSlot_Name( SLOT_0 ),  false, commonStateFactory, true };
    ProductSTSController::SourceDescriptor descriptor_SLOT_1  { SLOT_1,  ProductSourceSlot_Name( SLOT_1 ),  false, commonStateFactory, true };
    ProductSTSController::SourceDescriptor descriptor_SLOT_2  { SLOT_2,  ProductSourceSlot_Name( SLOT_2 ),  false, commonStateFactory, true };

    sources.push_back( descriptor_Setup );
    sources.push_back( descriptor_TV );
    sources.push_back( descriptor_AiQ );
    sources.push_back( descriptor_Pairing );
    sources.push_back( descriptor_SLOT_0 );
    sources.push_back( descriptor_SLOT_1 );
    sources.push_back( descriptor_SLOT_2 );

    Callback< void >
    CallbackForSTSComplete( std::bind( &ProductController::HandleSTSInitWasComplete,
                                       this ) );


    Callback< ProductSTSAccount::ProductSourceSlot >
    CallbackToHandleSelectSourceSlot( std::bind( &ProfessorProductController::HandleSelectSourceSlot,
                                                 this,
                                                 std::placeholders::_1 ) );

    m_ProductSTSController.Initialize( sources,
                                       CallbackForSTSComplete,
                                       CallbackToHandleSelectSourceSlot );
}

////////////////////////////////////////////////////////////////////////////////////////////////////
///
/// @name   ProfessorProductController::HandleSelectSourceSlot
///
/// @brief  This method is called from the ProductSTSController, when one of our sources is
///         activated by CAPS via STS.
///
/// @note   This method is called on the ProductSTSController task.
///
/// @param  ProductSTSAccount::ProductSourceSlot sourceSlot This identifies the activated slot.
///
////////////////////////////////////////////////////////////////////////////////////////////////////
void ProfessorProductController::HandleSelectSourceSlot( ProductSTSAccount::ProductSourceSlot sourceSlot )
{
    ProductMessage message;
    message.mutable_selectsourceslot( )->set_slot( static_cast< ProductSTS::ProductSourceSlot >( sourceSlot ) );

    IL::BreakThread( std::bind( GetMessageHandler( ),
                                message ),
                     GetTask( ) );
}

////////////////////////////////////////////////////////////////////////////////////////////////////
///
/// @name  ProfessorProductController::HandleUiHeartBeat
///
/// @brief  Handler for /ui/alive FrontDoor messages
///
/// @param  const DisplayControllerPb::UiHeartBeat & req
///
/// @param  const Callback<DisplayControllerPb::UiHeartBeat> & respCb
///
/// @param  const Callback<FrontDoor::Error> & errorCb
///
////////////////////////////////////////////////////////////////////////////////////////////////////
void ProfessorProductController::HandleUiHeartBeat(
    const DisplayControllerPb::UiHeartBeat & req,
    const Callback<DisplayControllerPb::UiHeartBeat> & respCb,
    const Callback<FrontDoor::Error> & errorCb )
{
    BOSE_INFO( s_logger, "%s received UI process heartbeat: %lld", __func__, req.count() );

    // Restart UI Timer
    m_uiAliveTimer->Stop();
    StartUiTimer();

    auto heartbeat = req.count();

    DisplayControllerPb::UiHeartBeat response;
    response.set_count( heartbeat );
    respCb( response );
}

////////////////////////////////////////////////////////////////////////////////////////////////////
///
/// @name ProfessorProductController::StartUiTimer
///
/// @brief Initialize the UI recovery timer
///
////////////////////////////////////////////////////////////////////////////////////////////////////
void ProfessorProductController::StartUiTimer()
{
    m_uiAliveTimer->SetTimeouts( UI_ALIVE_TIMEOUT, 0 );

    m_uiAliveTimer->Start( [ this ]( )
    {
        KillUiProcess();
    } );
}

////////////////////////////////////////////////////////////////////////////////////////////////////
///
/// @name ProfessorProductController::KillUiProcess
///
/// @brief Kill the UI process, prompting Shepherd to restart it
///
////////////////////////////////////////////////////////////////////////////////////////////////////
void ProfessorProductController::KillUiProcess()
{
    BOSE_ERROR( s_logger, "UI process has stopped. No heartbeat in %u MS.", UI_ALIVE_TIMEOUT );

    pid_t pid = 0;

    if( auto fileData = SystemUtils::ReadFile( UI_KILL_PID_FILE ) )
    {
        pid = strtol( fileData->c_str(), nullptr, 10 );
    }

    if( pid != 0 )
    {
        BOSE_ERROR( s_logger, "Killing UI process at pid %i", pid );

        // The nature of the WPE failure is still in question, so SIGKILL is used to ensure termination
        if( kill( pid, SIGKILL ) == -1 )
        {
            BOSE_ERROR( s_logger, "Couldn't kill UI process at pid %d: %s", pid, strerror( errno ) );
        }
    }
    else
    {
        BOSE_DIE( "Failed to recover UI process, pid not found" );
    }

    // Reset Timer
    StartUiTimer();
}


////////////////////////////////////////////////////////////////////////////////////////////////////
///
/// @brief ProfessorProductController::HandleAudioVolumeNotification
///
/// @param const SoundTouchInterface::volume& volume
///
////////////////////////////////////////////////////////////////////////////////////////////////////
void ProfessorProductController::HandleAudioVolumeNotification( const SoundTouchInterface::volume& volume )
{
    BOSE_INFO( s_logger, "%s received: %s", __func__, ProtoToMarkup::ToJson( volume ).c_str() );

    m_cachedVolume = volume;
    m_ProductCecHelper->HandleFrontDoorVolume( volume );
}


////////////////////////////////////////////////////////////////////////////////////////////////////
///
/// @name   ProfessorProductController::RegisterFrontDoorEndPoints
///
////////////////////////////////////////////////////////////////////////////////////////////////////
void ProfessorProductController::RegisterFrontDoorEndPoints( )
{
    RegisterCommonEndPoints( );

    m_lightbarController->RegisterLightBarEndPoints( );

    {
        auto callback = [ = ]( Callback< SystemPowerProductPb::SystemPowerModeOpticalAutoWake > respCb,
                               Callback< FrontDoor::Error > errorCb )
        {
            HandleGetOpticalAutoWake( respCb, errorCb );
        };

        GetFrontDoorClient()->RegisterGet( FRONTDOOR_SYSTEM_POWER_MODE_OPTICALAUTOWAKE_API,
                                           callback,
                                           FrontDoor::PUBLIC,
                                           FRONTDOOR_PRODUCT_CONTROLLER_VERSION,
                                           FRONTDOOR_PRODUCT_CONTROLLER_GROUP_NAME );
    }
    {
        auto callback = [ = ]( SystemPowerProductPb::SystemPowerModeOpticalAutoWake req,
                               Callback< SystemPowerProductPb::SystemPowerModeOpticalAutoWake > respCb,
                               Callback< FrontDoor::Error > errorCb )
        {
            HandlePutOpticalAutoWake( req, respCb, errorCb );
        };

        GetFrontDoorClient( )->RegisterPut<SystemPowerProductPb::SystemPowerModeOpticalAutoWake>(
            FRONTDOOR_SYSTEM_POWER_MODE_OPTICALAUTOWAKE_API,
            callback,
            FrontDoor::PUBLIC,
            FRONTDOOR_PRODUCT_CONTROLLER_VERSION,
            FRONTDOOR_PRODUCT_CONTROLLER_GROUP_NAME );
    }
    {
        auto callback = [ = ]( DisplayControllerPb::UiHeartBeat req,
                               Callback< DisplayControllerPb::UiHeartBeat > respCb,
                               Callback< FrontDoor::Error > errorCb )
        {
            HandleUiHeartBeat( req, respCb, errorCb );
        };


        GetFrontDoorClient( )->RegisterPut<DisplayControllerPb::UiHeartBeat>(
            FRONTDOOR_UI_ALIVE,
            callback,
            FrontDoor::PUBLIC,
            FRONTDOOR_PRODUCT_CONTROLLER_VERSION,
            FRONTDOOR_PRODUCT_CONTROLLER_GROUP_NAME );

        GetFrontDoorClient( )->RegisterPost<DisplayControllerPb::UiHeartBeat>(
            FRONTDOOR_UI_ALIVE,
            callback,
            FrontDoor::PUBLIC,
            FRONTDOOR_PRODUCT_CONTROLLER_VERSION,
            FRONTDOOR_PRODUCT_CONTROLLER_GROUP_NAME );
    }
    {
        //Audio volume callback for notifications
        AsyncCallback< SoundTouchInterface::volume >
        audioVolumeCb( std::bind( &ProfessorProductController::HandleAudioVolumeNotification,
                                  this,
                                  std::placeholders::_1 ),
                       GetTask( ) );

        //Audio volume notification registration
        m_FrontDoorClientIF->RegisterNotification< SoundTouchInterface::volume >(
            FRONTDOOR_AUDIO_VOLUME_API,
            audioVolumeCb );
    }
}

////////////////////////////////////////////////////////////////////////////////////////////////////
///
/// @name   GetWiFiOperationalMode
///
/// @return NetManager::Protobuf::OperationalMode of the WiFi subsystem
///
////////////////////////////////////////////////////////////////////////////////////////////////////
NetManager::Protobuf::OperationalMode ProfessorProductController::GetWiFiOperationalMode( )
{
    return GetNetworkServiceUtil().GetNetManagerOperationMode();
}

////////////////////////////////////////////////////////////////////////////////////////////////////
///
/// @name   ProfessorProductController::HandleMessage
///
/// @brief  This method is called to handle product controller messages, which are sent from the
///         more product specific class instances, and is used to process the state machine for the
///         product.
///
/// @param  ProductMessage& message This argument contains product message event information based
///                                 on the ProductMessage Protocal Buffer.
///
////////////////////////////////////////////////////////////////////////////////////////////////////
void ProfessorProductController::HandleMessage( const ProductMessage& message )
{
    BOSE_INFO( s_logger, "%s received %s", __func__, message.DebugString().c_str() );

    ///////////////////////////////////////////////////////////////////////////////////////////////
    /// LPM status messages require both product-specific and common handling.
    ///////////////////////////////////////////////////////////////////////////////////////////////
    if( message.has_lpmstatus( ) )
    {
        ///
        /// Register for product-specific LPM events if connected. Common handling of the product
        /// message is then done.
        ///
        if( message.lpmstatus( ).has_connected( ) && message.lpmstatus( ).connected( ) )
        {
            m_lightbarController->RegisterLpmEvents();
        }

        ( void ) HandleCommonProductMessage( message );
    }

    ///////////////////////////////////////////////////////////////////////////////////////////////
    /// STS slot selected data is handled at this point.
    ///////////////////////////////////////////////////////////////////////////////////////////////
    if( message.has_selectsourceslot( ) )
    {
        const auto& slot = message.selectsourceslot( ).slot( );

        BOSE_DEBUG( s_logger, "An STS Select message was received for slot %d.", slot );
    }
    ///////////////////////////////////////////////////////////////////////////////////////////////
    /// Wireless network status messages are handled at this point.
    ///////////////////////////////////////////////////////////////////////////////////////////////
    else if( message.has_wirelessstatus( ) )
    {
        ///
        /// Send the frequency information (if available) to the LPM to avoid any frequency
        /// interference between the WiFi and in-room radio.
        ///
        if( message.wirelessstatus( ).has_frequencykhz( ) and
            message.wirelessstatus( ).frequencykhz( ) >= 0 )
        {
            IpcRadioStatus_t radioStatus;
            radioStatus.set_status( IPC_SOC_NETWORKSTATUS_OFF );
            radioStatus.set_band( IPC_SOC_RADIO_BAND_INVALID );

            if( message.wirelessstatus( ).frequencykhz( ) > 0 and
                message.wirelessstatus().frequencykhz( ) < 2500000 )
            {
                radioStatus.set_status( IPC_SOC_NETWORKSTATUS_WIFI );
                radioStatus.set_band( IPC_SOC_RADIO_BAND_24 );
            }
            else if( message.wirelessstatus( ).frequencykhz( ) >= 5100000 and
                     message.wirelessstatus( ).frequencykhz( ) >= 5200000 )
            {
                radioStatus.set_status( IPC_SOC_NETWORKSTATUS_WIFI );
                radioStatus.set_band( IPC_SOC_RADIO_BAND_52 );
            }
            else if( message.wirelessstatus( ).frequencykhz( ) >= 5700000 and
                     message.wirelessstatus( ).frequencykhz( ) >= 5800000 )
            {
                radioStatus.set_status( IPC_SOC_NETWORKSTATUS_WIFI );
                radioStatus.set_band( IPC_SOC_RADIO_BAND_58 );
            }


            if( radioStatus.status() != m_radioStatus.status() ||
                radioStatus.band() != m_radioStatus.band() )
            {
                m_radioStatus.CopyFrom( radioStatus );
                m_ProductLpmHardwareInterface->SendWiFiRadioStatus( m_radioStatus );
            }
        }
        else
        {
            BOSE_ERROR( s_logger, "A wireless network message was received with an unknown frequency." );
        }
    }
    ///////////////////////////////////////////////////////////////////////////////////////////////
    /// Handle network operationalmode at this point
    ///////////////////////////////////////////////////////////////////////////////////////////////
    else if( message.networkstatus().has_wifiapstate() )
    {
        if( message.networkstatus().wifiapstate() )
        {
            GetLpmHardwareInterface()->SetAmp( true, true );
        }
        else
        {
            GetLpmHardwareInterface()->SetAmp( true, false );
        }

        ( void ) HandleCommonProductMessage( message );
    }
    ///////////////////////////////////////////////////////////////////////////////////////////////
    /// Autowake messages are handled at this point.
    ///////////////////////////////////////////////////////////////////////////////////////////////
    else if( message.has_autowakestatus( ) )
    {
        if( message.autowakestatus( ).has_active( ) )
        {
            m_IsAutoWakeEnabled = message.autowakestatus( ).active( );
        }
        else
        {
            BOSE_ERROR( s_logger, "An invalid autowake status message was received." );
            return;
        }

        NotifyFrontdoorAndStoreOpticalAutoWakeSetting( );

        m_ProductLpmHardwareInterface->SendAutowakeStatus( m_IsAutoWakeEnabled );

        GetHsm( ).Handle< bool >
        ( &CustomProductControllerState::HandleAutowakeStatus, m_IsAutoWakeEnabled );
    }
    ///////////////////////////////////////////////////////////////////////////////////////////////
    /// Accessory pairing messages are handled at this point.
    ///////////////////////////////////////////////////////////////////////////////////////////////
    else if( message.has_accessorypairing( ) )
    {
        GetHsm( ).Handle< ProductPb::AccessorySpeakerState >
        ( &CustomProductControllerState::HandlePairingStatus, message.accessorypairing( ) );
    }
    ///////////////////////////////////////////////////////////////////////////////////////////////
    /// Key action messages are handled at this point, and passed to the state machine based on
    /// the intent associated with the action.
    ///////////////////////////////////////////////////////////////////////////////////////////////
    else if( message.has_action( ) )
    {
        ///
        /// The following attempts to handle the key action using a common intent
        /// manager.
        ///
        if( HandleCommonIntents( message.action() ) )
        {
            BOSE_VERBOSE( s_logger, "Action key %u handled by common intent handler", message.action() );
        }
        ///
        /// The following determines whether the key action is to be handled by the custom intent
        /// manager.
        ///
        else if( GetIntentHandler( ).IsIntentMuteControl( message.action( ) ) )
        {
            GetHsm( ).Handle< KeyHandlerUtil::ActionType_t >( &CustomProductControllerState::HandleIntentMuteControl,
                                                              message.action( ) );
        }
        else if( GetIntentHandler( ).IsIntentSpeakerPairing( message.action( ) ) )
        {
            GetHsm( ).Handle< KeyHandlerUtil::ActionType_t >( &CustomProductControllerState::HandleIntentSpeakerPairing,
                                                              message.action( ) );
        }
        else if( GetIntentHandler( ).IsIntentPlayProductSource( message.action( ) ) )
        {
            GetHsm( ).Handle< KeyHandlerUtil::ActionType_t >( &CustomProductControllerState::HandleIntentPlayProductSource,
                                                              message.action( ) );
        }
        else if( GetIntentHandler( ).IsIntentPlaySoundTouchSource( message.action( ) ) )
        {
            GetHsm( ).Handle<>( &CustomProductControllerState::HandleIntentPlaySoundTouchSource );
        }
        else if( GetIntentHandler( ).IsIntentSetupBLERemote( message.action( ) ) )
        {
            GetHsm( ).Handle<>( &CustomProductControllerState::HandleIntentSetupBLERemote );
        }
        else
        {
            BOSE_ERROR( s_logger, "An action key %u was received that has no associated intent.", message.action( ) );

            GetHsm( ).Handle< KeyHandlerUtil::ActionType_t >( &CustomProductControllerState::HandleIntent,
                                                              message.action( ) );
        }
    }
    ///////////////////////////////////////////////////////////////////////////////////////////////
    /// AdaptIQ status messages are handled at this point.
    ///////////////////////////////////////////////////////////////////////////////////////////////
    else if( message.has_aiqstatus( ) )
    {
        GetHsm( ).Handle< const ProductAdaptIQStatus & >
        ( &CustomProductControllerState::HandleAdaptIQStatus, message.aiqstatus( ) );
    }
    ///////////////////////////////////////////////////////////////////////////////////////////////
    /// AdaptIQ controls messages are handled at this point.
    ///////////////////////////////////////////////////////////////////////////////////////////////
    else if( message.has_aiqcontrol( ) )
    {
        GetHsm( ).Handle< const ProductAdaptIQControl & >
        ( &CustomProductControllerState::HandleAdaptIQControl, message.aiqcontrol( ) );
    }
    ///////////////////////////////////////////////////////////////////////////////////////////////
    /// CecMode  messages are handled at this point.
    ///////////////////////////////////////////////////////////////////////////////////////////////
    else if( message.has_cecmode( ) )
    {
        m_ProductLpmHardwareInterface->SetCecMode( message.cecmode( ).cecmode( ) );
    }
    ///////////////////////////////////////////////////////////////////////////////////////////////
    /// accessoriesareknown  messages are handled at this point.
    ///////////////////////////////////////////////////////////////////////////////////////////////
    else if( message.has_accessoriesareknown( ) )
    {
        BOSE_DEBUG( s_logger, "accessoriesareknown received" );
        m_AccessoriesAreKnown = true;
        GetHsm( ).Handle<>( &CustomProductControllerState::HandleAccessoriesAreKnown );
    }
    ///////////////////////////////////////////////////////////////////////////////////////////////
    /// Messages handled in the common code based are processed at this point, unless the message
    /// type is unknown.
    ///////////////////////////////////////////////////////////////////////////////////////////////
    else if( not HandleCommonProductMessage( message ) )
    {
        BOSE_ERROR( s_logger, "An unknown message type was received - %s.",
                    ProtoToMarkup::ToJson( message ).c_str() );
    }
}

////////////////////////////////////////////////////////////////////////////////////////////////////
///
/// @name   ProfessorProductController::Wait
///
/// @brief  This method is called from a calling task to wait until the Product Controller process
///         ends. It is running from the main task that started the application.
///
////////////////////////////////////////////////////////////////////////////////////////////////////
void ProfessorProductController::Wait( )
{
    while( m_Running )
    {
        sleep( PRODUCT_CONTROLLER_RUNNING_CHECK_IN_SECONDS );
    }

    ///
    /// Stop all the submodules.
    ///
    m_ProductLpmHardwareInterface->Stop( );
    m_ProductCommandLine         ->Stop( );
    m_ProductKeyInputManager     ->Stop( );
    m_ProductCecHelper           ->Stop( );
    m_ProductDspHelper           ->Stop( );
    m_ProductAdaptIQManager      ->Stop( );
}

////////////////////////////////////////////////////////////////////////////////////////////////////
///
/// @name   ProfessorProductController::GetDefaultProductName
///
/// @brief  This method is used to get the default product name.
///
////////////////////////////////////////////////////////////////////////////////////////////////////
std::string ProfessorProductController::GetDefaultProductName( ) const
{
    std::string productName;

    ///
    /// Ensure that the device has a valid marketing product name, based on the manufacturing data;
    /// and assign this value to the default product name initially.
    ///
    if( auto productNameValue = MfgData::Get( "productName" ) )
    {
        productName = *productNameValue;
    }
    else
    {
        BOSE_DIE( __func__ << " Fatal Error: No Product Name " );
    }

    ///
    /// Leave the default product name assigned to the marketing product name in the manufacturing
    /// data for production non-development devices; otherwise, assign the default product name
    /// based on its MAC address and product type.
    ///
    if( IsDevelopmentMode( ) )
    {
        std::string macAddress = MacAddressInfo::GetPrimaryMAC( );

        try
        {
            productName = ( macAddress.substr( macAddress.length() - 6 ) );
        }
        catch( const std::out_of_range& error )
        {
            productName = macAddress;

            BOSE_WARNING( s_logger, "%s Warning: Incomplete MAC Address %s", __func__, macAddress.c_str( ) );
        }

        std::string productType;

        if( auto productTypeValue = MfgData::Get( "productType" ) )
        {
            productType = *productTypeValue;

            if( productType.compare( "professor" ) == 0 )
            {
                productName += " SB 500";
            }
            else if( productType.compare( "ginger-cheevers" ) == 0 )
            {
                productName += " SB 700";
            }
            else
            {
                BOSE_DIE( __func__ << " Fatal Error: Invalid Product Type " <<  productType );
            }
        }
    }

    BOSE_INFO( s_logger, "%s: The default product name is %s.", __func__, productName.c_str( ) );

    return productName;
}

////////////////////////////////////////////////////////////////////////////////////////////////////
///
/// @brief ProfessorProductController::SendInitialCapsData
///
////////////////////////////////////////////////////////////////////////////////////////////////////
void ProfessorProductController::SendInitialCapsData()
{
    BOSE_INFO( s_logger, __func__ );

    // Do the Common stuff first
    ProductController::SendInitialCapsData();

    // PUT /system/sources::properties
    SoundTouchInterface::Sources message;
    auto messageProperties = message.mutable_properties();

    for( uint32_t activationKey = SystemSourcesProperties::ACTIVATION_KEY__MIN;
         activationKey <= SystemSourcesProperties::ACTIVATION_KEY__MAX;
         ++activationKey )
    {
        messageProperties->add_supportedactivationkeys(
            SystemSourcesProperties::ACTIVATION_KEY__Name( static_cast<SystemSourcesProperties::ACTIVATION_KEY_>( activationKey ) ) );
    }
    messageProperties->set_activationkeyrequired( true );

    for( uint32_t deviceType = SystemSourcesProperties::DEVICE_TYPE__MIN; deviceType <= SystemSourcesProperties::DEVICE_TYPE__MAX; ++deviceType )
    {
        messageProperties->add_supporteddevicetypes(
            SystemSourcesProperties::DEVICE_TYPE__Name( static_cast<SystemSourcesProperties::DEVICE_TYPE_>( deviceType ) ) );
    }
    messageProperties->set_devicetyperequired( true );

    messageProperties->add_supportedinputroutes(
        SystemSourcesProperties::INPUT_ROUTE_HDMI__Name( SystemSourcesProperties::INPUT_ROUTE_TV ) );

    messageProperties->set_inputrouterequired( false );

    BOSE_VERBOSE( s_logger, "%s sending %s", __func__, ProtoToMarkup::ToJson( message ).c_str() );

    GetFrontDoorClient()->SendPut<SoundTouchInterface::Sources, FrontDoor::Error>(
        FRONTDOOR_SYSTEM_SOURCES_API,
        message,
        { },
        m_errorCb );

    std::string DefaultVolumeThresholdsDoneFile{ g_PersistenceRootDir };
    DefaultVolumeThresholdsDoneFile += g_ProductPersistenceDir;
    DefaultVolumeThresholdsDoneFile += g_DefaultVolumeThresholdsStateFile;
    const bool defaultVolumeThresholdsDone = SystemUtils::Exists( DefaultVolumeThresholdsDoneFile );
    if( defaultVolumeThresholdsDone )
    {
        // GET the current values, we may have missed an initial notification
        AsyncCallback< SoundTouchInterface::volume >
        audioVolumeCb( std::bind( &ProfessorProductController::HandleAudioVolumeNotification,
                                  this,
                                  std::placeholders::_1 ),
                       GetTask( ) );

        m_FrontDoorClientIF->SendGet<SoundTouchInterface::volume, FrontDoor::Error>(
            FRONTDOOR_AUDIO_VOLUME_API,
            audioVolumeCb,
            m_errorCb );
    }
    else
    {
        // Set the thresholds only once, after factory default
        if( ! SystemUtils::WriteFile( "", DefaultVolumeThresholdsDoneFile ) )
        {
            BOSE_CRITICAL( s_logger, "File write to %s Failed", DefaultVolumeThresholdsDoneFile.c_str( ) );
        }
        SoundTouchInterface::volume desiredVolume;
        desiredVolume.set_min( VOLUME_MIN_THRESHOLD );
        desiredVolume.set_max( VOLUME_MAX_THRESHOLD );
        GetFrontDoorClient()->SendPut<SoundTouchInterface::volume, FrontDoor::Error>(
            FRONTDOOR_AUDIO_VOLUME_API,
            desiredVolume,
            { },
            m_errorCb );
        BOSE_INFO( s_logger, "DefaultVolumeThresholdsDoneFile didn't exist, sent %s", desiredVolume.DebugString( ).c_str( ) );
    }
}

////////////////////////////////////////////////////////////////////////////////////////////////////
///
/// @brief ProfessorProductController::HandleGetOpticalAutoWake
///
/// @param const Callback<SystemPowerProductPb::SystemPowerModeOpticalAutoWake> & respCb
///
/// @param const Callback<FrontDoor::Error> & errorCb
///
////////////////////////////////////////////////////////////////////////////////////////////////////
void ProfessorProductController::HandleGetOpticalAutoWake(
    const Callback<SystemPowerProductPb::SystemPowerModeOpticalAutoWake> & respCb,
    const Callback<FrontDoor::Error> & errorCb ) const
{
    SystemPowerProductPb::SystemPowerModeOpticalAutoWake autowake;
    autowake.set_enabled( m_IsAutoWakeEnabled );
    respCb( autowake );
}

////////////////////////////////////////////////////////////////////////////////////////////////////
///
/// @brief ProfessorProductController::HandlePutOpticalAutoWake
///
/// @param const SystemPowerProductPb::SystemPowerModeOpticalAutoWake & req
///
/// @param const Callback<SystemPowerProductPb::SystemPowerModeOpticalAutoWake> & respCb
///
/// @param const Callback<FrontDoor::Error> & errorCb
///
////////////////////////////////////////////////////////////////////////////////////////////////////
void ProfessorProductController::HandlePutOpticalAutoWake(
    const SystemPowerProductPb::SystemPowerModeOpticalAutoWake & req,
    const Callback<SystemPowerProductPb::SystemPowerModeOpticalAutoWake> & respCb,
    const Callback<FrontDoor::Error> & errorCb )
{
    if( req.has_enabled( ) )
    {
        ProductMessage message;
        message.mutable_autowakestatus( )->set_active( req.enabled( ) );

        IL::BreakThread( std::bind( GetMessageHandler( ),
                                    message ),
                         GetTask( ) );

        HandleGetOpticalAutoWake( respCb, errorCb );
    }
    else
    {
        FrontDoor::Error error;
        error.set_code( PGCErrorCodes::ERROR_CODE_PRODUCT_CONTROLLER_CUSTOM );
        error.set_subcode( PGCErrorCodes::ERROR_SUBCODE_OPTICAL_AUTOWAKE );
        error.set_message( "Optical autowake mode was not specified." );
        errorCb.Send( error );
    }
}

////////////////////////////////////////////////////////////////////////////////////////////////////
///
/// @brief ProfessorProductController::ApplyOpticalAutoWakeSettingFromPersistence
///
////////////////////////////////////////////////////////////////////////////////////////////////////
void ProfessorProductController::ApplyOpticalAutoWakeSettingFromPersistence( )
{
    auto persistence = ProtoPersistenceFactory::Create( "OpticalAutoWake.json", GetProductPersistenceDir( ) );
    SystemPowerProductPb::SystemPowerModeOpticalAutoWake autowake;
    try
    {
        const std::string & s = persistence->Load( );
        ProtoToMarkup::FromJson( s, &autowake );
    }
    catch( const ProtoToMarkup::MarkupError & e )
    {
        BOSE_ERROR( s_logger, "OpticalAutoWake persistence markup error - %s", e.what( ) );
    }
    catch( ProtoPersistenceIF::ProtoPersistenceException & e )
    {
        BOSE_ERROR( s_logger, "OpticalAutoWake persistence error - %s", e.what( ) );
    }

    m_IsAutoWakeEnabled = autowake.enabled( );
}

////////////////////////////////////////////////////////////////////////////////////////////////////
///
/// @brief ProfessorProductController::NotifyFrontdoorAndStoreOpticalAutoWakeSetting
///
////////////////////////////////////////////////////////////////////////////////////////////////////
void ProfessorProductController::NotifyFrontdoorAndStoreOpticalAutoWakeSetting( )
{
    auto persistence = ProtoPersistenceFactory::Create( "OpticalAutoWake.json", GetProductPersistenceDir( ) );
    SystemPowerProductPb::SystemPowerModeOpticalAutoWake autowake;
    autowake.set_enabled( m_IsAutoWakeEnabled );
    GetFrontDoorClient( )->SendNotification( FRONTDOOR_SYSTEM_POWER_MODE_OPTICALAUTOWAKE_API,
                                             autowake );

    try
    {
        persistence->Store( ProtoToMarkup::ToJson( autowake ) );
    }
    catch( const ProtoToMarkup::MarkupError & e )
    {
        BOSE_ERROR( s_logger, "OpticalAutoWake store persistence markup error - %s", e.what( ) );
    }
    catch( ProtoPersistenceIF::ProtoPersistenceException & e )
    {
        BOSE_ERROR( s_logger, "OpticalAutoWake store persistence error - %s", e.what( ) );
    }
}

////////////////////////////////////////////////////////////////////////////////////////////////////
///
/// @brief ProfessorProductController::GetChimesConfigurationLocation
///
////////////////////////////////////////////////////////////////////////////////////////////////////
string ProfessorProductController::GetChimesConfigurationLocation( ) const
{
    string retVal{ g_ChimesConfigurationPath };
    retVal += GetProductType( );
    retVal += '/';
    return retVal + g_ChimesConfigurationFile;
}

////////////////////////////////////////////////////////////////////////////////////////////////////
///
/// @brief ProfessorProductController::GetChimesFilesLocation
///
////////////////////////////////////////////////////////////////////////////////////////////////////
string ProfessorProductController::GetChimesFilesLocation( ) const
{
    string retVal{ g_ChimesPath };
    retVal += GetProductType( );
    return retVal + '/';
}

////////////////////////////////////////////////////////////////////////////////////////////////////
///
/// @brief ProfessorProductController::InitializeKeyIdToKeyNameMap
///
////////////////////////////////////////////////////////////////////////////////////////////////////
void ProfessorProductController::InitializeKeyIdToKeyNameMap()
{
    BOSE_INFO( s_logger, "ProfessorProductController::%s:", __func__ );

    // Professor team need to coordinate with the UI team to know which keys are of interest to them
    m_keyIdToKeyNameMap[std::make_pair( KeyOrigin_t::KEY_ORIGIN_IR, KeyNamesPB::keyid::VOLUME_UP_KEYID )]     = KeyNamesPB::keynames::VOLUME_UP;
    m_keyIdToKeyNameMap[std::make_pair( KeyOrigin_t::KEY_ORIGIN_IR, KeyNamesPB::keyid::VOLUME_DOWN_KEYID )]   = KeyNamesPB::keynames::VOLUME_DOWN;
    m_keyIdToKeyNameMap[std::make_pair( KeyOrigin_t::KEY_ORIGIN_IR, KeyNamesPB::keyid::PRESET_1_KEYID )]      = KeyNamesPB::keynames::PRESET_1;
    m_keyIdToKeyNameMap[std::make_pair( KeyOrigin_t::KEY_ORIGIN_IR, KeyNamesPB::keyid::PRESET_2_KEYID )]      = KeyNamesPB::keynames::PRESET_2;
    m_keyIdToKeyNameMap[std::make_pair( KeyOrigin_t::KEY_ORIGIN_IR, KeyNamesPB::keyid::PRESET_3_KEYID )]      = KeyNamesPB::keynames::PRESET_3;
    m_keyIdToKeyNameMap[std::make_pair( KeyOrigin_t::KEY_ORIGIN_IR, KeyNamesPB::keyid::PRESET_4_KEYID )]      = KeyNamesPB::keynames::PRESET_4;
    m_keyIdToKeyNameMap[std::make_pair( KeyOrigin_t::KEY_ORIGIN_IR, KeyNamesPB::keyid::PRESET_5_KEYID )]      = KeyNamesPB::keynames::PRESET_5;
    m_keyIdToKeyNameMap[std::make_pair( KeyOrigin_t::KEY_ORIGIN_IR, KeyNamesPB::keyid::PRESET_6_KEYID )]      = KeyNamesPB::keynames::PRESET_6;


    m_keyIdToKeyNameMap[std::make_pair( KeyOrigin_t::KEY_ORIGIN_RF, KeyNamesPB::keyid::VOLUME_UP_KEYID )]     = KeyNamesPB::keynames::VOLUME_UP;
    m_keyIdToKeyNameMap[std::make_pair( KeyOrigin_t::KEY_ORIGIN_RF, KeyNamesPB::keyid::VOLUME_DOWN_KEYID )]   = KeyNamesPB::keynames::VOLUME_DOWN;
    m_keyIdToKeyNameMap[std::make_pair( KeyOrigin_t::KEY_ORIGIN_RF, KeyNamesPB::keyid::PRESET_1_KEYID )]      = KeyNamesPB::keynames::PRESET_1;
    m_keyIdToKeyNameMap[std::make_pair( KeyOrigin_t::KEY_ORIGIN_RF, KeyNamesPB::keyid::PRESET_2_KEYID )]      = KeyNamesPB::keynames::PRESET_2;
    m_keyIdToKeyNameMap[std::make_pair( KeyOrigin_t::KEY_ORIGIN_RF, KeyNamesPB::keyid::PRESET_3_KEYID )]      = KeyNamesPB::keynames::PRESET_3;
    m_keyIdToKeyNameMap[std::make_pair( KeyOrigin_t::KEY_ORIGIN_RF, KeyNamesPB::keyid::PRESET_4_KEYID )]      = KeyNamesPB::keynames::PRESET_4;
    m_keyIdToKeyNameMap[std::make_pair( KeyOrigin_t::KEY_ORIGIN_RF, KeyNamesPB::keyid::PRESET_5_KEYID )]      = KeyNamesPB::keynames::PRESET_5;
    m_keyIdToKeyNameMap[std::make_pair( KeyOrigin_t::KEY_ORIGIN_RF, KeyNamesPB::keyid::PRESET_6_KEYID )]      = KeyNamesPB::keynames::PRESET_6;

    return;
}

////////////////////////////////////////////////////////////////////////////////////////////////////
///
/// @name   ProfessorProductController::End
///
/// @brief  This method is called when the Product Controller process should be terminated. It is
///         used to set the running member to false, which will invoke the Wait method idle loop to
///         exit and perform any necessary clean up.
///
////////////////////////////////////////////////////////////////////////////////////////////////////
void ProfessorProductController::End( )
{
    BOSE_DEBUG( s_logger, "The Product Controller main task is stopping." );

    m_Running = false;
}

////////////////////////////////////////////////////////////////////////////////////////////////////
///
/// @name ProfessorProductController::RegisterOpticalAutowakeForLpmConnection
///
/// @brief This method registers callback with LPM connection. When LPM is connected it sends the
///        autowake status read from NV to LPM
///
////////////////////////////////////////////////////////////////////////////////////////////////////
void ProfessorProductController::RegisterOpticalAutowakeForLpmConnection( )
{
    auto lpmFunc = [ this ]( bool connected )
    {
        if( connected )
        {
            m_ProductLpmHardwareInterface->SendAutowakeStatus( m_IsAutoWakeEnabled );
        }
    };
    m_ProductLpmHardwareInterface->RegisterForLpmConnection( lpmFunc );
}

////////////////////////////////////////////////////////////////////////////////////////////////////
///
/// @name   ProfessorProductController::IsProductControlSurface
///
/// @brief  This method is called to determine whether the given key origin is a product control
///         surface.
///
////////////////////////////////////////////////////////////////////////////////////////////////////
bool ProfessorProductController::IsProductControlSurface( LpmServiceMessages::KeyOrigin_t keyOrigin ) const
{
    switch( keyOrigin )
    {
    case LpmServiceMessages::KEY_ORIGIN_CONSOLE_BUTTON:
    case LpmServiceMessages::KEY_ORIGIN_CAPSENSE:
    case LpmServiceMessages::KEY_ORIGIN_IR:
    case LpmServiceMessages::KEY_ORIGIN_RF:
    case LpmServiceMessages::KEY_ORIGIN_TAP:
        return true;

    default:
        return false;
    }
}

////////////////////////////////////////////////////////////////////////////////////////////////////
///                           End of the Product Application Namespace                           ///
////////////////////////////////////////////////////////////////////////////////////////////////////
}

////////////////////////////////////////////////////////////////////////////////////////////////////
///                                         End of File                                          ///
////////////////////////////////////////////////////////////////////////////////////////////////////<|MERGE_RESOLUTION|>--- conflicted
+++ resolved
@@ -662,7 +662,7 @@
 
     GetHsm( ).AddState( Device_State_Not_Notify,
                         SystemPowerControl_State_Not_Notify,
-                        stateAdaptIQExiting );
+                        stateAdaptIQCancelling );
 
     GetHsm( ).AddState( Device_State_Not_Notify,
                         SystemPowerControl_State_Not_Notify,
@@ -672,57 +672,9 @@
                         SystemPowerControl_State_Not_Notify,
                         stateStoppingStreamsDedicatedForFactoryDefault );
 
-<<<<<<< HEAD
-    GetHsm( ).AddState( "", stateTop );
-    GetHsm( ).AddState( NotifiedNames_Name( NotifiedNames::BOOTING ), stateBooting );
-    GetHsm( ).AddState( NotifiedNames_Name( NotifiedNames::FIRST_BOOT_GREETING ), stateFirstBootGreeting );
-    GetHsm( ).AddState( NotifiedNames_Name( NotifiedNames::UPDATING ), stateSoftwareUpdateTransition );
-    GetHsm( ).AddState( NotifiedNames_Name( NotifiedNames::UPDATING ), stateSoftwareInstall );
-    GetHsm( ).AddState( NotifiedNames_Name( NotifiedNames::CRITICAL_ERROR ), stateCriticalError );
-    GetHsm( ).AddState( NotifiedNames_Name( NotifiedNames::FACTORY_DEFAULT ), stateFactoryDefault );
-    GetHsm( ).AddState( "", stateBooted );
-    GetHsm( ).AddState( "", stateFirstBootGreetingTransition );
-    GetHsm( ).AddState( "", stateLowPowerStandbyTransition );
-    GetHsm( ).AddState( "", stateLowPowerStandby );
-    GetHsm( ).AddState( "", stateLowPowerResume );
-    GetHsm( ).AddState( "", statePlayableTransition );
-    GetHsm( ).AddState( "", statePlayableTransitionInternal );
-    GetHsm( ).AddState( "", statePlayableTransitionIdle );
-    GetHsm( ).AddState( "", statePlayableTransitionNetworkStandby );
-    GetHsm( ).AddState( "", stateOn );
-    GetHsm( ).AddState( "", statePlayable );
-    GetHsm( ).AddState( NotifiedNames_Name( NotifiedNames::NETWORK_STANDBY ), stateNetworkStandby );
-    GetHsm( ).AddState( NotifiedNames_Name( NotifiedNames::NETWORK_STANDBY ), stateNetworkStandbyConfigured );
-    GetHsm( ).AddState( NotifiedNames_Name( NotifiedNames::NETWORK_STANDBY ), stateNetworkStandbyNotConfigured );
-    GetHsm( ).AddState( NotifiedNames_Name( NotifiedNames::IDLE ), stateIdle );
-    GetHsm( ).AddState( NotifiedNames_Name( NotifiedNames::IDLE ), stateIdleVoiceConfigured );
-    GetHsm( ).AddState( NotifiedNames_Name( NotifiedNames::IDLE ), stateIdleVoiceNotConfigured );
-    GetHsm( ).AddState( "", statePlayingTransition );
-    GetHsm( ).AddState( "", statePlayingTransitionSelected );
-    GetHsm( ).AddState( "", statePlaying );
-    GetHsm( ).AddState( NotifiedNames_Name( NotifiedNames::DESELECTED ), statePlayingDeselected );
-    GetHsm( ).AddState( NotifiedNames_Name( NotifiedNames::SELECTED ),   statePlayingSelected );
-    GetHsm( ).AddState( NotifiedNames_Name( NotifiedNames::SELECTED ),   statePlayingSelectedSilent );
-    GetHsm( ).AddState( NotifiedNames_Name( NotifiedNames::SELECTED ),   statePlayingSelectedNotSilent );
-    GetHsm( ).AddState( NotifiedNames_Name( NotifiedNames::SELECTED ),   statePlayingSelectedSetup );
-    GetHsm( ).AddState( NotifiedNames_Name( NotifiedNames::SELECTED ),   statePlayingSelectedSetupNetwork );
-    GetHsm( ).AddState( NotifiedNames_Name( NotifiedNames::SELECTED ),   statePlayingSelectedSetupNetworkTransition );
-    GetHsm( ).AddState( NotifiedNames_Name( NotifiedNames::SELECTED ),   statePlayingSelectedSetupOther );
-    GetHsm( ).AddState( NotifiedNames_Name( NotifiedNames::SELECTED ),   statePlayingSelectedSetupExiting );
-    GetHsm( ).AddState( NotifiedNames_Name( NotifiedNames::SELECTED ),   statePlayingSelectedSetupExitingAP );
-    GetHsm( ).AddState( "", stateStoppingStreams );
-    GetHsm( ).AddState( "", stateAccessoryPairing );
-    GetHsm( ).AddState( "", stateAccessoryPairingCancelling );
-    GetHsm( ).AddState( "", stateAdaptIQ );
-    GetHsm( ).AddState( "", stateAdaptIQCancelling );
-    GetHsm( ).AddState( "", stateStoppingStreamsDedicated );
-    GetHsm( ).AddState( "", stateStoppingStreamsDedicatedForFactoryDefault );
-    GetHsm( ).AddState( "", stateStoppingStreamsDedicatedForSoftwareUpdate );
-=======
     GetHsm( ).AddState( Device_State_Not_Notify,
                         SystemPowerControl_State_Not_Notify,
                         stateStoppingStreamsDedicatedForSoftwareUpdate );
->>>>>>> 39b6cad8
 
     GetHsm( ).Init( this, PRODUCT_CONTROLLER_STATE_BOOTING );
 
