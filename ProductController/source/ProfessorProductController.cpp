////////////////////////////////////////////////////////////////////////////////////////////////////
///
/// @file      ProfessorProductController.cpp
///
/// @brief     This file contains source code that implements the ProfessorProductController class
///            that acts as a container to handle all the main functionality related to this program
///            that is product specific. In these regards, this class is used as a container to
///            control the product states, as well as to instantiate modules to manage the device
///            and lower level hardware, and interface with the user and system level applications.
///
/// @author    Stuart J. Lumby
///
/// @attention Copyright (C) 2017 Bose Corporation All Rights Reserved
///
///            Bose Corporation
///            The Mountain Road,
///            Framingham, MA 01701-9168
///            U.S.A.
///
///            This program may not be reproduced, in whole or in part, in any form by any means
///            whatsoever without the written permission of Bose Corporation.
///
////////////////////////////////////////////////////////////////////////////////////////////////////

////////////////////////////////////////////////////////////////////////////////////////////////////
///
///            Included Header Files
///
////////////////////////////////////////////////////////////////////////////////////////////////////
#include "unistd.h"
#include "ProfessorProductController.h"
#include "CustomProductLpmHardwareInterface.h"
#include "CustomProductAudioService.h"
#include "ProductKeyInputInterface.h"
#include "ProductEdidInterface.h"
#include "ProductNetworkManager.h"
#include "ProductSystemManager.h"
#include "ProductCommandLine.h"
#include "ProductAdaptIQManager.h"
#include "ProductControllerStateTop.h"
#include "ProductControllerStateSetup.h"
#include "CustomProductControllerStates.h"
#include "IntentHandler.h"
#include "ProductSTS.pb.h"
#include "CustomProductControllerState.h"
#include "CustomProductControllerStateBooting.h"
#include "CustomProductControllerStateUpdatingSoftware.h"
#include "CustomProductControllerStateLowPower.h"
#include "CustomProductControllerStateOn.h"
#include "CustomProductControllerStatePlayable.h"
#include "CustomProductControllerStateNetworkStandby.h"
#include "CustomProductControllerStateNetworkStandbyConfigured.h"
#include "CustomProductControllerStateNetworkStandbyUnconfigured.h"
#include "CustomProductControllerStateIdle.h"
#include "CustomProductControllerStateIdleVoiceConfigured.h"
#include "CustomProductControllerStateIdleVoiceUnconfigured.h"
#include "CustomProductControllerStatePlayingActive.h"
#include "CustomProductControllerStatePlaying.h"
#include "CustomProductControllerStatePlayingInactive.h"
#include "CustomProductControllerStateAccessoryPairing.h"
#include "CustomProductControllerStateAdaptIQ.h"
#include "ProductControllerStatePlayingDeselected.h"
#include "ProductControllerStatePlayingSelected.h"
#include "ProductControllerStatePlayingSelectedSilent.h"
#include "ProductControllerStatePlayingSelectedNotSilent.h"
#include "ProductControllerStatePlayingSelectedSetup.h"
#include "ProductControllerStatePlayingSelectedSetupNetwork.h"
#include "ProductControllerStatePlayingSelectedSetupOther.h"
#include "ProductControllerStateStoppingStreams.h"
#include "ProductControllerStatePlayableTransition.h"
#include "ProductControllerStatePlayableTransitionIdle.h"
#include "ProductControllerStatePlayableTransitionNetworkStandby.h"
#include "ProductControllerStateSoftwareUpdateTransition.h"
#include "ProductControllerStateLowPowerTransition.h"
#include "ProductControllerStatePlayingTransition.h"
#include "ProductControllerStatePlayingTransitionSelected.h"
#include "ProductControllerStateFactoryDefault.h"
#include "ProductControllerStateStoppingStreamsDedicated.h"
#include "ProductControllerStateStoppingStreamsDedicatedForFactoryDefault.h"
#include "ProductControllerStateStoppingStreamsDedicatedForSoftwareUpdate.h"
#include "ProductControllerStatePlayingSelectedSetupExiting.h"

#include "MfgData.h"

////////////////////////////////////////////////////////////////////////////////////////////////////
///                          Start of the Product Application Namespace                          ///
////////////////////////////////////////////////////////////////////////////////////////////////////
namespace ProductApp
{

////////////////////////////////////////////////////////////////////////////////////////////////////
///
///            Constant Definitions
///
////////////////////////////////////////////////////////////////////////////////////////////////////
constexpr uint32_t PRODUCT_CONTROLLER_RUNNING_CHECK_IN_SECONDS = 4;

////////////////////////////////////////////////////////////////////////////////////////////////////
///
/// @name   ProfessorProductController::ProfessorProductController
///
/// @brief  This method is the ProfessorProductController constructor, which is declared as being
///         private to ensure that only one instance of this class can be created through the class
///         GetInstance method.
///
////////////////////////////////////////////////////////////////////////////////////////////////////
ProfessorProductController::ProfessorProductController( ) :

    ///
    /// Construction of the common Product Controller Class
    ///
    ProductController( "Professor" ),

    ///
    /// Construction of the Product Controller Modules
    ///
    m_ProductLpmHardwareInterface( nullptr ),
    m_ProductSystemManager( nullptr ),
    m_ProductNetworkManager( nullptr ),
    m_ProductCommandLine( nullptr ),
    m_ProductKeyInputInterface( nullptr ),
    m_ProductEdidInterface( nullptr ),
    m_ProductAdaptIQManager( nullptr ),
    m_ProductAudioService( nullptr ),

    ///
    /// Member Variable Initialization
    ///
    m_IsCapsReady( false ),
    m_IsAudioPathReady( false ),
    m_IsSTSReady( false ),
    m_IsNetworkConfigured( false ),
    m_IsNetworkConnected( false ),
    m_IsAutoWakeEnabled( false ),
    m_IsAccountConfigured( false ),
    m_IsMicrophoneEnabled( false ),
    m_Running( false ),
    m_currentSource( SOURCE_TV ),

    ///
    /// Intent Handler Initialization
    ///
    m_IntentHandler( *GetTask(),
                     m_CliClientMT,
                     m_FrontDoorClientIF,
                     *this )

{

}

////////////////////////////////////////////////////////////////////////////////////////////////////
///
/// @name ProfessorProductController::Run
///
////////////////////////////////////////////////////////////////////////////////////////////////////
void ProfessorProductController::Run( )
{
    m_Running = true;

    BOSE_DEBUG( s_logger, "----------- Product Controller State Machine    ------------" );
    BOSE_DEBUG( s_logger, "The Professor Product Controller is setting up the state machine." );

    ///
    /// Construction of the common and custom states
    ///
    auto* stateTop = new ProductControllerStateTop( GetHsm( ),
                                                    nullptr );

    auto* stateBooting = new CustomProductControllerStateBooting
    ( GetHsm( ),
      stateTop,
      PROFESSOR_PRODUCT_CONTROLLER_STATE_BOOTING );

    auto* stateUpdatingSoftware = new CustomProductControllerStateUpdatingSoftware
    ( GetHsm( ),
      stateTop,
      PROFESSOR_PRODUCT_CONTROLLER_STATE_SOFTWARE_UPDATING );

    auto* stateLowPower = new CustomProductControllerStateLowPower
    ( GetHsm( ),
      stateTop,
      PROFESSOR_PRODUCT_CONTROLLER_STATE_LOW_POWER );

    auto* stateOn = new CustomProductControllerStateOn
    ( GetHsm( ),
      stateTop,
      PROFESSOR_PRODUCT_CONTROLLER_STATE_ON );

    auto* statePlayable = new CustomProductControllerStatePlayable
    ( GetHsm( ),
      stateOn,
      PROFESSOR_PRODUCT_CONTROLLER_STATE_PLAYABLE );

    auto* stateNetworkStandby = new CustomProductControllerStateNetworkStandby
    ( GetHsm( ),
      statePlayable,
      PROFESSOR_PRODUCT_CONTROLLER_STATE_NETWORK_STANDBY );

    auto* stateNetworkStandbyConfigured = new CustomProductControllerStateNetworkStandbyConfigured
    ( GetHsm( ),
      stateNetworkStandby,
      PROFESSOR_PRODUCT_CONTROLLER_STATE_NETWORK_STANDBY_CONFIGURED );

    auto* stateNetworkStandbyUnconfigured = new CustomProductControllerStateNetworkStandbyUnconfigured
    ( GetHsm( ),
      stateNetworkStandby,
      PROFESSOR_PRODUCT_CONTROLLER_STATE_NETWORK_STANDBY_UNCONFIGURED );

    auto* stateIdle = new CustomProductControllerStateIdle
    ( GetHsm( ),
      statePlayable,
      PROFESSOR_PRODUCT_CONTROLLER_STATE_IDLE );

    auto* stateIdleVoiceConfigured = new CustomProductControllerStateIdleVoiceConfigured
    ( GetHsm( ),
      stateIdle,
      PROFESSOR_PRODUCT_CONTROLLER_STATE_IDLE_VOICE_CONFIGURED );

    auto* stateIdleVoiceUnconfigured = new CustomProductControllerStateIdleVoiceUnconfigured
    ( GetHsm( ),
      stateIdle,
      PROFESSOR_PRODUCT_CONTROLLER_STATE_IDLE_VOICE_UNCONFIGURED );

    auto* statePlaying = new CustomProductControllerStatePlaying
    ( GetHsm( ),
      stateOn,
      PROFESSOR_PRODUCT_CONTROLLER_STATE_PLAYING );

    auto* statePlayingActive = new CustomProductControllerStatePlayingActive
    ( GetHsm( ),
      statePlaying,
      PROFESSOR_PRODUCT_CONTROLLER_STATE_PLAYING_ACTIVE );

    auto* statePlayingInactive = new CustomProductControllerStatePlayingInactive
    ( GetHsm( ),
      statePlaying,
      PROFESSOR_PRODUCT_CONTROLLER_STATE_PLAYING_INACTIVE );

    auto* stateAccessoryPairing = new CustomProductControllerStateAccessoryPairing
    ( GetHsm( ),
      statePlayingActive,
      *this,
      PROFESSOR_PRODUCT_CONTROLLER_STATE_ACCESSORY_PAIRING );

    auto* stateAdaptIQ = new CustomProductControllerStateAdaptIQ
    ( GetHsm( ),
      statePlayingActive,
      *this,
      PROFESSOR_PRODUCT_CONTROLLER_STATE_ADAPTIQ );

    auto* stateDeselected = new ProductControllerStatePlayingDeselected
    ( GetHsm( ),
      statePlaying,
      PRODUCT_CONTROLLER_STATE_PLAYING_DESELECTED );

    auto* stateSelected = new ProductControllerStatePlayingSelected
    ( GetHsm( ),
      statePlaying,
      PRODUCT_CONTROLLER_STATE_PLAYING_SELECTED );

    auto* stateSilent = new ProductControllerStatePlayingSelectedSilent
    ( GetHsm( ),
      stateSelected,
      PRODUCT_CONTROLLER_STATE_PLAYING_SELECTED_SILENT );

    auto* stateNotSilent = new ProductControllerStatePlayingSelectedNotSilent
    ( GetHsm( ),
      stateSelected,
      PRODUCT_CONTROLLER_STATE_PLAYING_SELECTED_NOT_SILENT );

    auto* stateSetup = new ProductControllerStatePlayingSelectedSetup
    ( GetHsm( ),
      stateSelected,
      PRODUCT_CONTROLLER_STATE_PLAYING_SELECTED_SETUP );

    auto* stateSetupNetwork = new ProductControllerStatePlayingSelectedSetupNetwork
    ( GetHsm( ),
      stateSetup,
      PRODUCT_CONTROLLER_STATE_PLAYING_SELECTED_NETWORK_SETUP );

    auto* stateSetupOther = new ProductControllerStatePlayingSelectedSetupOther
    ( GetHsm( ),
      stateSetup,
      PRODUCT_CONTROLLER_STATE_PLAYING_SELECTED_SETUP_OTHER );

    auto* stateStoppingStreams = new ProductControllerStateStoppingStreams
    ( GetHsm( ),
      stateSelected,
      PRODUCT_CONTROLLER_STATE_STOPPING_STREAMS );

    auto* statePlayableTransition = new ProductControllerStatePlayableTransition
    ( GetHsm( ),
      stateTop,
      PRODUCT_CONTROLLER_STATE_PLAYABLE_TRANSITION );

    auto* statePlayableTransitionIdle = new ProductControllerStatePlayableTransitionIdle
    ( GetHsm( ),
      statePlayableTransition,
      PRODUCT_CONTROLLER_STATE_PLAYABLE_TRANSITION_IDLE );

    auto* statePlayableTransitionNetworkStandby = new ProductControllerStatePlayableTransitionNetworkStandby
    ( GetHsm( ),
      statePlayableTransition,
      PRODUCT_CONTROLLER_STATE_PLAYABLE_TRANSITION_NETWORK_STANDBY );

    auto* stateSoftwareUpdateTransition = new ProductControllerStateSoftwareUpdateTransition
    ( GetHsm( ),
      stateTop,
      PRODUCT_CONTROLLER_STATE_SOFTWARE_UPDATE_TRANSITION );

    auto* statePlayingTransition = new ProductControllerStatePlayingTransition
    ( GetHsm( ),
      stateTop,
      PRODUCT_CONTROLLER_STATE_PLAYING_TRANSITION );

    auto* statePlayingTransitionSelected = new ProductControllerStatePlayingTransitionSelected
    ( GetHsm( ),
      statePlayingTransition,
      PRODUCT_CONTROLLER_STATE_PLAYING_TRANSITION_SELECTED );

    auto* stateFactoryDefault = new ProductControllerStateFactoryDefault
    ( GetHsm( ),
      stateTop,
      PRODUCT_CONTROLLER_STATE_FACTORY_DEFAULT );

    auto* stateProductControllerStateStoppingStreamsDedicated = new ProductControllerStateStoppingStreamsDedicated
    ( GetHsm( ),
      stateTop,
      PRODUCT_CONTROLLER_STATE_STOPPING_STREAMS_DEDICATED );

    auto* stateProductControllerStateStoppingStreamsDedicatedForFactoryDefault =
        new ProductControllerStateStoppingStreamsDedicatedForFactoryDefault
    ( GetHsm( ),
      stateProductControllerStateStoppingStreamsDedicated,
      PRODUCT_CONTROLLER_STATE_STOPPING_STREAMS_DEDICATED_FOR_FACTORY_DEFAULT );

    auto* stateProductControllerStateStoppingStreamsDedicatedForSoftwareUpdate =
        new ProductControllerStateStoppingStreamsDedicatedForSoftwareUpdate
    ( GetHsm( ),
      stateProductControllerStateStoppingStreamsDedicated,
      PRODUCT_CONTROLLER_STATE_STOPPING_STREAMS_DEDICATED_FOR_SOFTWARE_UPDATE );

    auto* stateProductControllerStatePlayingSelectedSetupExiting =
        new ProductControllerStatePlayingSelectedSetupExiting
    ( GetHsm( ),
      stateSetup,
      PRODUCT_CONTROLLER_STATE_PLAYING_SELECTED_SETUP_EXITING );

    ///
    /// The states are added to the state machine and the state machine is initialized.
    ///
    GetHsm( ).AddState( stateTop );
    GetHsm( ).AddState( stateBooting );
    GetHsm( ).AddState( stateUpdatingSoftware );
    GetHsm( ).AddState( stateLowPower );
    GetHsm( ).AddState( stateOn );
    GetHsm( ).AddState( statePlayable );
    GetHsm( ).AddState( stateNetworkStandby );
    GetHsm( ).AddState( stateNetworkStandbyConfigured );
    GetHsm( ).AddState( stateNetworkStandbyUnconfigured );
    GetHsm( ).AddState( stateIdle );
    GetHsm( ).AddState( stateIdleVoiceConfigured );
    GetHsm( ).AddState( stateIdleVoiceUnconfigured );
    GetHsm( ).AddState( statePlaying );
    GetHsm( ).AddState( statePlayingActive );
    GetHsm( ).AddState( statePlayingInactive );
    GetHsm( ).AddState( stateAccessoryPairing );
    GetHsm( ).AddState( stateAdaptIQ );

    GetHsm( ).AddState( stateDeselected );
    GetHsm( ).AddState( stateSelected );
    GetHsm( ).AddState( stateSilent );
    GetHsm( ).AddState( stateNotSilent );
    GetHsm( ).AddState( stateSetup );
    GetHsm( ).AddState( stateSetupNetwork );
    GetHsm( ).AddState( stateSetupOther );
    GetHsm( ).AddState( stateStoppingStreams );
    GetHsm( ).AddState( statePlayableTransition );
    GetHsm( ).AddState( statePlayableTransitionIdle );
    GetHsm( ).AddState( statePlayableTransitionNetworkStandby );
    GetHsm( ).AddState( stateSoftwareUpdateTransition );
    GetHsm( ).AddState( statePlayingTransition );
    GetHsm( ).AddState( statePlayingTransitionSelected );
    GetHsm( ).AddState( stateFactoryDefault );
    GetHsm( ).AddState( stateProductControllerStateStoppingStreamsDedicated );
    GetHsm( ).AddState( stateProductControllerStateStoppingStreamsDedicatedForFactoryDefault );
    GetHsm( ).AddState( stateProductControllerStateStoppingStreamsDedicatedForSoftwareUpdate );
    GetHsm( ).AddState( stateProductControllerStatePlayingSelectedSetupExiting );


    GetHsm( ).Init( this, PROFESSOR_PRODUCT_CONTROLLER_STATE_BOOTING );

    ///
    /// Initialize entities in the Common Product Controller
    ///
    m_deviceManager.Initialize( this );

    ///
    /// Get instances of all the modules.
    ///
    BOSE_DEBUG( s_logger, "----------- Product Controller Starting Modules ------------" );
    BOSE_DEBUG( s_logger, "The Professor Product Controller instantiating and running its modules." );

    m_ProductLpmHardwareInterface = std::make_shared< CustomProductLpmHardwareInterface >( *this );
    m_ProductEdidInterface        = std::make_shared< ProductEdidInterface              >( *this );
    m_ProductSystemManager        = std::make_shared< ProductSystemManager              >( *this );
    m_ProductNetworkManager       = std::make_shared< ProductNetworkManager             >( *this );
    m_ProductCommandLine          = std::make_shared< ProductCommandLine                >( *this );
    m_ProductKeyInputInterface    = std::make_shared< ProductKeyInputInterface          >( *this );
    m_ProductAdaptIQManager       = std::make_shared< ProductAdaptIQManager             >( *this );
    m_ProductAudioService         = std::make_shared< CustomProductAudioService         >( *this, m_FrontDoorClientIF, m_ProductLpmHardwareInterface->GetLpmClient() );

    if( m_ProductLpmHardwareInterface == nullptr ||
        m_ProductSystemManager        == nullptr ||
        m_ProductNetworkManager       == nullptr ||
        m_ProductAudioService         == nullptr ||
        m_ProductCommandLine          == nullptr ||
        m_ProductKeyInputInterface    == nullptr ||
        m_ProductEdidInterface        == nullptr ||
        m_ProductAdaptIQManager       == nullptr )
    {
        BOSE_CRITICAL( s_logger, "-------- Product Controller Failed Initialization ----------" );
        BOSE_CRITICAL( s_logger, "A Product Controller module failed to be allocated.         " );

        return;
    }

    ///
    /// Run all the submodules.
    ///
    m_ProductLpmHardwareInterface->Run( );
    m_ProductSystemManager       ->Run( );
    m_ProductNetworkManager      ->Run( );
    m_ProductAudioService        ->Run( );
    m_ProductCommandLine         ->Run( );
    m_ProductKeyInputInterface   ->Run( );
    m_ProductEdidInterface       ->Run( );
    m_ProductAdaptIQManager      ->Run( );

    ///
    /// Register FrontDoor EndPoints
    ///
    RegisterFrontDoorEndPoints( );

    ///
    /// Set up the STSProductController
    ///
    SetupProductSTSConntroller( );

    ///
    /// The initial data for the last SoundTouch playback is hardcoded for test for now.
    /// This call should be removed once Professor is set to be released.
    ///
    SetTestSoundTouchPlayback( );

    ///
    /// Initialize and register intents for key actions for the Product Controller.
    ///
    m_IntentHandler.Initialize( );
}

////////////////////////////////////////////////////////////////////////////////////////////////////
///
/// @brief  ProfessorProductController::GetMessageHandler
///
/// @return Callback < ProductMessage >
///
////////////////////////////////////////////////////////////////////////////////////////////////////
Callback < ProductMessage > ProfessorProductController::GetMessageHandler( )
{
    Callback < ProductMessage >
    ProductMessageHandler( std::bind( &ProfessorProductController::HandleMessage,
                                      this,
                                      std::placeholders::_1 ) );
    return ProductMessageHandler;
}

////////////////////////////////////////////////////////////////////////////////////////////////////
///
/// @brief  ProfessorProductController::GetCommandLineInterface
///
/// @return This method returns a reference to a command line interface for adding module specific
///         commands. Note that this interface is instantiated in the inherited ProductController
///         class; the ProductCommandLine interface instantiated in this class is used for specific
///         product controller commands in Professor.
///
////////////////////////////////////////////////////////////////////////////////////////////////////
CliClientMT& ProfessorProductController::GetCommandLineInterface( )
{
    return m_CliClientMT;
}

////////////////////////////////////////////////////////////////////////////////////////////////////
///
/// @name   ProfessorProductController::GetLpmHardwareInterface
///
/// @return This method returns a shared pointer to the LPM hardware interface.
///
////////////////////////////////////////////////////////////////////////////////////////////////////
std::shared_ptr< CustomProductLpmHardwareInterface >& ProfessorProductController::GetLpmHardwareInterface( )
{
    return m_ProductLpmHardwareInterface;
}

////////////////////////////////////////////////////////////////////////////////////////////////////
///
/// @name   ProfessorProductController::GetAdaptIQManager
///
/// @return This method returns a shared pointer to the AdaptIQManager instance
///
////////////////////////////////////////////////////////////////////////////////////////////////////
std::shared_ptr< ProductAdaptIQManager >& ProfessorProductController::GetAdaptIQManager( )
{
    return m_ProductAdaptIQManager;
}

////////////////////////////////////////////////////////////////////////////////////////////////////
///
/// @name   ProfessorProductController::GetEdidInterface
///
/// @return This method returns a shared pointer to the ProductEdidInterface instance.
///
////////////////////////////////////////////////////////////////////////////////////////////////////
std::shared_ptr< ProductEdidInterface >& ProfessorProductController::GetEdidInterface( )
{
    return m_ProductEdidInterface;
}

////////////////////////////////////////////////////////////////////////////////////////////////////
///
/// @name   ProfessorProductController::GetIntentHandler
///
/// @return This method returns a reference to the IntentHandler instance.
///
////////////////////////////////////////////////////////////////////////////////////////////////////
IntentHandler& ProfessorProductController::GetIntentHandler( )
{
    return m_IntentHandler;
}

////////////////////////////////////////////////////////////////////////////////////////////////////
///
/// @name   ProfessorProductController::IsBooted
///
/// @return This method returns a true or false value, based on a series of set member variables,
///         which all must be true to indicate that the device has booted.
///
////////////////////////////////////////////////////////////////////////////////////////////////////
bool ProfessorProductController::IsBooted( ) const
{
    BOSE_VERBOSE( s_logger, "------------ Product Controller Booted Check ---------------" );
    BOSE_VERBOSE( s_logger, " " );
    BOSE_VERBOSE( s_logger, "LPM Connected        :  %s", ( m_IsLpmReady       ? "true" : "false" ) );
    BOSE_VERBOSE( s_logger, "CAPS Initialized     :  %s", ( m_IsCapsReady      ? "true" : "false" ) );
    BOSE_VERBOSE( s_logger, "Audio Path Connected :  %s", ( m_IsAudioPathReady ? "true" : "false" ) );
    BOSE_VERBOSE( s_logger, "STS Initialized      :  %s", ( m_IsSTSReady       ? "true" : "false" ) );
    BOSE_VERBOSE( s_logger, "Software Update Init :  %s", ( m_isSoftwareUpdateReady ? "true" : "false" ) );
    BOSE_VERBOSE( s_logger, " " );

    return ( m_IsLpmReady and m_IsCapsReady and m_IsAudioPathReady and m_IsSTSReady );
}

////////////////////////////////////////////////////////////////////////////////////////////////////
///
/// @name   ProfessorProductController::IsNetworkConfigured
///
/// @return This method returns a true or false value, based on a set member variable.
///
////////////////////////////////////////////////////////////////////////////////////////////////////
bool ProfessorProductController::IsNetworkConfigured( ) const
{
    return m_IsNetworkConfigured;
}

////////////////////////////////////////////////////////////////////////////////////////////////////
///
/// @name   ProfessorProductController::IsNetworkConfigured
///
/// @return This method returns a true or false value, based on a set member variable.
///
////////////////////////////////////////////////////////////////////////////////////////////////////
bool ProfessorProductController::IsNetworkConnected( ) const
{
    return m_IsNetworkConnected;
}

uint32_t ProfessorProductController::GetWifiProfileCount( ) const
{
    BOSE_INFO( s_logger, "Implementation needed for Professor" );
    return 0;
}

////////////////////////////////////////////////////////////////////////////////////////////////////
///
/// @name   ProfessorProductController::IsAutoWakeEnabled
///
/// @return This method returns a true or false value, based on a set member variable.
///
////////////////////////////////////////////////////////////////////////////////////////////////////
bool ProfessorProductController::IsAutoWakeEnabled( ) const
{
    return m_IsAutoWakeEnabled;
}

////////////////////////////////////////////////////////////////////////////////////////////////////
///
/// @name   ProfessorProductController::IsVoiceConfigured
///
/// @return This method returns a true or false value, based on a set member variable.
///
////////////////////////////////////////////////////////////////////////////////////////////////////
bool ProfessorProductController::IsVoiceConfigured( ) const
{
    return ( m_IsMicrophoneEnabled and m_IsAccountConfigured );
}

////////////////////////////////////////////////////////////////////////////////////////////////////
///
/// @name   ProfessorProductController::IsSystemLanguageSet
///
/// @return This method returns true if the corresponding member has a system language defined.
///
////////////////////////////////////////////////////////////////////////////////////////////////////
bool ProfessorProductController::IsSystemLanguageSet( ) const
{
    return m_deviceManager.IsLanguageSet( );
}

////////////////////////////////////////////////////////////////////////////////////////////////////
///
/// @name   ProfessorProductController::GetProductType
///
/// @return This method returns the std::string const& value to be used for the Product "Type" field
///
////////////////////////////////////////////////////////////////////////////////////////////////////
std::string const& ProfessorProductController::GetProductType( ) const
{
    static std::string productType = "Professor Soundbar";
    return productType;
}

////////////////////////////////////////////////////////////////////////////////////////////////////
///
/// @name   ProfessorProductController::GetProductColor
///
/// @return This method returns the std::string value to be used for the Product "color" field
///
////////////////////////////////////////////////////////////////////////////////////////////////////
std::string ProfessorProductController::GetProductColor() const
{
    // @TODO https://jirapro.bose.com/browse/PGC-630
    return "BLACK";
}

////////////////////////////////////////////////////////////////////////////////////////////////////
///
/// @name   ProfessorProductController::GetProductVariant
///
/// @return This method returns the std::string const& value to be used for the Product "Variant" field
///
/// @TODO - Below value may be available through HSP APIs
///
////////////////////////////////////////////////////////////////////////////////////////////////////
std::string const& ProfessorProductController::GetProductVariant( ) const
{
    static std::string productType = "Professor";
    return productType;
}

////////////////////////////////////////////////////////////////////////////////////////////////////
///
/// @name   ProfessorProductController::SetupProductSTSConntroller
///
/// @brief  This method is called to perform the needed initialization of the ProductSTSController,
///         specifically, provide the set of sources to be created initially.
///
////////////////////////////////////////////////////////////////////////////////////////////////////
void ProfessorProductController::SetupProductSTSConntroller( )
{
    std::vector< ProductSTSController::SourceDescriptor > sources;

    ///
    /// Adapt IQ and Setup is not available as a normal source, whereas the TV source will always
    /// be available.
    ///
    ProductSTSController::SourceDescriptor descriptor_AiQ{ ProductSTS::SLOT_AIQ, "ADAPTiQ", false };
    ProductSTSController::SourceDescriptor descriptor_Setup{ ProductSTS::SLOT_SETUP, "SETUP", false };
    ProductSTSController::SourceDescriptor descriptor_TV { ProductSTS::SLOT_TV,  "TV",      true  };

    sources.push_back( descriptor_AiQ );
    sources.push_back( descriptor_Setup );
    sources.push_back( descriptor_TV );

    Callback< void >
    CallbackForSTSComplete( std::bind( &ProfessorProductController::HandleSTSInitWasComplete,
                                       this ) );


    Callback< ProductSTSAccount::ProductSourceSlot >
    CallbackToHandleSelectSourceSlot( std::bind( &ProfessorProductController::HandleSelectSourceSlot,
                                                 this,
                                                 std::placeholders::_1 ) );

    m_ProductSTSController.Initialize( sources,
                                       CallbackForSTSComplete,
                                       CallbackToHandleSelectSourceSlot );
}

////////////////////////////////////////////////////////////////////////////////////////////////////
///
/// @name   ProfessorProductController::HandleSTSInitWasComplete
///
/// @brief  This method is called from the ProductSTSController when all the initially-created
///         sources have been created with CAPS/STS.
///
/// @note   This method is called on the ProductSTSController task.
///
////////////////////////////////////////////////////////////////////////////////////////////////////
void ProfessorProductController::HandleSTSInitWasComplete( )
{
    ProductMessage message;
    message.mutable_stsinterfacestatus( )->set_initialized( true );

    IL::BreakThread( std::bind( &ProfessorProductController::HandleMessage,
                                this,
                                message ),
                     GetTask( ) );
}

////////////////////////////////////////////////////////////////////////////////////////////////////
///
/// @name   ProfessorProductController::HandleSelectSourceSlot
///
/// @brief  This method is called from the ProductSTSController, when one of our sources is
///         activated by CAPS via STS.
///
/// @note   This method is called on the ProductSTSController task.
///
/// @param  ProductSTSAccount::ProductSourceSlot sourceSlot This identifies the activated slot.
///
////////////////////////////////////////////////////////////////////////////////////////////////////
void ProfessorProductController::HandleSelectSourceSlot( ProductSTSAccount::ProductSourceSlot sourceSlot )
{
    ProductMessage message;
    message.mutable_selectsourceslot( )->set_slot( static_cast< ProductSTS::ProductSourceSlot >( sourceSlot ) );

    IL::BreakThread( std::bind( &ProfessorProductController::HandleMessage,
                                this,
                                message ),
                     GetTask( ) );
}

////////////////////////////////////////////////////////////////////////////////////////////////////
///
/// @name   ProfessorProductController::RegisterFrontDoorEndPoints
///
////////////////////////////////////////////////////////////////////////////////////////////////////
void ProfessorProductController::RegisterFrontDoorEndPoints( )
{
    RegisterCommonEndPoints( );
    RegisterNowPlayingEndPoint( );
}

////////////////////////////////////////////////////////////////////////////////////////////////////
///
/// @brief ProfessorProductController::RegisterNowPlayingEndPoint
///
////////////////////////////////////////////////////////////////////////////////////////////////////
void ProfessorProductController::RegisterNowPlayingEndPoint( )
{
    ///
    /// Registration as a client for getting notification of changes in the now playing state from
    /// CAPS is made through the FrontDoorClient object pointer. The callback HandleCapsNowPlaying
    /// is used to receive these notifications.
    ///
    AsyncCallback< SoundTouchInterface::NowPlaying >
    callback( std::bind( &ProfessorProductController::HandleNowPlaying,
                         this, std::placeholders::_1 ),
              GetTask( ) );

    m_FrontDoorClientIF->RegisterNotification< SoundTouchInterface::NowPlaying >
    ( "/content/nowPlaying", callback );

    BOSE_DEBUG( s_logger, "A notification request for CAPS now playing status has been made." );
}

////////////////////////////////////////////////////////////////////////////////////////////////////
///
/// @brief ProductSystemManager::HandleNowPlaying
///
/// @param SoundTouchInterface::NowPlaying& nowPlayingStatus
///
////////////////////////////////////////////////////////////////////////////////////////////////////
void ProfessorProductController::HandleNowPlaying( const SoundTouchInterface::NowPlaying&
                                                   nowPlayingStatus )
{
    BOSE_DEBUG( s_logger, "A CAPS now playing status has been received." );

    if( nowPlayingStatus.has_state( ) )
    {
        BOSE_DEBUG( s_logger, "The CAPS now playing status has a %s status.",
                    SoundTouchInterface::Status_Name( nowPlayingStatus.state( ).status( ) ).c_str( ) );

        if( nowPlayingStatus.state( ).status( ) == SoundTouchInterface::Status::play )
        {
            ProductMessage productMessage;
            productMessage.mutable_nowplayingstatus( )->set_state( ProductNowPlayingStatus_ProductNowPlayingState_Active );

            IL::BreakThread( std::bind( &ProfessorProductController::HandleMessage,
                                        this,
                                        productMessage ),
                             GetTask( ) );
        }
        else
        {
            ProductMessage productMessage;
            productMessage.mutable_nowplayingstatus( )->set_state( ProductNowPlayingStatus_ProductNowPlayingState_Inactive );

            IL::BreakThread( std::bind( &ProfessorProductController::HandleMessage,
                                        this,
                                        productMessage ),
                             GetTask( ) );
        }
    }
    else
    {
        BOSE_DEBUG( s_logger, "The CAPS now playing status is unknown." );
    }

    if( nowPlayingStatus.has_container( )                          and
        nowPlayingStatus.container( ).has_contentitem( )           and
        nowPlayingStatus.container( ).contentitem( ).has_source( ) and
        nowPlayingStatus.container( ).contentitem( ).has_sourceaccount( ) )
    {
        if( nowPlayingStatus.container( ).contentitem( ).source( ).compare( "PRODUCT" ) == 0   and
            nowPlayingStatus.container( ).contentitem( ).sourceaccount( ).compare( "TV" ) == 0 )
        {
            BOSE_DEBUG( s_logger, "The CAPS now playing source is set to SOURCE_TV." );

            m_currentSource = SOURCE_TV;
        }
        ///
        /// @todo The following records the now playing Soundtouch source as a playback request for
        ///       subsequent playback requests through the PlaybackRequestManager intent manager.
        ///       State sources such as AdaptIQ and Setup will need to filtered out here when they
        ///       become available.
        ///
        else
        {
            BOSE_DEBUG( s_logger, "The CAPS now playing source is set to SOURCE_SOUNDTOUCH." );

            m_currentSource = SOURCE_SOUNDTOUCH;

            if( nowPlayingStatus.has_container( )                and
                nowPlayingStatus.container( ).has_contentitem( ) )
            {
                if( nowPlayingStatus.container( ).contentitem( ).has_source( ) )
                {
                    m_lastSoundTouchPlayback.set_source( nowPlayingStatus.container( ).contentitem( ).source( ) );
                }
                if( nowPlayingStatus.container( ).contentitem( ).has_sourceaccount( ) )
                {
                    m_lastSoundTouchPlayback.set_sourceaccount( nowPlayingStatus.container( ).contentitem( ).sourceaccount( ) );
                }
                if( nowPlayingStatus.container( ).contentitem( ).has_type( ) )
                {
                    m_lastSoundTouchPlayback.mutable_playback( )->set_type( nowPlayingStatus.container( ).contentitem( ).type( ) );
                }
                if( nowPlayingStatus.container( ).contentitem( ).has_location( ) )
                {
                    m_lastSoundTouchPlayback.mutable_playback( )->set_location( nowPlayingStatus.container( ).contentitem( ).location( ) );
                }
                if( nowPlayingStatus.container( ).contentitem( ).has_name( ) )
                {
                    m_lastSoundTouchPlayback.mutable_playback( )->set_name( nowPlayingStatus.container( ).contentitem( ).name( ) );
                }
                if( nowPlayingStatus.container( ).contentitem( ).has_presetable( ) )
                {
                    m_lastSoundTouchPlayback.mutable_playback( )->set_presetable( nowPlayingStatus.container( ).contentitem( ).presetable( ) );
                }
                if( nowPlayingStatus.container( ).contentitem( ).has_containerart( ) )
                {
                    m_lastSoundTouchPlayback.mutable_playback( )->set_containerart( nowPlayingStatus.container( ).contentitem( ).containerart( ) );
                }
            }
        }
    }
}

////////////////////////////////////////////////////////////////////////////////////////////////////
///
/// @brief  ProfessorProductController::GetCurrentSource
///
/// @return This method returns the currently selected source.
///
////////////////////////////////////////////////////////////////////////////////////////////////////
PlaybackSource_t ProfessorProductController::GetCurrentSource( )
{
    return m_currentSource;
}

////////////////////////////////////////////////////////////////////////////////////////////////////
///
/// @brief ProfessorProductController::SetTestSoundTouchPlayback
///
////////////////////////////////////////////////////////////////////////////////////////////////////
void ProfessorProductController::SetTestSoundTouchPlayback( )
{
    ///
    /// The initial data for the last SoundTouch playback is hardcoded for test for debugging
    /// purposes.
    ///
    constexpr char source[ ]           = "DEEZER";
    constexpr char sourceAccount[ ]    = "aleksander_soltan@bose.com";
    constexpr char presetType[ ]       = "topTrack";
    constexpr char location[ ]         = "132";
    constexpr char name[ ]             = "Pop - ##TRANS_TopTracks##";
    constexpr bool presetable          = true;
    constexpr char containerArt[ ]     = "http://e-cdn-images.deezer.com/images/misc/db7a604d9e7634a67d45cfc86b48370a/500x500-000000-80-0-0.jpg";
    constexpr char playbackType[ ]     = "topTrack";
    constexpr char playbackLocation[ ] = "132";
    constexpr char playbackName[ ]     = "Too Good At Goodbyes";
    constexpr bool playbackPresetable  = true;

    ///
    /// @todo The following is a kludge, until the common code supports persistent storage of this
    ///       data.
    ///
    m_lastSoundTouchPlayback.set_source( source );
    m_lastSoundTouchPlayback.set_sourceaccount( sourceAccount );
    m_lastSoundTouchPlayback.mutable_preset( )  ->set_type( presetType );
    m_lastSoundTouchPlayback.mutable_preset( )  ->set_location( location );
    m_lastSoundTouchPlayback.mutable_preset( )  ->set_name( name );
    m_lastSoundTouchPlayback.mutable_preset( )  ->set_presetable( presetable );
    m_lastSoundTouchPlayback.mutable_preset( )  ->set_containerart( containerArt );
    m_lastSoundTouchPlayback.mutable_playback( )->set_type( playbackType );
    m_lastSoundTouchPlayback.mutable_playback( )->set_location( playbackLocation );
    m_lastSoundTouchPlayback.mutable_playback( )->set_name( playbackName );
    m_lastSoundTouchPlayback.mutable_playback( )->set_presetable( playbackPresetable );
}

////////////////////////////////////////////////////////////////////////////////////////////////////
///
/// @brief ProfessorProductController::GetLastSoundTouchPlayback
///
/// @return This method returns a reference to the last playback request for Sound Touch sources.
///
////////////////////////////////////////////////////////////////////////////////////////////////////
SoundTouchInterface::PlaybackRequest& ProfessorProductController::GetLastSoundTouchPlayback( )
{
    return m_lastSoundTouchPlayback;
}

////////////////////////////////////////////////////////////////////////////////////////////////////
///
/// @name   GetWiFiOperationalMode
///
/// @return NetManager::Protobuf::OperationalMode of the WiFi subsystem
///
////////////////////////////////////////////////////////////////////////////////////////////////////
NetManager::Protobuf::OperationalMode ProfessorProductController::GetWiFiOperationalMode( )
{
    return GetNetworkServiceUtil().GetNetManagerOperationMode();
}

////////////////////////////////////////////////////////////////////////////////////////////////////
///
/// @name   ProfessorProductController::HandleMessage
///
/// @brief  This method is called to handle product controller messages, which are sent from the
///         more product specific class instances, and is used to process the state machine for the
///         product.
///
/// @param  ProductMessage& message This argument contains product message event information based
///                                 on the ProductMessage Protocal Buffer.
///
////////////////////////////////////////////////////////////////////////////////////////////////////
void ProfessorProductController::HandleMessage( const ProductMessage& message )
{
    BOSE_DEBUG( s_logger, "----------- Product Controller Message Handler -------------" );

    ///////////////////////////////////////////////////////////////////////////////////////////////
    /// LPM status messages has both Common handling and Professor-specific handling
    ///////////////////////////////////////////////////////////////////////////////////////////////
    if( message.has_lpmstatus( ) )
    {
        // First do the common stuff
        ( void ) HandleCommonProductMessage( message );
        // Then the Professor - specific stuff
        if( message.lpmstatus( ).has_systemstate( ) )
        {
            switch( message.lpmstatus( ).systemstate( ) )
            {
            case SYSTEM_STATE_ON:
                BOSE_DEBUG( s_logger, "Calling HandleLPMPowerStatusFullPower()" );
                GetHsm( ).Handle< >( &CustomProductControllerState::HandleLPMPowerStatusFullPower );
                m_ProductAudioService->SetThermalMonitorEnabled( true );
                break;
            case SYSTEM_STATE_OFF:
                m_ProductAudioService->SetThermalMonitorEnabled( false );
                break;
            case SYSTEM_STATE_BOOTING:
                break;
            case SYSTEM_STATE_STANDBY:
                m_ProductAudioService->SetThermalMonitorEnabled( false );
                break;
            case SYSTEM_STATE_RECOVERY:
                break;
            case SYSTEM_STATE_LOW_POWER:
<<<<<<< HEAD
=======
                m_ProductAudioService->SetThermalMonitorEnabled( false );
>>>>>>> d5d5b778
                break;
            case SYSTEM_STATE_UPDATE:
                break;
            case SYSTEM_STATE_SHUTDOWN:
                m_ProductAudioService->SetThermalMonitorEnabled( false );
                break;
            case SYSTEM_STATE_FACTORY_DEFAULT:
                break;
            case SYSTEM_STATE_IDLE:
                m_ProductAudioService->SetThermalMonitorEnabled( false );
                break;
            case SYSTEM_STATE_NUM_OF:
                break;
            case SYSTEM_STATE_ERROR:
                break;
            }
        }
    }
    ///////////////////////////////////////////////////////////////////////////////////////////////
    /// Content Audio Playback Services (CAPS) status messages are handled at this point.
    ///////////////////////////////////////////////////////////////////////////////////////////////
    else if( message.has_capsstatus( ) )
    {
        if( message.capsstatus( ).has_initialized( ) )
        {
            m_IsCapsReady = message.capsstatus( ).initialized( );
        }
        else
        {
            BOSE_ERROR( s_logger, "An invalid CAPS status message was received." );
            return;
        }

        BOSE_DEBUG( s_logger, "A CAPS Content Audio Playback Services %s message was received.",
                    m_IsCapsReady ? "up" : "down" );

        GetHsm( ).Handle< bool >
        ( &CustomProductControllerState::HandleCapsState, m_IsCapsReady );
    }
    ///////////////////////////////////////////////////////////////////////////////////////////////
    /// Audio path status messages are handled at this point.
    ///////////////////////////////////////////////////////////////////////////////////////////////
    else if( message.has_audiopathstatus( ) )
    {
        if( message.audiopathstatus( ).has_connected( ) )
        {
            m_IsAudioPathReady = message.audiopathstatus( ).connected( );
        }
        else
        {
            BOSE_ERROR( s_logger, "An invalid audio path status message was received." );
            return;
        }

        BOSE_DEBUG( s_logger, "An audio path status %s message was received.",
                    m_IsAudioPathReady ? "connected" : "not connected" );

        GetHsm( ).Handle< bool >
        ( &CustomProductControllerState::HandleAudioPathState, m_IsAudioPathReady );
    }
    ///////////////////////////////////////////////////////////////////////////////////////////////
    /// STS interface status is handled at this point.
    ///////////////////////////////////////////////////////////////////////////////////////////////
    else if( message.has_stsinterfacestatus( ) )
    {
        BOSE_DEBUG( s_logger, "An STS Sources Initialized message was received." );

        m_IsSTSReady = true;

        GetHsm( ).Handle< >
        ( &CustomProductControllerState::HandleSTSSourcesInit );
    }
    ///////////////////////////////////////////////////////////////////////////////////////////////
    /// STS slot selected data is handled at this point.
    ///////////////////////////////////////////////////////////////////////////////////////////////
    else if( message.has_selectsourceslot( ) )
    {
        const auto& slot = message.selectsourceslot( ).slot( );

        BOSE_DEBUG( s_logger, "An STS Select message was received for slot %s.",
                    ProductSTS::ProductSourceSlot_Name( static_cast<ProductSTS::ProductSourceSlot>( slot ) ).c_str( ) );
    }
    ///////////////////////////////////////////////////////////////////////////////////////////////
    /// Network status messages are handled at this point.
    ///////////////////////////////////////////////////////////////////////////////////////////////
    else if( message.has_networkstatus( ) )
    {
        if( message.networkstatus( ).has_configured( ) )
        {
            m_IsNetworkConfigured = message.networkstatus( ).configured( );
        }
        else
        {
            BOSE_ERROR( s_logger, "An invalid network configured status message was received." );
            return;
        }

        if( message.networkstatus( ).has_connected( ) )
        {
            m_IsNetworkConnected = message.networkstatus( ).connected( );
        }
        else
        {
            BOSE_ERROR( s_logger, "An invalid network connected status message was received." );
            return;
        }

        if( message.networkstatus( ).networktype( ) == ProductNetworkStatus_ProductNetworkType_Wireless )
        {
            BOSE_DEBUG( s_logger, "A wireless %s %s network message was received.",
                        m_IsNetworkConfigured ? "configured" : "unconfigured",
                        m_IsNetworkConnected  ? "connected"  : "unconnected" );
        }
        else if( message.networkstatus( ).networktype( ) == ProductNetworkStatus_ProductNetworkType_Wired )
        {
            BOSE_DEBUG( s_logger, "A wired %s %s network message was received.",
                        m_IsNetworkConfigured ? "configured" : "unconfigured",
                        m_IsNetworkConnected  ? "connected"  : "unconnected" );
        }
        else
        {
            BOSE_DEBUG( s_logger, "A unknown %s %s network message was received.",
                        m_IsNetworkConfigured ? "configured" : "unconfigured",
                        m_IsNetworkConnected  ? "connected"  : "unconnected" );
        }

        m_ProductSystemManager->SetNetworkAccoutConfigurationStatus( m_IsNetworkConfigured,
                                                                     m_IsAccountConfigured );

        GetHsm( ).Handle< bool, bool >
        ( &CustomProductControllerState::HandleNetworkState, m_IsNetworkConfigured, m_IsNetworkConnected );
    }
    ///////////////////////////////////////////////////////////////////////////////////////////////
    /// Wireless network status messages are handled at this point. Only send information to the
    /// state machine if the wireless network is configured, since a wired network configuration
    /// may be available, and is handle above.
    ///////////////////////////////////////////////////////////////////////////////////////////////
    else if( message.has_wirelessstatus( ) )
    {
        if( message.wirelessstatus( ).has_configured( ) && message.wirelessstatus( ).configured( ) )
        {
            m_IsNetworkConfigured = true;

            m_ProductSystemManager->SetNetworkAccoutConfigurationStatus( m_IsNetworkConfigured,
                                                                         m_IsAccountConfigured );

            GetHsm( ).Handle< bool, bool >
            ( &CustomProductControllerState::HandleNetworkState, m_IsNetworkConfigured, m_IsNetworkConnected );
        }

        ///
        /// Send the frequency information (if available) to the LPM to avoid any frequency
        /// interruption during a speaker Adapt IQ process.
        ///
        if( message.wirelessstatus( ).has_frequencykhz( ) and
            message.wirelessstatus( ).frequencykhz( ) > 0 )
        {
            m_ProductLpmHardwareInterface->SendWiFiRadioStatus( message.wirelessstatus( ).frequencykhz( ) );
        }

        BOSE_DEBUG( s_logger, "A %s wireless network message was received with frequency %d kHz.",
                    message.wirelessstatus( ).configured( ) ? "configured" : "unconfigured",
                    message.wirelessstatus( ).has_frequencykhz( ) ?
                    message.wirelessstatus( ).frequencykhz( ) : 0 );
    }
    ////////////////////////////////////////////////////////////////////////////////////////////////////
    /// Voice messages for the Virtual Personal Assistant or VPA are handled at this point.          ///
    ////////////////////////////////////////////////////////////////////////////////////////////////////
    else if( message.has_voicestatus( ) )
    {
        if( message.voicestatus( ).has_microphoneenabled( ) )
        {
            m_IsMicrophoneEnabled = message.voicestatus( ).microphoneenabled( );
        }
        else
        {
            BOSE_ERROR( s_logger, "An invalid voice status message for the microphone status was received." );
            return;
        }

        if( message.voicestatus( ).has_accountconfigured( ) )
        {
            m_IsAccountConfigured = message.voicestatus( ).accountconfigured( );
        }
        else
        {
            BOSE_ERROR( s_logger, "An invalid voice status message for account configuration was received." );
            return;
        }

        GetHsm( ).Handle< bool >
        ( &CustomProductControllerState::HandleVoiceState, IsVoiceConfigured( ) );
    }
    ///////////////////////////////////////////////////////////////////////////////////////////////
    /// Autowake messages are handled at this point.
    ///////////////////////////////////////////////////////////////////////////////////////////////
    else if( message.has_autowakestatus( ) )
    {
        if( message.autowakestatus( ).has_active( ) )
        {
            m_IsAutoWakeEnabled = message.autowakestatus( ).active( );
        }
        else
        {
            BOSE_ERROR( s_logger, "An invalid autowake status message was received." );
            return;
        }

        BOSE_DEBUG( s_logger, "An autowake status %s message has been received.",
                    m_IsAutoWakeEnabled ? "active" : "inactive" );

        GetHsm( ).Handle< bool >
        ( &CustomProductControllerState::HandleAutowakeStatus, m_IsAutoWakeEnabled );
    }
    ///////////////////////////////////////////////////////////////////////////////////////////////
    /// Accessory pairing messages are handled at this point.
    ///////////////////////////////////////////////////////////////////////////////////////////////
    else if( message.has_accessorypairing( ) )
    {
        GetHsm( ).Handle< ProductAccessoryPairing >
        ( &CustomProductControllerState::HandlePairingState, message.accessorypairing( ) );
    }
    ///////////////////////////////////////////////////////////////////////////////////////////////
    /// Now playing status messages are handled at this point.
    ///////////////////////////////////////////////////////////////////////////////////////////////
    else if( message.has_nowplayingstatus( ) )
    {
        if( not message.nowplayingstatus( ).has_state( ) )
        {
            BOSE_ERROR( s_logger, "An invalid now playing status message was received." );
            return;
        }

        BOSE_DEBUG( s_logger, "A now playing %s state has been received.",
                    ProductNowPlayingStatus_ProductNowPlayingState_Name
                    ( message.nowplayingstatus( ).state( ) ).c_str( ) );

        GetHsm( ).Handle< const ProductNowPlayingStatus_ProductNowPlayingState & >
        ( &CustomProductControllerState::HandleNowPlayingStatus, message.nowplayingstatus( ).state( ) );
    }
    ///////////////////////////////////////////////////////////////////////////////////////////////
    /// Key action messages are handled at this point, and passed to the state machine based on
    /// the intent associated with the action.
    ///////////////////////////////////////////////////////////////////////////////////////////////
    else if( message.has_action( ) )
    {
        ///
        /// The following attempts to handle the key action using a common intent
        /// manager.
        ///
        if( HandleCommonIntents( message.action() ) )
        {
            BOSE_VERBOSE( s_logger, "Action key %u handled by common intent handler", message.action() );
        }
        ///
        /// The following determines whether the key action is to be handled by the custom intent
        /// manager.
        ///
        else if( GetIntentHandler( ).IsIntentUserPower( message.action( ) ) )
        {
            GetHsm( ).Handle< KeyHandlerUtil::ActionType_t >( &CustomProductControllerState::HandleIntentUserPower,
                                                              message.action( ) );
        }
        else if( GetIntentHandler( ).IsIntentVolumeMuteControl( message.action( ) ) )
        {
            GetHsm( ).Handle< KeyHandlerUtil::ActionType_t >( &CustomProductControllerState::HandleIntentVolumeMuteControl,
                                                              message.action( ) );
        }
        else if( GetIntentHandler( ).IsIntentSpeakerPairing( message.action( ) ) )
        {
            GetHsm( ).Handle< KeyHandlerUtil::ActionType_t >( &CustomProductControllerState::HandleIntentSpeakerPairing,
                                                              message.action( ) );
        }
        else if( GetIntentHandler( ).IsIntentSourceSelection( message.action( ) ) )
        {
            GetHsm( ).Handle< KeyHandlerUtil::ActionType_t >( &CustomProductControllerState::HandleIntentPlayback,
                                                              message.action( ) );
        }
        else
        {
            BOSE_ERROR( s_logger, "An action key %u was received that has no associated intent.", message.action( ) );

            GetHsm( ).Handle< KeyHandlerUtil::ActionType_t >( &CustomProductControllerState::HandleIntent,
                                                              message.action( ) );
        }
    }
    ///////////////////////////////////////////////////////////////////////////////////////////////
    /// AdaptIQ messages are handled at this point.
    ///////////////////////////////////////////////////////////////////////////////////////////////
    else if( message.has_aiqstatus( ) )
    {
        GetHsm( ).Handle< const ProductAdaptIQStatus & >
        ( &CustomProductControllerState::HandleAdaptIQStatus, message.aiqstatus( ) );
    }
    else if( message.has_aiqcontrol( ) )
    {
        GetHsm( ).Handle< const ProductAdaptIQControl & >
        ( &CustomProductControllerState::HandleAdaptIQControl, message.aiqcontrol( ) );
    }
    ///////////////////////////////////////////////////////////////////////////////////////////////
    /// Common ProductMessage elements are handled last, any events with overrides to
    /// the Common elements will have been handled above and not get here
    ///////////////////////////////////////////////////////////////////////////////////////////////
    else if( !HandleCommonProductMessage( message ) )
    {
        BOSE_ERROR( s_logger, "An unknown message type was received - %s.", ProtoToMarkup::ToJson( message ).c_str() );
    }
}

////////////////////////////////////////////////////////////////////////////////////////////////////
///
/// @name   ProfessorProductController::Wait
///
/// @brief  This method is called from a calling task to wait until the Product Controller process
///         ends. It is running from the main task that started the application.
///
////////////////////////////////////////////////////////////////////////////////////////////////////
void ProfessorProductController::Wait( )
{
    while( m_Running )
    {
        sleep( PRODUCT_CONTROLLER_RUNNING_CHECK_IN_SECONDS );
    }

    ///
    /// Stop all the submodules.
    ///
    m_ProductLpmHardwareInterface->Stop( );
    m_ProductSystemManager       ->Stop( );
    m_ProductNetworkManager      ->Stop( );
    m_ProductCommandLine         ->Stop( );
    m_ProductKeyInputInterface   ->Stop( );
    m_ProductEdidInterface       ->Stop( );
    m_ProductAdaptIQManager      ->Stop( );
}

////////////////////////////////////////////////////////////////////////////////////////////////////
///
/// @name   ProfessorProductController::End
///
/// @brief  This method is called when the Product Controller process ends. It is used to set the
///         running member to false, which will invoke the Wait method idle loop to exit and perform
///         any necessary clean up.
///
////////////////////////////////////////////////////////////////////////////////////////////////////
void ProfessorProductController::End( )
{
    BOSE_DEBUG( s_logger, "The Product Controller main task is stopping." );

    m_Running = false;
}

////////////////////////////////////////////////////////////////////////////////////////////////////
///
/// @name   ProfessorProductController::GetDefaultProductName
///
/// @brief  This method is to get the default product name by reading from mac address.
///
////////////////////////////////////////////////////////////////////////////////////////////////////
std::string const& ProfessorProductController::GetDefaultProductName( ) const
{
    static std::string productName = "Bose ";
    std::string macAddress = MacAddressInfo::GetPrimaryMAC( );
    try
    {
        productName += ( macAddress.substr( macAddress.length( ) - 6 ) );
    }
    catch( const std::out_of_range& error )
    {
        productName += macAddress;
        BOSE_WARNING( s_logger, "errorType = %s", error.what( ) );
    }

    BOSE_INFO( s_logger, "%s productName=%s", __func__, productName.c_str( ) );
    return productName;
}

BLESetupService::VariantId ProfessorProductController::GetVariantId() const
{
    // @TODO https://jirapro.bose.com/browse/PGC-630
    BLESetupService::VariantId varintId = BLESetupService::VariantId::NONE;

    if( auto color = MfgData::GetColor() )
    {
        if( *color == "luxGray" )
        {
            varintId = BLESetupService::VariantId::SILVER;
        }
        else if( *color == "tripleBlack" )
        {
            varintId = BLESetupService::VariantId::BLACK;
        }
        else
        {
            varintId = BLESetupService::VariantId::WHITE;
        }
    }
    else
    {
        BOSE_DIE( "No 'productColor' in mfgdata" );
    }

    return varintId;
}


////////////////////////////////////////////////////////////////////////////////////////////////////
///                           End of the Product Application Namespace                           ///
////////////////////////////////////////////////////////////////////////////////////////////////////
}

////////////////////////////////////////////////////////////////////////////////////////////////////
///                                         End of File                                          ///
////////////////////////////////////////////////////////////////////////////////////////////////////<|MERGE_RESOLUTION|>--- conflicted
+++ resolved
@@ -1008,10 +1008,7 @@
             case SYSTEM_STATE_RECOVERY:
                 break;
             case SYSTEM_STATE_LOW_POWER:
-<<<<<<< HEAD
-=======
                 m_ProductAudioService->SetThermalMonitorEnabled( false );
->>>>>>> d5d5b778
                 break;
             case SYSTEM_STATE_UPDATE:
                 break;
