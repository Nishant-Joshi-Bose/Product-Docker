////////////////////////////////////////////////////////////////////////////////////////////////////
///
/// @file      ProfessorProductController.cpp
///
/// @brief     This file contains source code that implements the ProfessorProductController class
///            that acts as a container to handle all the main functionality related to this program
///            that is product specific. In these regards, this class is used as a container to
///            control the product states, as well as to instantiate modules to manage the device
///            and lower level hardware, and interface with the user and system level applications.
///
/// @author    Stuart J. Lumby
///
/// @attention Copyright (C) 2017 Bose Corporation All Rights Reserved
///
///            Bose Corporation
///            The Mountain Road,
///            Framingham, MA 01701-9168
///            U.S.A.
///
///            This program may not be reproduced, in whole or in part, in any form by any means
///            whatsoever without the written permission of Bose Corporation.
///
////////////////////////////////////////////////////////////////////////////////////////////////////

////////////////////////////////////////////////////////////////////////////////////////////////////
///
///            Included Header Files
///
////////////////////////////////////////////////////////////////////////////////////////////////////
#include "unistd.h"
#include "ProfessorProductController.h"
#include "CustomProductLpmHardwareInterface.h"
#include "CustomProductAudioService.h"
#include "CustomAudioSettingsManager.h"
#include "CustomProductKeyInputManager.h"
#include "ProductCommandLine.h"
#include "ProductAdaptIQManager.h"
#include "IntentHandler.h"
#include "ProductSTS.pb.h"
#include "ProductSTSStateFactory.h"
#include "ProductSTSStateTop.h"
#include "ProductSTSStateTopSilent.h"
#include "ProductSTSStateTopAiQ.h"
#include "SystemSourcesProperties.pb.h"
#include "ProductControllerHsm.h"
#include "CustomProductControllerStates.h"
#include "CustomProductControllerState.h"
#include "ProductControllerStates.h"
#include "ProductControllerState.h"
#include "ProductControllerStateBooted.h"
#include "ProductControllerStateBooting.h"
#include "ProductControllerStateCriticalError.h"
#include "ProductControllerStateFactoryDefault.h"
#include "ProductControllerStateFirstBootGreeting.h"
#include "ProductControllerStateFirstBootGreetingTransition.h"
#include "ProductControllerStateIdleVoiceConfigured.h"
#include "ProductControllerStateIdleVoiceNotConfigured.h"
#include "ProductControllerStateLowPowerStandby.h"
#include "ProductControllerStateLowPowerStandbyTransition.h"
#include "ProductControllerStateNetworkStandbyConfigured.h"
#include "ProductControllerStateNetworkStandby.h"
#include "ProductControllerStateNetworkStandbyNotConfigured.h"
#include "ProductControllerStateOn.h"
#include "ProductControllerStatePlayable.h"
#include "ProductControllerStatePlayableTransition.h"
#include "ProductControllerStatePlayableTransitionIdle.h"
#include "ProductControllerStatePlayableTransitionInternal.h"
#include "ProductControllerStatePlayableTransitionNetworkStandby.h"
#include "ProductControllerStatePlayingDeselected.h"
#include "ProductControllerStatePlaying.h"
#include "ProductControllerStatePlayingSelected.h"
#include "ProductControllerStatePlayingSelectedNotSilent.h"
#include "ProductControllerStatePlayingSelectedSetupExiting.h"
#include "ProductControllerStatePlayingSelectedSetupExitingAP.h"
#include "ProductControllerStatePlayingSelectedSetup.h"
#include "ProductControllerStatePlayingSelectedSetupNetwork.h"
#include "ProductControllerStatePlayingSelectedSetupNetworkTransition.h"
#include "ProductControllerStatePlayingSelectedSetupOther.h"
#include "ProductControllerStatePlayingSelectedSilent.h"
#include "ProductControllerStatePlayingSelectedStoppingStreams.h"
#include "ProductControllerStatePlayingTransition.h"
#include "ProductControllerStatePlayingTransitionSwitch.h"
#include "ProductControllerStateSoftwareInstall.h"
#include "ProductControllerStateSoftwareUpdateTransition.h"
#include "ProductControllerStateStoppingStreamsDedicatedForFactoryDefault.h"
#include "ProductControllerStateStoppingStreamsDedicatedForSoftwareUpdate.h"
#include "ProductControllerStateStoppingStreamsDedicated.h"
#include "ProductControllerStateTop.h"
#include "CustomProductControllerStateAdaptIQExiting.h"
#include "CustomProductControllerStateAdaptIQ.h"
#include "CustomProductControllerStateIdle.h"
#include "CustomProductControllerStateLowPowerResume.h"
#include "CustomProductControllerStateOn.h"
#include "CustomProductControllerStatePlayable.h"
#include "CustomProductControllerStatePlayingDeselected.h"
#include "CustomProductControllerStatePlaying.h"
#include "CustomProductControllerStatePlayingSelected.h"
#include "CustomProductControllerStatePlayingSelectedSetup.h"
#include "MfgData.h"
#include "DeviceManager.pb.h"
#include "ProductBLERemoteManager.h"
#include "ProductEndpointDefines.h"
#include "ProtoPersistenceFactory.h"
#include "PGCErrorCodes.h"

////////////////////////////////////////////////////////////////////////////////////////////////////
///                          Start of the Product Application Namespace                          ///
////////////////////////////////////////////////////////////////////////////////////////////////////
namespace ProductApp
{

////////////////////////////////////////////////////////////////////////////////////////////////////
///
///            Constant Definitions
///
////////////////////////////////////////////////////////////////////////////////////////////////////
constexpr uint32_t PRODUCT_CONTROLLER_RUNNING_CHECK_IN_SECONDS = 4;

////////////////////////////////////////////////////////////////////////////////////////////////////
///
/// @name   ProfessorProductController::ProfessorProductController
///
/// @brief  This method is the ProfessorProductController constructor, which is declared as being
///         private to ensure that only one instance of this class can be created through the class
///         GetInstance method.
///
////////////////////////////////////////////////////////////////////////////////////////////////////
ProfessorProductController::ProfessorProductController( ) :

    ///
    /// Construction of the Product Controller Modules
    ///
    m_ProductLpmHardwareInterface( nullptr ),
    m_ProductCommandLine( nullptr ),
    m_ProductKeyInputManager( nullptr ),
    m_ProductCecHelper( nullptr ),
    m_ProductDspHelper( nullptr ),
    m_ProductAdaptIQManager( nullptr ),
    m_ProductAudioService( nullptr ),
    m_ProductBLERemoteManager( nullptr ),

    ///
    /// Member Variable Initialization
    ///
    m_IsAutoWakeEnabled( false ),
    m_Running( false ),

    ///
    /// Intent Handler Initialization
    ///
    m_IntentHandler( *GetTask(),
                     m_CliClientMT,
                     m_FrontDoorClientIF,
                     *this ),

    ///
    /// Intitialization for the Product Message Handler Reference
    ///
    m_ProductMessageHandler( static_cast< Callback < ProductMessage > >
                             ( std::bind( &ProfessorProductController::HandleMessage,
                                          this,
                                          std::placeholders::_1 ) ) )
{

}

////////////////////////////////////////////////////////////////////////////////////////////////////
///
/// @name ProfessorProductController::Run
///
////////////////////////////////////////////////////////////////////////////////////////////////////
void ProfessorProductController::Run( )
{
    m_Running = true;

    BOSE_DEBUG( s_logger, "----------- Product Controller State Machine    ------------" );
    BOSE_DEBUG( s_logger, "The Professor Product Controller is setting up the state machine." );

    ///
    /// Construction of the Common and Custom States
    ///

    ///
    /// Top State
    ///
    auto* stateTop = new ProductControllerStateTop( GetHsm( ),
                                                    nullptr );
    ///
    /// Booting State and Various System Level States
    ///
    auto* stateBooting = new ProductControllerStateBooting
    ( GetHsm( ),
      stateTop,
      PRODUCT_CONTROLLER_STATE_BOOTING );

    auto* stateBooted = new ProductControllerStateBooted
    ( GetHsm( ),
      stateTop,
      PRODUCT_CONTROLLER_STATE_BOOTED );

    auto* stateFirstBootGreeting = new ProductControllerStateFirstBootGreeting
    ( GetHsm( ),
      stateTop,
      PRODUCT_CONTROLLER_STATE_FIRST_BOOT_GREETING );

    auto* stateFirstBootGreetingTransition = new ProductControllerStateFirstBootGreetingTransition
    ( GetHsm( ),
      stateTop,
      PRODUCT_CONTROLLER_STATE_FIRST_BOOT_GREETING_TRANSITION );

    auto* stateSoftwareUpdateTransition = new ProductControllerStateSoftwareUpdateTransition
    ( GetHsm( ),
      stateTop,
      PRODUCT_CONTROLLER_STATE_SOFTWARE_UPDATE_TRANSITION );

    auto* stateSoftwareInstall = new ProductControllerStateSoftwareInstall
    ( GetHsm( ),
      stateTop,
      PRODUCT_CONTROLLER_STATE_SOFTWARE_INSTALL );

    auto* stateCriticalError = new ProductControllerStateCriticalError
    ( GetHsm( ),
      stateTop,
      PRODUCT_CONTROLLER_STATE_CRITICAL_ERROR );

    auto* stateFactoryDefault = new ProductControllerStateFactoryDefault
    ( GetHsm( ),
      stateTop,
      PRODUCT_CONTROLLER_STATE_FACTORY_DEFAULT );

    auto* stateLowPowerStandbyTransition = new ProductControllerStateLowPowerStandbyTransition
    ( GetHsm( ),
      stateTop,
      PRODUCT_CONTROLLER_STATE_LOW_POWER_STANDBY_TRANSITION );

    auto* stateLowPowerStandby = new ProductControllerStateLowPowerStandby
    ( GetHsm( ),
      stateTop,
      PRODUCT_CONTROLLER_STATE_LOW_POWER_STANDBY );

    auto* stateLowPowerResume = new CustomProductControllerStateLowPowerResume
    ( GetHsm( ),
      stateTop,
      CUSTOM_PRODUCT_CONTROLLER_STATE_LOW_POWER_RESUME );

    ///
    /// Playable Transition State and Sub-States
    ///
    auto* statePlayableTransition = new ProductControllerStatePlayableTransition
    ( GetHsm( ),
      stateTop,
      PRODUCT_CONTROLLER_STATE_PLAYABLE_TRANSITION );

    auto* statePlayableTransitionInternal = new ProductControllerStatePlayableTransitionInternal
    ( GetHsm( ),
      statePlayableTransition,
      PRODUCT_CONTROLLER_STATE_PLAYABLE_TRANSITION_INTERNAL );

    auto* statePlayableTransitionIdle = new ProductControllerStatePlayableTransitionIdle
    ( GetHsm( ),
      statePlayableTransitionInternal,
      PRODUCT_CONTROLLER_STATE_PLAYABLE_TRANSITION_IDLE );

    auto* statePlayableTransitionNetworkStandby = new ProductControllerStatePlayableTransitionNetworkStandby
    ( GetHsm( ),
      statePlayableTransitionInternal,
      PRODUCT_CONTROLLER_STATE_PLAYABLE_TRANSITION_NETWORK_STANDBY );

    ///
    /// Top On State
    ///
    auto* customStateOn = new CustomProductControllerStateOn
    ( GetHsm( ),
      stateTop,
      CUSTOM_PRODUCT_CONTROLLER_STATE_ON );

    ///
    /// Playable State and Sub-States
    ///
    auto* customStatePlayable = new CustomProductControllerStatePlayable
    ( GetHsm( ),
      customStateOn,
      CUSTOM_PRODUCT_CONTROLLER_STATE_PLAYABLE );

    auto* stateNetworkStandby = new ProductControllerStateNetworkStandby
    ( GetHsm( ),
      customStatePlayable,
      PRODUCT_CONTROLLER_STATE_NETWORK_STANDBY );

    auto* stateNetworkStandbyConfigured = new ProductControllerStateNetworkStandbyConfigured
    ( GetHsm( ),
      stateNetworkStandby,
      PRODUCT_CONTROLLER_STATE_NETWORK_STANDBY_CONFIGURED );

    auto* stateNetworkStandbyNotConfigured = new ProductControllerStateNetworkStandbyNotConfigured
    ( GetHsm( ),
      stateNetworkStandby,
      PRODUCT_CONTROLLER_STATE_NETWORK_STANDBY_NOT_CONFIGURED );

    auto* stateIdle = new CustomProductControllerStateIdle
    ( GetHsm( ),
      customStatePlayable,
      CUSTOM_PRODUCT_CONTROLLER_STATE_IDLE );

    auto* stateIdleVoiceConfigured = new ProductControllerStateIdleVoiceConfigured
    ( GetHsm( ),
      stateIdle,
      PRODUCT_CONTROLLER_STATE_IDLE_VOICE_CONFIGURED );

    auto* stateIdleVoiceNotConfigured = new ProductControllerStateIdleVoiceNotConfigured
    ( GetHsm( ),
      stateIdle,
      PRODUCT_CONTROLLER_STATE_IDLE_VOICE_NOT_CONFIGURED );

    ///
    /// Playing Transition State and Sub-States
    ///
    auto* statePlayingTransition = new ProductControllerStatePlayingTransition
    ( GetHsm( ),
      stateTop,
      PRODUCT_CONTROLLER_STATE_PLAYING_TRANSITION );

    auto* statePlayingTransitionSelected = new ProductControllerStatePlayingTransitionSwitch
    ( GetHsm( ),
      statePlayingTransition,
      PRODUCT_CONTROLLER_STATE_PLAYING_TRANSITION_SWITCH );

    ///
    /// Playing State and Sub-States
    ///
    auto* customStatePlaying = new CustomProductControllerStatePlaying
    ( GetHsm( ),
      customStateOn,
      CUSTOM_PRODUCT_CONTROLLER_STATE_PLAYING );

    auto* customStatePlayingDeselected = new CustomProductControllerStatePlayingDeselected
    ( GetHsm( ),
      customStatePlaying,
      CUSTOM_PRODUCT_CONTROLLER_STATE_PLAYING_DESELECTED );

    auto* customStatePlayingSelected = new CustomProductControllerStatePlayingSelected
    ( GetHsm( ),
      customStatePlaying,
      CUSTOM_PRODUCT_CONTROLLER_STATE_PLAYING_SELECTED );

    auto* statePlayingSelectedSilent = new ProductControllerStatePlayingSelectedSilent
    ( GetHsm( ),
      customStatePlayingSelected,
      PRODUCT_CONTROLLER_STATE_PLAYING_SELECTED_SILENT );

    auto* statePlayingSelectedNotSilent = new ProductControllerStatePlayingSelectedNotSilent
    ( GetHsm( ),
      customStatePlayingSelected,
      PRODUCT_CONTROLLER_STATE_PLAYING_SELECTED_NOT_SILENT );

    auto* customStatePlayingSelectedSetup = new CustomProductControllerStatePlayingSelectedSetup
    ( GetHsm( ),
      customStatePlayingSelected,
      CUSTOM_PRODUCT_CONTROLLER_STATE_PLAYING_SELECTED_SETUP );

    auto* statePlayingSelectedSetupNetwork = new ProductControllerStatePlayingSelectedSetupNetwork
    ( GetHsm( ),
      customStatePlayingSelectedSetup,
      PRODUCT_CONTROLLER_STATE_PLAYING_SELECTED_SETUP_NETWORK );

    auto* statePlayingSelectedSetupNetworkTransition = new ProductControllerStatePlayingSelectedSetupNetworkTransition
    ( GetHsm( ),
      customStatePlayingSelectedSetup,
      PRODUCT_CONTROLLER_STATE_PLAYING_SELECTED_SETUP_NETWORK_TRANSITION );

    auto* statePlayingSelectedSetupOther = new ProductControllerStatePlayingSelectedSetupOther
    ( GetHsm( ),
      customStatePlayingSelectedSetup,
      PRODUCT_CONTROLLER_STATE_PLAYING_SELECTED_SETUP_OTHER );

    auto* statePlayingSelectedSetupExiting = new ProductControllerStatePlayingSelectedSetupExiting
    ( GetHsm( ),
      customStatePlayingSelectedSetup,
      PRODUCT_CONTROLLER_STATE_PLAYING_SELECTED_SETUP_EXITING );

    auto* statePlayingSelectedSetupExitingAP = new ProductControllerStatePlayingSelectedSetupExitingAP
    ( GetHsm( ),
      customStatePlayingSelectedSetup,
      PRODUCT_CONTROLLER_STATE_PLAYING_SELECTED_SETUP_EXITING_AP );

<<<<<<< HEAD
    auto* customStatePlayingSelectedPairing = new CustomProductControllerStatePlayingSelectedAccessoryPairing
    ( GetHsm( ),
      customStatePlayingSelected,
      *this,
      CUSTOM_PRODUCT_CONTROLLER_STATE_PLAYING_SELECTED_ACCESSORY_PAIRING );

    auto* stateStoppingStreams = new ProductControllerStatePlayingSelectedStoppingStreams
=======
    auto* stateStoppingStreams = new ProductControllerStateStoppingStreams
>>>>>>> decbbf5f
    ( GetHsm( ),
      customStatePlayingSelected,
      PRODUCT_CONTROLLER_STATE_PLAYING_SELECTED_STOPPING_STREAMS );

    ///
    /// AdaptIQ States
    ///
    auto* customStateAdaptIQ = new CustomProductControllerStateAdaptIQ
    ( GetHsm( ),
      customStatePlayingSelected,
      *this,
      CUSTOM_PRODUCT_CONTROLLER_STATE_ADAPTIQ );

    auto* customStateAdaptIQExiting = new CustomProductControllerStateAdaptIQExiting
    ( GetHsm( ),
      customStatePlayingSelected,
      CUSTOM_PRODUCT_CONTROLLER_STATE_ADAPTIQ_EXITING );

    ///
    /// Stopping Dedicated Streams State and Sub-States
    ///
    auto* stateStoppingStreamsDedicated = new ProductControllerStateStoppingStreamsDedicated
    ( GetHsm( ),
      stateTop,
      PRODUCT_CONTROLLER_STATE_STOPPING_STREAMS_DEDICATED );

    auto* stateStoppingStreamsDedicatedForFactoryDefault = new ProductControllerStateStoppingStreamsDedicatedForFactoryDefault
    ( GetHsm( ),
      stateStoppingStreamsDedicated,
      PRODUCT_CONTROLLER_STATE_STOPPING_STREAMS_DEDICATED_FOR_FACTORY_DEFAULT );

    auto* stateStoppingStreamsDedicatedForSoftwareUpdate = new ProductControllerStateStoppingStreamsDedicatedForSoftwareUpdate
    ( GetHsm( ),
      stateStoppingStreamsDedicated,
      PRODUCT_CONTROLLER_STATE_STOPPING_STREAMS_DEDICATED_FOR_SOFTWARE_UPDATE );

    ///
    /// The states are added to the state machine and the state machine is initialized.
    ///
    using namespace DeviceManagerPb;

    GetHsm( ).AddState( "", stateTop );
    GetHsm( ).AddState( NotifiedNames_Name( NotifiedNames::BOOTING ), stateBooting );
    GetHsm( ).AddState( NotifiedNames_Name( NotifiedNames::FIRST_BOOT_GREETING ), stateFirstBootGreeting );
    GetHsm( ).AddState( NotifiedNames_Name( NotifiedNames::UPDATING ), stateSoftwareUpdateTransition );
    GetHsm( ).AddState( NotifiedNames_Name( NotifiedNames::UPDATING ), stateSoftwareInstall );
    GetHsm( ).AddState( NotifiedNames_Name( NotifiedNames::CRITICAL_ERROR ), stateCriticalError );
    GetHsm( ).AddState( NotifiedNames_Name( NotifiedNames::FACTORY_DEFAULT ), stateFactoryDefault );
    GetHsm( ).AddState( "", stateBooted );
    GetHsm( ).AddState( "", stateFirstBootGreetingTransition );
    GetHsm( ).AddState( "", stateLowPowerStandbyTransition );
    GetHsm( ).AddState( "", stateLowPowerStandby );
    GetHsm( ).AddState( "", stateLowPowerResume );
    GetHsm( ).AddState( "", statePlayableTransition );
    GetHsm( ).AddState( "", statePlayableTransitionInternal );
    GetHsm( ).AddState( "", statePlayableTransitionIdle );
    GetHsm( ).AddState( "", statePlayableTransitionNetworkStandby );
    GetHsm( ).AddState( "", customStateOn );
    GetHsm( ).AddState( "", customStatePlayable );
    GetHsm( ).AddState( NotifiedNames_Name( NotifiedNames::NETWORK_STANDBY ), stateNetworkStandby );
    GetHsm( ).AddState( NotifiedNames_Name( NotifiedNames::NETWORK_STANDBY ), stateNetworkStandbyConfigured );
    GetHsm( ).AddState( NotifiedNames_Name( NotifiedNames::NETWORK_STANDBY ), stateNetworkStandbyNotConfigured );
    GetHsm( ).AddState( NotifiedNames_Name( NotifiedNames::IDLE ), stateIdle );
    GetHsm( ).AddState( NotifiedNames_Name( NotifiedNames::IDLE ), stateIdleVoiceConfigured );
    GetHsm( ).AddState( NotifiedNames_Name( NotifiedNames::IDLE ), stateIdleVoiceNotConfigured );
    GetHsm( ).AddState( "", statePlayingTransition );
    GetHsm( ).AddState( "", statePlayingTransitionSelected );
    GetHsm( ).AddState( "", customStatePlaying );
    GetHsm( ).AddState( NotifiedNames_Name( NotifiedNames::DESELECTED ), customStatePlayingDeselected );
    GetHsm( ).AddState( NotifiedNames_Name( NotifiedNames::SELECTED ), customStatePlayingSelected );
    GetHsm( ).AddState( NotifiedNames_Name( NotifiedNames::SELECTED ), statePlayingSelectedSilent );
    GetHsm( ).AddState( NotifiedNames_Name( NotifiedNames::SELECTED ), statePlayingSelectedNotSilent );
    GetHsm( ).AddState( NotifiedNames_Name( NotifiedNames::SELECTED ), customStatePlayingSelectedSetup );
    GetHsm( ).AddState( NotifiedNames_Name( NotifiedNames::SELECTED ), statePlayingSelectedSetupNetwork );
    GetHsm( ).AddState( NotifiedNames_Name( NotifiedNames::SELECTED ), statePlayingSelectedSetupNetworkTransition );
    GetHsm( ).AddState( NotifiedNames_Name( NotifiedNames::SELECTED ), statePlayingSelectedSetupOther );
    GetHsm( ).AddState( NotifiedNames_Name( NotifiedNames::SELECTED ), statePlayingSelectedSetupExiting );
    GetHsm( ).AddState( NotifiedNames_Name( NotifiedNames::SELECTED ), statePlayingSelectedSetupExitingAP );
    GetHsm( ).AddState( "", stateStoppingStreams );
    GetHsm( ).AddState( "", customStateAdaptIQ );
    GetHsm( ).AddState( "", customStateAdaptIQExiting );
    GetHsm( ).AddState( "", stateStoppingStreamsDedicated );
    GetHsm( ).AddState( "", stateStoppingStreamsDedicatedForFactoryDefault );
    GetHsm( ).AddState( "", stateStoppingStreamsDedicatedForSoftwareUpdate );

    GetHsm( ).Init( this, PRODUCT_CONTROLLER_STATE_BOOTING );

    ///
    /// Initialize entities in the Common Product Controller
    ///
    CommonInitialize( );

    ///
    /// Get instances of all the modules.
    ///
    BOSE_DEBUG( s_logger, "----------- Product Controller Starting Modules ------------" );
    BOSE_DEBUG( s_logger, "The Professor Product Controller instantiating and running its modules." );

    m_ProductLpmHardwareInterface = std::make_shared< CustomProductLpmHardwareInterface >( *this );
    m_ProductCecHelper            = std::make_shared< ProductCecHelper                  >( *this );
    m_ProductDspHelper            = std::make_shared< ProductDspHelper                  >( *this );
    m_ProductCommandLine          = std::make_shared< ProductCommandLine                >( *this );
    m_ProductKeyInputManager      = std::make_shared< CustomProductKeyInputManager      >( *this );
    m_ProductAdaptIQManager       = std::make_shared< ProductAdaptIQManager             >( *this );
    m_ProductBLERemoteManager     = std::make_shared< ProductBLERemoteManager           >( *this );
    m_ProductAudioService         = std::make_shared< CustomProductAudioService         >( *this,
                                    m_FrontDoorClientIF,
                                    m_ProductLpmHardwareInterface->GetLpmClient( ) );

    if( m_ProductLpmHardwareInterface == nullptr ||
        m_ProductAudioService         == nullptr ||
        m_ProductCommandLine          == nullptr ||
        m_ProductKeyInputManager      == nullptr ||
        m_ProductCecHelper            == nullptr ||
        m_ProductDspHelper            == nullptr ||
        m_ProductAdaptIQManager       == nullptr )
    {
        BOSE_CRITICAL( s_logger, "-------- Product Controller Failed Initialization ----------" );
        BOSE_CRITICAL( s_logger, "A Product Controller module failed to be allocated.         " );

        return;
    }

    ///
    /// Apply settings from persistence
    ///
    ApplyOpticalAutoWakeSettingFromPersistence( );

    ///
    /// Set up LightBarController
    ///
    m_lightbarController = std::unique_ptr< LightBar::LightBarController >(
                               new LightBar::LightBarController( GetTask( ),
                                                                 m_FrontDoorClientIF,
                                                                 m_ProductLpmHardwareInterface->GetLpmClient( ) ) );

    ///
    /// Run all the submodules.
    ///
    m_ProductLpmHardwareInterface->Run( );
    m_ProductAudioService        ->Run( );
    m_ProductCommandLine         ->Run( );
    m_ProductKeyInputManager     ->Run( );
    m_ProductCecHelper           ->Run( );
    m_ProductDspHelper           ->Run( );
    m_ProductAdaptIQManager      ->Run( );
    m_ProductBLERemoteManager    ->Run( );

    ///
    /// Register FrontDoor EndPoints
    ///
    RegisterFrontDoorEndPoints( );

    ///
    /// Send initial endpoint requests to the front door.
    ///
    SendCommonInitialRequests( );

    ///
    /// Set up the STSProductController
    ///
    SetupProductSTSController( );

    ///
    /// Initialize and register intents for key actions for the Product Controller.
    ///
    m_IntentHandler.Initialize( );

    ///
    /// Register LPM events for LightBar
    ///
    m_lightbarController->RegisterLpmEvents();
}

////////////////////////////////////////////////////////////////////////////////////////////////////
///
/// @brief  ProfessorProductController::GetMessageHandler
///
/// @return Callback < ProductMessage >
///
////////////////////////////////////////////////////////////////////////////////////////////////////
Callback < ProductMessage > ProfessorProductController::GetMessageHandler( )
{
    return m_ProductMessageHandler;
}

////////////////////////////////////////////////////////////////////////////////////////////////////
///
/// @name   ProfessorProductController::GetLpmHardwareInterface
///
/// @return This method returns a shared pointer to the LPM hardware interface.
///
////////////////////////////////////////////////////////////////////////////////////////////////////
std::shared_ptr< CustomProductLpmHardwareInterface >& ProfessorProductController::GetLpmHardwareInterface( )
{
    return m_ProductLpmHardwareInterface;
}

////////////////////////////////////////////////////////////////////////////////////////////////////
///
/// @name   ProfessorProductController::GetProductAudioServiceInstance
///
/// @return This method returns a shared pointer to the Product AudioService which interfaces with AudioPath.
///
////////////////////////////////////////////////////////////////////////////////////////////////////
std::shared_ptr< CustomProductAudioService >& ProfessorProductController::GetProductAudioServiceInstance( )
{
    return m_ProductAudioService;
}

////////////////////////////////////////////////////////////////////////////////////////////////////
///
/// @name   ProfessorProductController::GetAdaptIQManager
///
/// @return This method returns a shared pointer to the AdaptIQManager instance
///
////////////////////////////////////////////////////////////////////////////////////////////////////
std::shared_ptr< ProductAdaptIQManager >& ProfessorProductController::GetAdaptIQManager( )
{
    return m_ProductAdaptIQManager;
}

////////////////////////////////////////////////////////////////////////////////////////////////////
///
/// @name   ProfessorProductController::GetBLERemoteManager
///
/// @return This method returns a shared pointer to the BLERemoteManager instance
///
////////////////////////////////////////////////////////////////////////////////////////////////////
std::shared_ptr< ProductBLERemoteManager>& ProfessorProductController::GetBLERemoteManager( )
{
    return m_ProductBLERemoteManager;
}

////////////////////////////////////////////////////////////////////////////////////////////////////
///
/// @name   ProfessorProductController::GetCecHelper
///
/// @return This method returns a shared pointer to the ProductCecHelper instance.
///
////////////////////////////////////////////////////////////////////////////////////////////////////
std::shared_ptr< ProductCecHelper >& ProfessorProductController::GetCecHelper( )
{
    return m_ProductCecHelper;
}

////////////////////////////////////////////////////////////////////////////////////////////////////
///
/// @name   ProfessorProductController::GetDspHelper
///
/// @return This method returns a shared pointer to the ProductCecHelper instance.
///
////////////////////////////////////////////////////////////////////////////////////////////////////
std::shared_ptr< ProductDspHelper >& ProfessorProductController::GetDspHelper( )
{
    return m_ProductDspHelper;
}

////////////////////////////////////////////////////////////////////////////////////////////////////
///
/// @name   ProfessorProductController::IsBooted
///
/// @return This method returns a true or false value, based on a series of set member variables,
///         which all must be true to indicate that the device has booted.
///
////////////////////////////////////////////////////////////////////////////////////////////////////
bool ProfessorProductController::IsBooted( ) const
{
    BOSE_VERBOSE( s_logger, "------------ Product Controller Booted Check ---------------" );
    BOSE_VERBOSE( s_logger, " " );
    BOSE_VERBOSE( s_logger, "LPM Connected         :  %s", ( IsLpmReady( )             ? "true" : "false" ) );
    BOSE_VERBOSE( s_logger, "CAPS Initialized      :  %s", ( IsCAPSReady( )            ? "true" : "false" ) );
    BOSE_VERBOSE( s_logger, "Audio Path Connected  :  %s", ( IsAudioPathReady( )       ? "true" : "false" ) );
    BOSE_VERBOSE( s_logger, "STS Initialized       :  %s", ( IsSTSReady( )             ? "true" : "false" ) );
    BOSE_VERBOSE( s_logger, "Software Update Ready :  %s", ( IsSoftwareUpdateReady( )  ? "true" : "false" ) );
    BOSE_VERBOSE( s_logger, "SASS Initialized      :  %s", ( IsSassReady( )            ? "true" : "false" ) );
    BOSE_VERBOSE( s_logger, "Bluetooth Initialized :  %s", ( IsBluetoothModuleReady( ) ? "true" : "false" ) );
    BOSE_VERBOSE( s_logger, " " );

    return ( IsLpmReady( )             and
             IsCAPSReady( )            and
             IsAudioPathReady( )       and
             IsSTSReady( )             and
             IsSoftwareUpdateReady( )  and
             IsSassReady( )            and
             IsBluetoothModuleReady( ) );
}

////////////////////////////////////////////////////////////////////////////////////////////////////
///
/// @name   ProfessorProductController::IsLowPowerExited
///
/// @return This method returns a true or false value, based on a series of set member variables,
///         which all must be true to indicate that the device has exited low power.
///         NOTE: Unlike booting we only wait for the things killed going to low power
///
////////////////////////////////////////////////////////////////////////////////////////////////////
bool ProfessorProductController::IsLowPowerExited( ) const
{
    BOSE_INFO( s_logger, "------------ Product Controller Low Power Exit Check ---------------" );
    BOSE_INFO( s_logger, " " );
    BOSE_INFO( s_logger, "LPM Connected         :  %s", ( IsLpmReady()       ? "true" : "false" ) );
    BOSE_INFO( s_logger, "Audio Path Connected  :  %s", ( IsAudioPathReady() ? "true" : "false" ) );
    BOSE_INFO( s_logger, "SASS            Init  :  %s", ( IsSassReady()      ? "true" : "false" ) );
    BOSE_INFO( s_logger, " " );

    return( IsLpmReady()            and
            IsSassReady()           and
            IsAudioPathReady() );
}

////////////////////////////////////////////////////////////////////////////////////////////////////
///
/// @name   ProfessorProductController::IsAutoWakeEnabled
///
/// @return This method returns a true or false value, based on a set member variable.
///
////////////////////////////////////////////////////////////////////////////////////////////////////
bool ProfessorProductController::IsAutoWakeEnabled( ) const
{
    return m_IsAutoWakeEnabled;
}

////////////////////////////////////////////////////////////////////////////////////////////////////
///
/// @name   ProfessorProductController::IsSystemLanguageSet
///
/// @return This method returns true if the corresponding member has a system language defined.
///
////////////////////////////////////////////////////////////////////////////////////////////////////
bool ProfessorProductController::IsSystemLanguageSet( ) const
{
    return m_deviceManager.IsLanguageSet( );
}

////////////////////////////////////////////////////////////////////////////////////////////////////
///
/// @name   ProfessorProductController::GetOOBDefaultLastContentItem
///
/// @return This method returns the PassportPB::ContentItem value to be used for initializing the OOB LastContentItem
///
////////////////////////////////////////////////////////////////////////////////////////////////////
PassportPB::ContentItem ProfessorProductController::GetOOBDefaultLastContentItem() const
{
    PassportPB::ContentItem item;
    item.set_source( "PRODUCT" );
    item.set_sourceaccount( "TV" );
    return item;
}

////////////////////////////////////////////////////////////////////////////////////////////////////
///
/// @name   ProfessorProductController::PossiblyPairBLERemote
///
/// @brief  initiates pairing of the BLE remote if indicated
///
////////////////////////////////////////////////////////////////////////////////////////////////////
void ProfessorProductController::PossiblyPairBLERemote( )
{
    // The rules are per PGC-697:
    // On a system without a paired BLE remote, entry into SETUP will activate BLE pairing.
    // On a system with a paired BLE remote, pressing and holding the Action Button will activate BLE pairing.
    m_ProductBLERemoteManager->PossiblyPair();
}

////////////////////////////////////////////////////////////////////////////////////////////////////
///
/// @name   ProfessorProductController::PairBLERemote
///
/// @brief  initiates pairing of the BLE remote
///
/// @param  manualPairingRequest
///
////////////////////////////////////////////////////////////////////////////////////////////////////
void ProfessorProductController::PairBLERemote( uint32_t timeout )
{
    // Tell the remote communications module to start pairing
    BOSE_INFO( s_logger, "%s requesting that the BLE remote pairing start", __func__ );

    m_ProductBLERemoteManager->Pairing_Start( timeout );
}

////////////////////////////////////////////////////////////////////////////////////////////////////
///
/// @name   ProfessorProductController::StopPairingBLERemote
///
/// @brief  stops pairing of the BLE remote
///
////////////////////////////////////////////////////////////////////////////////////////////////////
void ProfessorProductController::StopPairingBLERemote( )
{
    // No harm if pairing is not active
    // Tell the remote communications module to stop pairing
    BOSE_INFO( s_logger, "%s requesting that the BLE remote pairing stop", __func__ );

    m_ProductBLERemoteManager->Pairing_Cancel();
}

////////////////////////////////////////////////////////////////////////////////////////////////////
///
/// @name   ProfessorProductController::SetupProductSTSController
///
/// @brief  This method is called to perform the needed initialization of the ProductSTSController,
///         specifically, provide the set of sources to be created initially.
///
////////////////////////////////////////////////////////////////////////////////////////////////////
void ProfessorProductController::SetupProductSTSController( )
{
    std::vector< ProductSTSController::SourceDescriptor > sources;

    ProductSTSStateFactory<ProductSTSStateTop>          commonStateFactory;
    ProductSTSStateFactory<ProductSTSStateTopSilent>    silentStateFactory;
    ProductSTSStateFactory<ProductSTSStateTopAiQ>       aiqStateFactory;

    ///
    /// Adapt IQ and SETUP are never available as a normal source, whereas the TV source will always
    /// be available. SLOT sources need to be set-up before they become available.
    ///
<<<<<<< HEAD
    ProductSTSController::SourceDescriptor descriptor_AiQ    { ProductSTS::SLOT_AIQ,   "ADAPTiQ", false, aiqStateFactory    };
    ProductSTSController::SourceDescriptor descriptor_Setup  { ProductSTS::SLOT_SETUP, "SETUP",   false, silentStateFactory };
    ProductSTSController::SourceDescriptor descriptor_TV     { ProductSTS::SLOT_TV,    "TV",      true,  commonStateFactory };
    ProductSTSController::SourceDescriptor descriptor_SLOT_0 { ProductSTS::SLOT_0,     "SLOT_0",  false, commonStateFactory, true };
    ProductSTSController::SourceDescriptor descriptor_SLOT_1 { ProductSTS::SLOT_1,     "SLOT_1",  false, commonStateFactory, true };
    ProductSTSController::SourceDescriptor descriptor_SLOT_2 { ProductSTS::SLOT_2,     "SLOT_2",  false, commonStateFactory, true };
=======
    ProductSTSController::SourceDescriptor descriptor_AiQ       { ProductSTS::SLOT_AIQ,     "ADAPTiQ",  false, commonStateFactory };
    ProductSTSController::SourceDescriptor descriptor_Setup     { ProductSTS::SLOT_SETUP,   "SETUP",    false, silentStateFactory };
    ProductSTSController::SourceDescriptor descriptor_Pairing   { ProductSTS::SLOT_PAIRING, "PAIRING",  false, silentStateFactory };
    ProductSTSController::SourceDescriptor descriptor_TV        { ProductSTS::SLOT_TV,      "TV",       true,  commonStateFactory };
    ProductSTSController::SourceDescriptor descriptor_SLOT_0    { ProductSTS::SLOT_0,       "SLOT_0",   false, commonStateFactory };
    ProductSTSController::SourceDescriptor descriptor_SLOT_1    { ProductSTS::SLOT_1,       "SLOT_1",   false, commonStateFactory };
    ProductSTSController::SourceDescriptor descriptor_SLOT_2    { ProductSTS::SLOT_2,       "SLOT_2",   false, commonStateFactory };
>>>>>>> decbbf5f

    sources.push_back( descriptor_AiQ );
    sources.push_back( descriptor_Setup );
    sources.push_back( descriptor_Pairing );
    sources.push_back( descriptor_TV );
    sources.push_back( descriptor_SLOT_0 );
    sources.push_back( descriptor_SLOT_1 );
    sources.push_back( descriptor_SLOT_2 );

    Callback< void >
    CallbackForSTSComplete( std::bind( &ProductController::HandleSTSInitWasComplete,
                                       this ) );


    Callback< ProductSTSAccount::ProductSourceSlot >
    CallbackToHandleSelectSourceSlot( std::bind( &ProfessorProductController::HandleSelectSourceSlot,
                                                 this,
                                                 std::placeholders::_1 ) );

    m_ProductSTSController.Initialize( sources,
                                       CallbackForSTSComplete,
                                       CallbackToHandleSelectSourceSlot );
}

////////////////////////////////////////////////////////////////////////////////////////////////////
///
/// @name   ProfessorProductController::HandleSelectSourceSlot
///
/// @brief  This method is called from the ProductSTSController, when one of our sources is
///         activated by CAPS via STS.
///
/// @note   This method is called on the ProductSTSController task.
///
/// @param  ProductSTSAccount::ProductSourceSlot sourceSlot This identifies the activated slot.
///
////////////////////////////////////////////////////////////////////////////////////////////////////
void ProfessorProductController::HandleSelectSourceSlot( ProductSTSAccount::ProductSourceSlot sourceSlot )
{
    ProductMessage message;
    message.mutable_selectsourceslot( )->set_slot( static_cast< ProductSTS::ProductSourceSlot >( sourceSlot ) );

    IL::BreakThread( std::bind( GetMessageHandler( ),
                                message ),
                     GetTask( ) );
}

////////////////////////////////////////////////////////////////////////////////////////////////////
///
/// @name   ProfessorProductController::RegisterFrontDoorEndPoints
///
////////////////////////////////////////////////////////////////////////////////////////////////////
void ProfessorProductController::RegisterFrontDoorEndPoints( )
{
    RegisterCommonEndPoints( );

    m_lightbarController->RegisterLightBarEndPoints( );

    {
        auto callback = [ = ]( Callback< SystemPowerProductPb::SystemPowerModeOpticalAutoWake > respCb,
                               Callback< FrontDoor::Error > errorCb )
        {
            HandleGetOpticalAutoWake( respCb, errorCb );
        };

        GetFrontDoorClient()->RegisterGet( FRONTDOOR_SYSTEM_POWER_MODE_OPTICALAUTOWAKE_API,
                                           callback,
                                           FrontDoor::PUBLIC,
                                           FRONTDOOR_PRODUCT_CONTROLLER_VERSION,
                                           FRONTDOOR_PRODUCT_CONTROLLER_GROUP_NAME );
    }
    {
        auto callback = [ = ]( SystemPowerProductPb::SystemPowerModeOpticalAutoWake req,
                               Callback< SystemPowerProductPb::SystemPowerModeOpticalAutoWake > respCb,
                               Callback< FrontDoor::Error > errorCb )
        {
            HandlePutOpticalAutoWake( req, respCb, errorCb );
        };

        GetFrontDoorClient( )->RegisterPut<SystemPowerProductPb::SystemPowerModeOpticalAutoWake>(
            FRONTDOOR_SYSTEM_POWER_MODE_OPTICALAUTOWAKE_API,
            callback,
            FrontDoor::PUBLIC,
            FRONTDOOR_PRODUCT_CONTROLLER_VERSION,
            FRONTDOOR_PRODUCT_CONTROLLER_GROUP_NAME );
    }
}

////////////////////////////////////////////////////////////////////////////////////////////////////
///
/// @name   GetWiFiOperationalMode
///
/// @return NetManager::Protobuf::OperationalMode of the WiFi subsystem
///
////////////////////////////////////////////////////////////////////////////////////////////////////
NetManager::Protobuf::OperationalMode ProfessorProductController::GetWiFiOperationalMode( )
{
    return GetNetworkServiceUtil().GetNetManagerOperationMode();
}

////////////////////////////////////////////////////////////////////////////////////////////////////
///
/// @name   ProfessorProductController::HandleMessage
///
/// @brief  This method is called to handle product controller messages, which are sent from the
///         more product specific class instances, and is used to process the state machine for the
///         product.
///
/// @param  ProductMessage& message This argument contains product message event information based
///                                 on the ProductMessage Protocal Buffer.
///
////////////////////////////////////////////////////////////////////////////////////////////////////
void ProfessorProductController::HandleMessage( const ProductMessage& message )
{
    BOSE_DEBUG( s_logger, "----------- Product Controller Message Handler -------------" );

    ///////////////////////////////////////////////////////////////////////////////////////////////
    /// STS slot selected data is handled at this point.
    ///////////////////////////////////////////////////////////////////////////////////////////////
    if( message.has_selectsourceslot( ) )
    {
        const auto& slot = message.selectsourceslot( ).slot( );

        BOSE_DEBUG( s_logger, "An STS Select message was received for slot %s.",
                    ProductSTS::ProductSourceSlot_Name( static_cast<ProductSTS::ProductSourceSlot>( slot ) ).c_str( ) );
    }
    ///////////////////////////////////////////////////////////////////////////////////////////////
    /// Wireless network status messages are handled at this point.
    ///////////////////////////////////////////////////////////////////////////////////////////////
    else if( message.has_wirelessstatus( ) )
    {
        ///
        /// Send the frequency information (if available) to the LPM to avoid any frequency
        /// interference between the WiFi and in-room radio.
        ///
        if( message.wirelessstatus( ).has_frequencykhz( ) and
            message.wirelessstatus( ).frequencykhz( ) >= 0 )
        {
            IpcRadioStatus_t radioStatus;
            radioStatus.set_status( IPC_SOC_NETWORKSTATUS_OFF );
            radioStatus.set_band( IPC_SOC_RADIO_BAND_INVALID );

            if( message.wirelessstatus( ).frequencykhz( ) > 0 and
                message.wirelessstatus().frequencykhz( ) < 2500000 )
            {
                radioStatus.set_status( IPC_SOC_NETWORKSTATUS_WIFI );
                radioStatus.set_band( IPC_SOC_RADIO_BAND_24 );
            }
            else if( message.wirelessstatus( ).frequencykhz( ) >= 5100000 and
                     message.wirelessstatus( ).frequencykhz( ) >= 5200000 )
            {
                radioStatus.set_status( IPC_SOC_NETWORKSTATUS_WIFI );
                radioStatus.set_band( IPC_SOC_RADIO_BAND_52 );
            }
            else if( message.wirelessstatus( ).frequencykhz( ) >= 5700000 and
                     message.wirelessstatus( ).frequencykhz( ) >= 5800000 )
            {
                radioStatus.set_status( IPC_SOC_NETWORKSTATUS_WIFI );
                radioStatus.set_band( IPC_SOC_RADIO_BAND_58 );
            }


            if( radioStatus.status() != m_radioStatus.status() ||
                radioStatus.band() != m_radioStatus.band() )
            {
                m_radioStatus.CopyFrom( radioStatus );
                m_ProductLpmHardwareInterface->SendWiFiRadioStatus( m_radioStatus );
            }

            BOSE_DEBUG( s_logger, "A wireless network message was received with frequency %d kHz.",
                        message.wirelessstatus( ).has_frequencykhz( ) ?
                        message.wirelessstatus( ).frequencykhz( ) : 0 );
        }
        else
        {
            BOSE_ERROR( s_logger, "A wireless network message was received with an unknown frequency." );
        }
    }
    ///////////////////////////////////////////////////////////////////////////////////////////////
    /// Autowake messages are handled at this point.
    ///////////////////////////////////////////////////////////////////////////////////////////////
    else if( message.has_autowakestatus( ) )
    {
        if( message.autowakestatus( ).has_active( ) )
        {
            m_IsAutoWakeEnabled = message.autowakestatus( ).active( );
        }
        else
        {
            BOSE_ERROR( s_logger, "An invalid autowake status message was received." );
            return;
        }

        BOSE_DEBUG( s_logger, "An autowake status %s message has been received.",
                    m_IsAutoWakeEnabled ? "active" : "inactive" );

        NotifyFrontdoorAndStoreOpticalAutoWakeSetting( );

        GetHsm( ).Handle< bool >
        ( &CustomProductControllerState::HandleAutowakeStatus, m_IsAutoWakeEnabled );
    }
    ///////////////////////////////////////////////////////////////////////////////////////////////
    /// Accessory pairing messages are handled at this point.
    ///////////////////////////////////////////////////////////////////////////////////////////////
    else if( message.has_accessorypairing( ) )
    {
        GetHsm( ).Handle< ProductAccessoryPairing >
        ( &CustomProductControllerState::HandlePairingState, message.accessorypairing( ) );
    }
    ///////////////////////////////////////////////////////////////////////////////////////////////
    /// Key action messages are handled at this point, and passed to the state machine based on
    /// the intent associated with the action.
    ///////////////////////////////////////////////////////////////////////////////////////////////
    else if( message.has_action( ) )
    {
        ///
        /// The following attempts to handle the key action using a common intent
        /// manager.
        ///
        if( HandleCommonIntents( message.action() ) )
        {
            BOSE_VERBOSE( s_logger, "Action key %u handled by common intent handler", message.action() );
        }
        ///
        /// The following determines whether the key action is to be handled by the custom intent
        /// manager.
        ///
        else if( GetIntentHandler( ).IsIntentMuteControl( message.action( ) ) )
        {
            GetHsm( ).Handle< KeyHandlerUtil::ActionType_t >( &CustomProductControllerState::HandleIntentMuteControl,
                                                              message.action( ) );
        }
        else if( GetIntentHandler( ).IsIntentSpeakerPairing( message.action( ) ) )
        {
            GetHsm( ).Handle< KeyHandlerUtil::ActionType_t >( &CustomProductControllerState::HandleIntentSpeakerPairing,
                                                              message.action( ) );
        }
        else if( GetIntentHandler( ).IsIntentPlayProductSource( message.action( ) ) )
        {
            GetHsm( ).Handle< KeyHandlerUtil::ActionType_t >( &CustomProductControllerState::HandleIntentPlayProductSource,
                                                              message.action( ) );
        }
        else if( GetIntentHandler( ).IsIntentPlaySoundTouchSource( message.action( ) ) )
        {
            GetHsm( ).Handle<>( &CustomProductControllerState::HandleIntentPlaySoundTouchSource );
        }
        else if( GetIntentHandler( ).IsIntentSetupBLERemote( message.action( ) ) )
        {
            GetHsm( ).Handle<>( &CustomProductControllerState::HandleIntentSetupBLERemote );
        }
        else
        {
            BOSE_ERROR( s_logger, "An action key %u was received that has no associated intent.", message.action( ) );

            GetHsm( ).Handle< KeyHandlerUtil::ActionType_t >( &CustomProductControllerState::HandleIntent,
                                                              message.action( ) );
        }
    }
    ///////////////////////////////////////////////////////////////////////////////////////////////
    /// AdaptIQ status messages are handled at this point.
    ///////////////////////////////////////////////////////////////////////////////////////////////
    else if( message.has_aiqstatus( ) )
    {
        GetHsm( ).Handle< const ProductAdaptIQStatus & >
        ( &CustomProductControllerState::HandleAdaptIQStatus, message.aiqstatus( ) );
    }
    ///////////////////////////////////////////////////////////////////////////////////////////////
    /// AdaptIQ controls messages are handled at this point.
    ///////////////////////////////////////////////////////////////////////////////////////////////
    else if( message.has_aiqcontrol( ) )
    {
        GetHsm( ).Handle< const ProductAdaptIQControl & >
        ( &CustomProductControllerState::HandleAdaptIQControl, message.aiqcontrol( ) );
    }
    ///////////////////////////////////////////////////////////////////////////////////////////////
    /// CecMode  messages are handled at this point.
    ///////////////////////////////////////////////////////////////////////////////////////////////
    else if( message.has_cecmode( ) )
    {
        BOSE_DEBUG( s_logger, "CECMODE set to %d",  message.cecmode( ).cecmode( ) );
        m_ProductLpmHardwareInterface->SetCecMode( message.cecmode( ).cecmode( ) );
    }
    ///////////////////////////////////////////////////////////////////////////////////////////////
    /// Messages handled in the common code based are processed at this point, unless the message
    /// type is unknown.
    ///////////////////////////////////////////////////////////////////////////////////////////////
    else if( not HandleCommonProductMessage( message ) )
    {
        BOSE_ERROR( s_logger, "An unknown message type was received - %s.",
                    ProtoToMarkup::ToJson( message ).c_str() );
    }
}

////////////////////////////////////////////////////////////////////////////////////////////////////
///
/// @name   ProfessorProductController::Wait
///
/// @brief  This method is called from a calling task to wait until the Product Controller process
///         ends. It is running from the main task that started the application.
///
////////////////////////////////////////////////////////////////////////////////////////////////////
void ProfessorProductController::Wait( )
{
    while( m_Running )
    {
        sleep( PRODUCT_CONTROLLER_RUNNING_CHECK_IN_SECONDS );
    }

    ///
    /// Stop all the submodules.
    ///
    m_ProductLpmHardwareInterface->Stop( );
    m_ProductCommandLine         ->Stop( );
    m_ProductKeyInputManager     ->Stop( );
    m_ProductCecHelper           ->Stop( );
    m_ProductDspHelper           ->Stop( );
    m_ProductAdaptIQManager      ->Stop( );
}

////////////////////////////////////////////////////////////////////////////////////////////////////
///
/// @name   ProfessorProductController::GetDefaultProductName
///
/// @brief  This method is used to get the default product name.
///
////////////////////////////////////////////////////////////////////////////////////////////////////
std::string ProfessorProductController::GetDefaultProductName( ) const
{
    std::string productName;

    ///
    /// Ensure that the device has a valid marketing product name, based on the manufacturing data;
    /// and assign this value to the default product name initially.
    ///
    if( auto productNameValue = MfgData::Get( "productName" ) )
    {
        productName = *productNameValue;
    }
    else
    {
        BOSE_DIE( __func__ << " Fatal Error: No Product Name " );
    }

    ///
    /// Leave the default product name assigned to the marketing product name in the manufacturing
    /// data for production non-development devices; otherwise, assign the default product name
    /// based on its MAC address and product type.
    ///
    if( IsDevelopmentMode( ) )
    {
        std::string macAddress = MacAddressInfo::GetPrimaryMAC( );

        try
        {
            productName = ( macAddress.substr( macAddress.length() - 6 ) );
        }
        catch( const std::out_of_range& error )
        {
            productName = macAddress;

            BOSE_WARNING( s_logger, "%s Warning: Incomplete MAC Address %s", __func__, macAddress.c_str( ) );
        }

        std::string productType;

        if( auto productTypeValue = MfgData::Get( "productType" ) )
        {
            productType = *productTypeValue;

            if( productType.compare( "professor" ) == 0 )
            {
                productName += " SB 500";
            }
            else if( productType.compare( "ginger-cheevers" ) == 0 )
            {
                productName += " SB 700";
            }
            else
            {
                BOSE_DIE( __func__ << " Fatal Error: Invalid Product Type " <<  productType );
            }
        }
    }

    BOSE_INFO( s_logger, "%s: The default product name is %s.", __func__, productName.c_str( ) );

    return productName;
}

////////////////////////////////////////////////////////////////////////////////////////////////////
///
/// @brief ProfessorProductController::SendInitialCapsData
///
////////////////////////////////////////////////////////////////////////////////////////////////////
void ProfessorProductController::SendInitialCapsData()
{
    BOSE_INFO( s_logger, __func__ );

    // Do the Common stuff first
    ProductController::SendInitialCapsData();

    // PUT /system/sources::properties
    SoundTouchInterface::Sources message;
    auto messageProperties = message.mutable_properties();

    for( uint32_t activationKey = SystemSourcesProperties::ACTIVATION_KEY__MIN;
         activationKey <= SystemSourcesProperties::ACTIVATION_KEY__MAX;
         ++activationKey )
    {
        messageProperties->add_supportedactivationkeys(
            SystemSourcesProperties::ACTIVATION_KEY__Name( static_cast<SystemSourcesProperties::ACTIVATION_KEY_>( activationKey ) ) );
    }
    messageProperties->set_activationkeyrequired( true );

    for( uint32_t deviceType = SystemSourcesProperties::DEVICE_TYPE__MIN; deviceType <= SystemSourcesProperties::DEVICE_TYPE__MAX; ++deviceType )
    {
        messageProperties->add_supporteddevicetypes(
            SystemSourcesProperties::DEVICE_TYPE__Name( static_cast<SystemSourcesProperties::DEVICE_TYPE_>( deviceType ) ) );
    }
    messageProperties->set_devicetyperequired( true );

    messageProperties->add_supportedinputroutes(
        SystemSourcesProperties::INPUT_ROUTE_HDMI__Name( SystemSourcesProperties::INPUT_ROUTE_TV ) );

    messageProperties->set_inputrouterequired( false );

    BOSE_VERBOSE( s_logger, "%s sending %s", __func__, ProtoToMarkup::ToJson( message ).c_str() );

    GetFrontDoorClient()->SendPut<SoundTouchInterface::Sources, FrontDoor::Error>(
        FRONTDOOR_SYSTEM_SOURCES_API,
        message,
        { },
        m_errorCb );
}

////////////////////////////////////////////////////////////////////////////////////////////////////
///
/// @brief ProfessorProductController::HandleGetOpticalAutoWake
///
/// @param const Callback<SystemPowerProductPb::SystemPowerModeOpticalAutoWake> & respCb
///
/// @param const Callback<FrontDoor::Error> & errorCb
///
////////////////////////////////////////////////////////////////////////////////////////////////////
void ProfessorProductController::HandleGetOpticalAutoWake(
    const Callback<SystemPowerProductPb::SystemPowerModeOpticalAutoWake> & respCb,
    const Callback<FrontDoor::Error> & errorCb ) const
{
    SystemPowerProductPb::SystemPowerModeOpticalAutoWake autowake;
    autowake.set_enabled( m_IsAutoWakeEnabled );
    respCb( autowake );
}

////////////////////////////////////////////////////////////////////////////////////////////////////
///
/// @brief ProfessorProductController::HandlePutOpticalAutoWake
///
/// @param const SystemPowerProductPb::SystemPowerModeOpticalAutoWake & req
///
/// @param const Callback<SystemPowerProductPb::SystemPowerModeOpticalAutoWake> & respCb
///
/// @param const Callback<FrontDoor::Error> & errorCb
///
////////////////////////////////////////////////////////////////////////////////////////////////////
void ProfessorProductController::HandlePutOpticalAutoWake(
    const SystemPowerProductPb::SystemPowerModeOpticalAutoWake & req,
    const Callback<SystemPowerProductPb::SystemPowerModeOpticalAutoWake> & respCb,
    const Callback<FrontDoor::Error> & errorCb )
{
    if( req.has_enabled( ) )
    {
        ProductMessage message;
        message.mutable_autowakestatus( )->set_active( req.enabled( ) );

        IL::BreakThread( std::bind( GetMessageHandler( ),
                                    message ),
                         GetTask( ) );

        HandleGetOpticalAutoWake( respCb, errorCb );
    }
    else
    {
        FrontDoor::Error error;
        error.set_code( PGCErrorCodes::ERROR_CODE_PRODUCT_CONTROLLER_CUSTOM );
        error.set_subcode( PGCErrorCodes::ERROR_SUBCODE_OPTICAL_AUTOWAKE );
        error.set_message( "Optical autowake mode was not specified." );
        errorCb.Send( error );
    }
}

////////////////////////////////////////////////////////////////////////////////////////////////////
///
/// @brief ProfessorProductController::ApplyOpticalAutoWakeSettingFromPersistence
///
////////////////////////////////////////////////////////////////////////////////////////////////////
void ProfessorProductController::ApplyOpticalAutoWakeSettingFromPersistence( )
{
    auto persistence = ProtoPersistenceFactory::Create( "OpticalAutoWake.json", GetProductPersistenceDir( ) );
    SystemPowerProductPb::SystemPowerModeOpticalAutoWake autowake;
    try
    {
        const std::string & s = persistence->Load( );
        ProtoToMarkup::FromJson( s, &autowake );
    }
    catch( const ProtoToMarkup::MarkupError & e )
    {
        BOSE_ERROR( s_logger, "OpticalAutoWake persistence markup error - %s", e.what( ) );
    }
    catch( ProtoPersistenceIF::ProtoPersistenceException & e )
    {
        BOSE_ERROR( s_logger, "OpticalAutoWake persistence error - %s", e.what( ) );
    }

    m_IsAutoWakeEnabled = autowake.enabled( );
}

////////////////////////////////////////////////////////////////////////////////////////////////////
///
/// @brief ProfessorProductController::NotifyFrontdoorAndStoreOpticalAutoWakeSetting
///
////////////////////////////////////////////////////////////////////////////////////////////////////
void ProfessorProductController::NotifyFrontdoorAndStoreOpticalAutoWakeSetting( )
{
    auto persistence = ProtoPersistenceFactory::Create( "OpticalAutoWake.json", GetProductPersistenceDir( ) );
    SystemPowerProductPb::SystemPowerModeOpticalAutoWake autowake;
    autowake.set_enabled( m_IsAutoWakeEnabled );
    GetFrontDoorClient( )->SendNotification( FRONTDOOR_SYSTEM_POWER_MODE_OPTICALAUTOWAKE_API,
                                             autowake );

    try
    {
        persistence->Store( ProtoToMarkup::ToJson( autowake ) );
    }
    catch( const ProtoToMarkup::MarkupError & e )
    {
        BOSE_ERROR( s_logger, "OpticalAutoWake store persistence markup error - %s", e.what( ) );
    }
    catch( ProtoPersistenceIF::ProtoPersistenceException & e )
    {
        BOSE_ERROR( s_logger, "OpticalAutoWake store persistence error - %s", e.what( ) );
    }
}

////////////////////////////////////////////////////////////////////////////////////////////////////
///
/// @brief ProfessorProductController::GetChimesConfigurationLocation
///
////////////////////////////////////////////////////////////////////////////////////////////////////
string ProfessorProductController::GetChimesConfigurationLocation( ) const
{
    string retVal{ g_ChimesConfigurationPath };
    retVal += GetProductType( );
    retVal += '/';
    return retVal + g_ChimesConfigurationFile;
}

////////////////////////////////////////////////////////////////////////////////////////////////////
///
/// @brief ProfessorProductController::GetChimesFilesLocation
///
////////////////////////////////////////////////////////////////////////////////////////////////////
string ProfessorProductController::GetChimesFilesLocation( ) const
{
    string retVal{ g_ChimesPath };
    retVal += GetProductType( );
    return retVal + '/';
}

////////////////////////////////////////////////////////////////////////////////////////////////////
///
/// @brief ProfessorProductController::InitializeKeyIdToKeyNameMap
///
////////////////////////////////////////////////////////////////////////////////////////////////////
void ProfessorProductController::InitializeKeyIdToKeyNameMap()
{
    BOSE_INFO( s_logger, "ProfessorProductController::%s:", __func__ );

    // Professor team need to coordinate with the UI team to know which keys are of interest to them
    m_keyIdToKeyNameMap[std::make_pair( KeyOrigin_t::KEY_ORIGIN_IR, KeyNamesPB::keyid::VOLUME_UP_KEYID )]     = KeyNamesPB::keynames::VOLUME_UP;
    m_keyIdToKeyNameMap[std::make_pair( KeyOrigin_t::KEY_ORIGIN_IR, KeyNamesPB::keyid::VOLUME_DOWN_KEYID )]   = KeyNamesPB::keynames::VOLUME_DOWN;
    m_keyIdToKeyNameMap[std::make_pair( KeyOrigin_t::KEY_ORIGIN_IR, KeyNamesPB::keyid::PRESET_1_KEYID )]      = KeyNamesPB::keynames::PRESET_1;
    m_keyIdToKeyNameMap[std::make_pair( KeyOrigin_t::KEY_ORIGIN_IR, KeyNamesPB::keyid::PRESET_2_KEYID )]      = KeyNamesPB::keynames::PRESET_2;
    m_keyIdToKeyNameMap[std::make_pair( KeyOrigin_t::KEY_ORIGIN_IR, KeyNamesPB::keyid::PRESET_3_KEYID )]      = KeyNamesPB::keynames::PRESET_3;
    m_keyIdToKeyNameMap[std::make_pair( KeyOrigin_t::KEY_ORIGIN_IR, KeyNamesPB::keyid::PRESET_4_KEYID )]      = KeyNamesPB::keynames::PRESET_4;
    m_keyIdToKeyNameMap[std::make_pair( KeyOrigin_t::KEY_ORIGIN_IR, KeyNamesPB::keyid::PRESET_5_KEYID )]      = KeyNamesPB::keynames::PRESET_5;
    m_keyIdToKeyNameMap[std::make_pair( KeyOrigin_t::KEY_ORIGIN_IR, KeyNamesPB::keyid::PRESET_6_KEYID )]      = KeyNamesPB::keynames::PRESET_6;


    m_keyIdToKeyNameMap[std::make_pair( KeyOrigin_t::KEY_ORIGIN_RF, KeyNamesPB::keyid::VOLUME_UP_KEYID )]     = KeyNamesPB::keynames::VOLUME_UP;
    m_keyIdToKeyNameMap[std::make_pair( KeyOrigin_t::KEY_ORIGIN_RF, KeyNamesPB::keyid::VOLUME_DOWN_KEYID )]   = KeyNamesPB::keynames::VOLUME_DOWN;
    m_keyIdToKeyNameMap[std::make_pair( KeyOrigin_t::KEY_ORIGIN_RF, KeyNamesPB::keyid::PRESET_1_KEYID )]      = KeyNamesPB::keynames::PRESET_1;
    m_keyIdToKeyNameMap[std::make_pair( KeyOrigin_t::KEY_ORIGIN_RF, KeyNamesPB::keyid::PRESET_2_KEYID )]      = KeyNamesPB::keynames::PRESET_2;
    m_keyIdToKeyNameMap[std::make_pair( KeyOrigin_t::KEY_ORIGIN_RF, KeyNamesPB::keyid::PRESET_3_KEYID )]      = KeyNamesPB::keynames::PRESET_3;
    m_keyIdToKeyNameMap[std::make_pair( KeyOrigin_t::KEY_ORIGIN_RF, KeyNamesPB::keyid::PRESET_4_KEYID )]      = KeyNamesPB::keynames::PRESET_4;
    m_keyIdToKeyNameMap[std::make_pair( KeyOrigin_t::KEY_ORIGIN_RF, KeyNamesPB::keyid::PRESET_5_KEYID )]      = KeyNamesPB::keynames::PRESET_5;
    m_keyIdToKeyNameMap[std::make_pair( KeyOrigin_t::KEY_ORIGIN_RF, KeyNamesPB::keyid::PRESET_6_KEYID )]      = KeyNamesPB::keynames::PRESET_6;

    return;
}

////////////////////////////////////////////////////////////////////////////////////////////////////
///
/// @name   ProfessorProductController::End
///
/// @brief  This method is called when the Product Controller process should be terminated. It is
///         used to set the running member to false, which will invoke the Wait method idle loop to
///         exit and perform any necessary clean up.
///
////////////////////////////////////////////////////////////////////////////////////////////////////
void ProfessorProductController::End( )
{
    BOSE_DEBUG( s_logger, "The Product Controller main task is stopping." );

    m_Running = false;
}

////////////////////////////////////////////////////////////////////////////////////////////////////
///                           End of the Product Application Namespace                           ///
////////////////////////////////////////////////////////////////////////////////////////////////////
}

////////////////////////////////////////////////////////////////////////////////////////////////////
///                                         End of File                                          ///
////////////////////////////////////////////////////////////////////////////////////////////////////<|MERGE_RESOLUTION|>--- conflicted
+++ resolved
@@ -86,13 +86,12 @@
 #include "ProductControllerStateStoppingStreamsDedicatedForSoftwareUpdate.h"
 #include "ProductControllerStateStoppingStreamsDedicated.h"
 #include "ProductControllerStateTop.h"
+#include "CustomProductControllerStateAccessoryPairing.h"
 #include "CustomProductControllerStateAdaptIQExiting.h"
 #include "CustomProductControllerStateAdaptIQ.h"
 #include "CustomProductControllerStateIdle.h"
 #include "CustomProductControllerStateLowPowerResume.h"
 #include "CustomProductControllerStateOn.h"
-#include "CustomProductControllerStatePlayable.h"
-#include "CustomProductControllerStatePlayingDeselected.h"
 #include "CustomProductControllerStatePlaying.h"
 #include "CustomProductControllerStatePlayingSelected.h"
 #include "CustomProductControllerStatePlayingSelectedSetup.h"
@@ -277,14 +276,14 @@
     ///
     /// Playable State and Sub-States
     ///
-    auto* customStatePlayable = new CustomProductControllerStatePlayable
+    auto* statePlayable = new ProductControllerStatePlayable
     ( GetHsm( ),
       customStateOn,
-      CUSTOM_PRODUCT_CONTROLLER_STATE_PLAYABLE );
+      PRODUCT_CONTROLLER_STATE_PLAYABLE );
 
     auto* stateNetworkStandby = new ProductControllerStateNetworkStandby
     ( GetHsm( ),
-      customStatePlayable,
+      statePlayable,
       PRODUCT_CONTROLLER_STATE_NETWORK_STANDBY );
 
     auto* stateNetworkStandbyConfigured = new ProductControllerStateNetworkStandbyConfigured
@@ -299,7 +298,7 @@
 
     auto* stateIdle = new CustomProductControllerStateIdle
     ( GetHsm( ),
-      customStatePlayable,
+      statePlayable,
       CUSTOM_PRODUCT_CONTROLLER_STATE_IDLE );
 
     auto* stateIdleVoiceConfigured = new ProductControllerStateIdleVoiceConfigured
@@ -333,10 +332,10 @@
       customStateOn,
       CUSTOM_PRODUCT_CONTROLLER_STATE_PLAYING );
 
-    auto* customStatePlayingDeselected = new CustomProductControllerStatePlayingDeselected
+    auto* statePlayingDeselected = new ProductControllerStatePlayingDeselected
     ( GetHsm( ),
       customStatePlaying,
-      CUSTOM_PRODUCT_CONTROLLER_STATE_PLAYING_DESELECTED );
+      PRODUCT_CONTROLLER_STATE_PLAYING_DESELECTED );
 
     auto* customStatePlayingSelected = new CustomProductControllerStatePlayingSelected
     ( GetHsm( ),
@@ -383,20 +382,19 @@
       customStatePlayingSelectedSetup,
       PRODUCT_CONTROLLER_STATE_PLAYING_SELECTED_SETUP_EXITING_AP );
 
-<<<<<<< HEAD
-    auto* customStatePlayingSelectedPairing = new CustomProductControllerStatePlayingSelectedAccessoryPairing
+    auto* stateStoppingStreams = new ProductControllerStatePlayingSelectedStoppingStreams
+    ( GetHsm( ),
+      customStatePlayingSelected,
+      PRODUCT_CONTROLLER_STATE_PLAYING_SELECTED_STOPPING_STREAMS );
+
+    ///
+    /// Accessory Pairing State
+    ///
+    auto* customStateAccessoryPairing = new CustomProductControllerStateAccessoryPairing
     ( GetHsm( ),
       customStatePlayingSelected,
       *this,
-      CUSTOM_PRODUCT_CONTROLLER_STATE_PLAYING_SELECTED_ACCESSORY_PAIRING );
-
-    auto* stateStoppingStreams = new ProductControllerStatePlayingSelectedStoppingStreams
-=======
-    auto* stateStoppingStreams = new ProductControllerStateStoppingStreams
->>>>>>> decbbf5f
-    ( GetHsm( ),
-      customStatePlayingSelected,
-      PRODUCT_CONTROLLER_STATE_PLAYING_SELECTED_STOPPING_STREAMS );
+      CUSTOM_PRODUCT_CONTROLLER_STATE_ACCESSORY_PAIRING );
 
     ///
     /// AdaptIQ States
@@ -452,7 +450,7 @@
     GetHsm( ).AddState( "", statePlayableTransitionIdle );
     GetHsm( ).AddState( "", statePlayableTransitionNetworkStandby );
     GetHsm( ).AddState( "", customStateOn );
-    GetHsm( ).AddState( "", customStatePlayable );
+    GetHsm( ).AddState( "", statePlayable );
     GetHsm( ).AddState( NotifiedNames_Name( NotifiedNames::NETWORK_STANDBY ), stateNetworkStandby );
     GetHsm( ).AddState( NotifiedNames_Name( NotifiedNames::NETWORK_STANDBY ), stateNetworkStandbyConfigured );
     GetHsm( ).AddState( NotifiedNames_Name( NotifiedNames::NETWORK_STANDBY ), stateNetworkStandbyNotConfigured );
@@ -462,7 +460,7 @@
     GetHsm( ).AddState( "", statePlayingTransition );
     GetHsm( ).AddState( "", statePlayingTransitionSelected );
     GetHsm( ).AddState( "", customStatePlaying );
-    GetHsm( ).AddState( NotifiedNames_Name( NotifiedNames::DESELECTED ), customStatePlayingDeselected );
+    GetHsm( ).AddState( NotifiedNames_Name( NotifiedNames::DESELECTED ), statePlayingDeselected );
     GetHsm( ).AddState( NotifiedNames_Name( NotifiedNames::SELECTED ), customStatePlayingSelected );
     GetHsm( ).AddState( NotifiedNames_Name( NotifiedNames::SELECTED ), statePlayingSelectedSilent );
     GetHsm( ).AddState( NotifiedNames_Name( NotifiedNames::SELECTED ), statePlayingSelectedNotSilent );
@@ -473,6 +471,7 @@
     GetHsm( ).AddState( NotifiedNames_Name( NotifiedNames::SELECTED ), statePlayingSelectedSetupExiting );
     GetHsm( ).AddState( NotifiedNames_Name( NotifiedNames::SELECTED ), statePlayingSelectedSetupExitingAP );
     GetHsm( ).AddState( "", stateStoppingStreams );
+    GetHsm( ).AddState( "", customStateAccessoryPairing );
     GetHsm( ).AddState( "", customStateAdaptIQ );
     GetHsm( ).AddState( "", customStateAdaptIQExiting );
     GetHsm( ).AddState( "", stateStoppingStreamsDedicated );
@@ -804,30 +803,21 @@
 {
     std::vector< ProductSTSController::SourceDescriptor > sources;
 
-    ProductSTSStateFactory<ProductSTSStateTop>          commonStateFactory;
-    ProductSTSStateFactory<ProductSTSStateTopSilent>    silentStateFactory;
-    ProductSTSStateFactory<ProductSTSStateTopAiQ>       aiqStateFactory;
-
-    ///
-    /// Adapt IQ and SETUP are never available as a normal source, whereas the TV source will always
-    /// be available. SLOT sources need to be set-up before they become available.
-    ///
-<<<<<<< HEAD
-    ProductSTSController::SourceDescriptor descriptor_AiQ    { ProductSTS::SLOT_AIQ,   "ADAPTiQ", false, aiqStateFactory    };
-    ProductSTSController::SourceDescriptor descriptor_Setup  { ProductSTS::SLOT_SETUP, "SETUP",   false, silentStateFactory };
-    ProductSTSController::SourceDescriptor descriptor_TV     { ProductSTS::SLOT_TV,    "TV",      true,  commonStateFactory };
-    ProductSTSController::SourceDescriptor descriptor_SLOT_0 { ProductSTS::SLOT_0,     "SLOT_0",  false, commonStateFactory, true };
-    ProductSTSController::SourceDescriptor descriptor_SLOT_1 { ProductSTS::SLOT_1,     "SLOT_1",  false, commonStateFactory, true };
-    ProductSTSController::SourceDescriptor descriptor_SLOT_2 { ProductSTS::SLOT_2,     "SLOT_2",  false, commonStateFactory, true };
-=======
-    ProductSTSController::SourceDescriptor descriptor_AiQ       { ProductSTS::SLOT_AIQ,     "ADAPTiQ",  false, commonStateFactory };
-    ProductSTSController::SourceDescriptor descriptor_Setup     { ProductSTS::SLOT_SETUP,   "SETUP",    false, silentStateFactory };
-    ProductSTSController::SourceDescriptor descriptor_Pairing   { ProductSTS::SLOT_PAIRING, "PAIRING",  false, silentStateFactory };
-    ProductSTSController::SourceDescriptor descriptor_TV        { ProductSTS::SLOT_TV,      "TV",       true,  commonStateFactory };
-    ProductSTSController::SourceDescriptor descriptor_SLOT_0    { ProductSTS::SLOT_0,       "SLOT_0",   false, commonStateFactory };
-    ProductSTSController::SourceDescriptor descriptor_SLOT_1    { ProductSTS::SLOT_1,       "SLOT_1",   false, commonStateFactory };
-    ProductSTSController::SourceDescriptor descriptor_SLOT_2    { ProductSTS::SLOT_2,       "SLOT_2",   false, commonStateFactory };
->>>>>>> decbbf5f
+    ProductSTSStateFactory<ProductSTSStateTop>       commonStateFactory;
+    ProductSTSStateFactory<ProductSTSStateTopSilent> silentStateFactory;
+    ProductSTSStateFactory<ProductSTSStateTopAiQ>    aiqStateFactory;
+
+    ///
+    /// AIQ, SETUP, and PAIRING are never available as a normal source, whereas the TV source will
+    /// always be available. SLOT sources need to be set-up before they become available.
+    ///
+    ProductSTSController::SourceDescriptor descriptor_AiQ     { ProductSTS::SLOT_AIQ,     "ADAPTiQ", false, aiqStateFactory    };
+    ProductSTSController::SourceDescriptor descriptor_Setup   { ProductSTS::SLOT_SETUP,   "SETUP",   false, silentStateFactory };
+    ProductSTSController::SourceDescriptor descriptor_Pairing { ProductSTS::SLOT_PAIRING, "PAIRING", false, silentStateFactory };
+    ProductSTSController::SourceDescriptor descriptor_TV      { ProductSTS::SLOT_TV,      "TV",      true,  commonStateFactory };
+    ProductSTSController::SourceDescriptor descriptor_SLOT_0  { ProductSTS::SLOT_0,       "SLOT_0",  false, commonStateFactory, true };
+    ProductSTSController::SourceDescriptor descriptor_SLOT_1  { ProductSTS::SLOT_1,       "SLOT_1",  false, commonStateFactory, true };
+    ProductSTSController::SourceDescriptor descriptor_SLOT_2  { ProductSTS::SLOT_2,       "SLOT_2",  false, commonStateFactory, true };
 
     sources.push_back( descriptor_AiQ );
     sources.push_back( descriptor_Setup );
