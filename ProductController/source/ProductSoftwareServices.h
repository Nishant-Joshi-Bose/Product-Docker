////////////////////////////////////////////////////////////////////////////////////////////////////
///
/// @file      ProductSoftwareServices.h
///
/// @brief     This header file contains declarations for managing software services through the
///            Audio for Video (A4V) server.
///
/// @author    Stuart J. Lumby
///
/// @date      09/22/2017
///
/// @attention Copyright (C) 2017 Bose Corporation All Rights Reserved
///
///            Bose Corporation
///            The Mountain Road,
///            Framingham, MA 01701-9168
///            U.S.A.
///
///            This program may not be reproduced, in whole or in part, in any form by any means
///            whatsoever without the written permission of Bose Corporation.
///
////////////////////////////////////////////////////////////////////////////////////////////////////

////////////////////////////////////////////////////////////////////////////////////////////////////
///
/// The following compiler directive prevents this header file from being included more than
/// once, which will cause multiple declaration compiler errors, in any file that includes it.
///
////////////////////////////////////////////////////////////////////////////////////////////////////
#pragma once

////////////////////////////////////////////////////////////////////////////////////////////////////
///
///            Included Header Files
///
////////////////////////////////////////////////////////////////////////////////////////////////////
#include "ThreadMutex.h"
#include "NotifyTargetTaskIF.h"
#include "APTask.h"
#include "BreakThread.h"
#include "APClientSocketListenerIF.h"
#include "APServerSocketListenerIF.h"
#include "IPCDirectory.h"
#include "IPCDirectoryIF.h"
#include "IPCMessageRouterIF.h"
#include "IPCDirectoryIF.h"
#include "BoseLinkServerMsgReboot.pb.h"
#include "BoseLinkServerMsgIds.pb.h"
#include "NetworkPortDefines.h"
#include "A4VSystemTimeout.pb.h"
#include "A4VPersistence.pb.h"

namespace ProductApp
{
////////////////////////////////////////////////////////////////////////////////////////////////////
///
///            Forward Class Declarations
///
////////////////////////////////////////////////////////////////////////////////////////////////////
class ProductHardwareInterface;
class ProductController;

////////////////////////////////////////////////////////////////////////////////////////////////////
///
/// @brief The following aliases refer to the Bose Sound Touch class utilities for inter-process and
///        inter-thread communications.
///
////////////////////////////////////////////////////////////////////////////////////////////////////
typedef APProductIF::APProductPtr               ProductPointer;
typedef APClientSocketListenerIF::ListenerPtr   ClientPointer;
typedef APServerSocketListenerIF::ListenerPtr   ServerPointer;
typedef IPCMessageRouterIF::IPCMessageRouterPtr RouterPointer;
typedef APServerSocketListenerIF::SocketPtr     ServerSocket;
typedef IPCMessageRouterIF::IPCMessageRouterPtr RouterPointer;

class ProductSoftwareServices
{
public:

    //////////////////////////////////////////////////////////////////////////////////////////////
    ///
    /// @name   ProductSoftwareServices::GetInstance
    ///
    /// @brief  This static method creates the one and only instance of a ProductSoftwareServices
    ///         object. That only one instance is created in a thread safe way is guaranteed by
    ///         the C++ Version 11 compiler.
    ///
    /// @return This method returns a reference to a ProductSoftwareServices object.
    ///
    //////////////////////////////////////////////////////////////////////////////////////////////
    static ProductSoftwareServices* GetInstance( NotifyTargetTaskIF*         mainTask,
<<<<<<< HEAD
            Callback< ProductMessage >  ProductNotify,
            ProductHardwareInterface*   HardwareInterface );
=======
                                                 Callback< ProductMessage >  ProductNotify,
                                                 ProductHardwareInterface*   HardwareInterface );
>>>>>>> 66ca9c2c

    //////////////////////////////////////////////////////////////////////////////////////////////
    /// This declaration is used to start and run the product software services.
    //////////////////////////////////////////////////////////////////////////////////////////////
    void Run( void );

    //////////////////////////////////////////////////////////////////////////////////////////////
    /// This declaration is used to handle reboot requests as a software service.
    //////////////////////////////////////////////////////////////////////////////////////////////
    void SendRebootRequest( unsigned int delay );

private:

    //////////////////////////////////////////////////////////////////////////////////////////////
    ///
    /// @name   ProductSoftwareServices
    ///
    /// @brief  The constructor for this class is set to be private. This definition prevents this
    ///         class from being instantiated directly, so that only the static method GetInstance
    ///         to this class can be used to get the one sole instance of it.
    ///
    /// @return This method does not return anything.
    ///
    //////////////////////////////////////////////////////////////////////////////////////////////
    ProductSoftwareServices( NotifyTargetTaskIF*         mainTask,
                             Callback< ProductMessage >  ProductNotify,
                             ProductHardwareInterface*   HardwareInterface );

    //////////////////////////////////////////////////////////////////////////////////////////////
    ///
    /// @brief The following copy constructor and equality operator for this class are private
    ///        and are set to be undefined through the delete keyword. This prevents this class
    ///        from being copied directly, so that only the static method GetInstance to this
    ///        class can be used to get the one sole instance of it.
    ///
    //////////////////////////////////////////////////////////////////////////////////////////////
    ProductSoftwareServices( ProductSoftwareServices const& ) = delete;
<<<<<<< HEAD
    void operator     =    ( ProductSoftwareServices const& ) = delete;
=======
    void operator     = ( ProductSoftwareServices const& ) = delete;
>>>>>>> 66ca9c2c

    //////////////////////////////////////////////////////////////////////////////////////////////
    /// This declaration stores the main task for processing software events and requests. It is
    /// inherited by the ProductController instance.
    //////////////////////////////////////////////////////////////////////////////////////////////
    NotifyTargetTaskIF*        m_mainTask                 = nullptr;
    Callback< ProductMessage > m_ProductNotify            = nullptr;
    ProductHardwareInterface*  m_ProductHardwareInterface = nullptr;

    //////////////////////////////////////////////////////////////////////////////////////////////
    /// These declarations are used for handling software reboot request by system application
    /// clients.
    //////////////////////////////////////////////////////////////////////////////////////////////
    ServerPointer m_serverListener = nullptr;

    void RegisterForRebootRequests( void );
<<<<<<< HEAD
    void AcceptClient             ( ServerSocket client );
    void HandleClientDisconnect   ( void );
    void SendRebootRequestHandler ( BoseLinkServerMsgReboot rebootRequest );
=======
    void AcceptClient( ServerSocket client );
    void HandleClientDisconnect( void );
    void SendRebootRequestHandler( BoseLinkServerMsgReboot rebootRequest );
>>>>>>> 66ca9c2c
};
}

////////////////////////////////////////////////////////////////////////////////////////////////////
///                                         End of File                                          ///
////////////////////////////////////////////////////////////////////////////////////////////////////<|MERGE_RESOLUTION|>--- conflicted
+++ resolved
@@ -89,13 +89,8 @@
     ///
     //////////////////////////////////////////////////////////////////////////////////////////////
     static ProductSoftwareServices* GetInstance( NotifyTargetTaskIF*         mainTask,
-<<<<<<< HEAD
-            Callback< ProductMessage >  ProductNotify,
-            ProductHardwareInterface*   HardwareInterface );
-=======
                                                  Callback< ProductMessage >  ProductNotify,
                                                  ProductHardwareInterface*   HardwareInterface );
->>>>>>> 66ca9c2c
 
     //////////////////////////////////////////////////////////////////////////////////////////////
     /// This declaration is used to start and run the product software services.
@@ -133,11 +128,7 @@
     ///
     //////////////////////////////////////////////////////////////////////////////////////////////
     ProductSoftwareServices( ProductSoftwareServices const& ) = delete;
-<<<<<<< HEAD
-    void operator     =    ( ProductSoftwareServices const& ) = delete;
-=======
     void operator     = ( ProductSoftwareServices const& ) = delete;
->>>>>>> 66ca9c2c
 
     //////////////////////////////////////////////////////////////////////////////////////////////
     /// This declaration stores the main task for processing software events and requests. It is
@@ -154,15 +145,9 @@
     ServerPointer m_serverListener = nullptr;
 
     void RegisterForRebootRequests( void );
-<<<<<<< HEAD
-    void AcceptClient             ( ServerSocket client );
-    void HandleClientDisconnect   ( void );
-    void SendRebootRequestHandler ( BoseLinkServerMsgReboot rebootRequest );
-=======
     void AcceptClient( ServerSocket client );
     void HandleClientDisconnect( void );
     void SendRebootRequestHandler( BoseLinkServerMsgReboot rebootRequest );
->>>>>>> 66ca9c2c
 };
 }
 
