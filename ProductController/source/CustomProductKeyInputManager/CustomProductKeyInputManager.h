////////////////////////////////////////////////////////////////////////////////////////////////////
///
/// @file      CustomProductKeyInputManager.h
///
/// @brief     This header file declares a CustomProductKeyInputManager class that inherits the
///            base ProductKeyInputManager class to manage receiving and processing of raw key input
///            from the LPM hardware.
///
/// @author    Stuart J. Lumby
///
/// @attention Copyright (C) 2018 Bose Corporation All Rights Reserved
///
////////////////////////////////////////////////////////////////////////////////////////////////////

////////////////////////////////////////////////////////////////////////////////////////////////////
///
///            Included Header Files
///
////////////////////////////////////////////////////////////////////////////////////////////////////
#pragma once
#include "ProductKeyInputManager.h"
#include "A4VQuickSetServiceClientFactory.h"
<<<<<<< HEAD
#include "SystemPowerMacro.pb.h"
=======
#include "FrontDoorClient.h"
>>>>>>> 671c3707

////////////////////////////////////////////////////////////////////////////////////////////////////
///                          Start of the Product Application Namespace                          ///
////////////////////////////////////////////////////////////////////////////////////////////////////
namespace ProductApp
{

////////////////////////////////////////////////////////////////////////////////////////////////////
///
///            Forward Class Declarations
///
////////////////////////////////////////////////////////////////////////////////////////////////////
class ProfessorProductController;

////////////////////////////////////////////////////////////////////////////////////////////////////
///
/// @class CustomProductKeyInputManager
///
////////////////////////////////////////////////////////////////////////////////////////////////////
class CustomProductKeyInputManager : public ProductKeyInputManager
{
public:

    ///
    /// CustomProductKeyInputManager Constructor
    ///
    explicit CustomProductKeyInputManager( ProfessorProductController& ProductController,
                                           const FrontDoorClientIF_t& frontDoorClient );

    void ExecutePowerMacro( const ProductPb::PowerMacro& pwrMacro );


    ///
    /// CustomProductKeyInputManager Deconstructor
    ///
    ~CustomProductKeyInputManager( ) override
    {

    }

protected:

    ///
    /// CustomProcessKeyEvent Override
    ///
    bool CustomProcessKeyEvent( const LpmServiceMessages::IpcKeyInformation_t& keyEvent ) override;

private:

    ///
    /// Product Controller Reference
    ///
    ProfessorProductController& m_ProductController;

    ///
    /// Custom A4V Quick Set Service Client and Initialization
    ///
    A4VQuickSetService::A4VQuickSetServiceClientIF::A4VQuickSetServiceClientPtr m_QSSClient;

    ///
    /// Data used by FilterIncompleteChord() to track history
    ///
    int64_t m_TimeOfChordRelease;
    ::google::protobuf::uint32 m_KeyIdOfIncompleteChordRelease;

    void InitializeQuickSetService( );
    bool FilterIncompleteChord( const LpmServiceMessages::IpcKeyInformation_t& keyEvent );
};

////////////////////////////////////////////////////////////////////////////////////////////////////
///                           End of the Product Application Namespace                           ///
////////////////////////////////////////////////////////////////////////////////////////////////////
}

////////////////////////////////////////////////////////////////////////////////////////////////////
///                                         End of File                                          ///
////////////////////////////////////////////////////////////////////////////////////////////////////<|MERGE_RESOLUTION|>--- conflicted
+++ resolved
@@ -20,11 +20,9 @@
 #pragma once
 #include "ProductKeyInputManager.h"
 #include "A4VQuickSetServiceClientFactory.h"
-<<<<<<< HEAD
 #include "SystemPowerMacro.pb.h"
-=======
 #include "FrontDoorClient.h"
->>>>>>> 671c3707
+
 
 ////////////////////////////////////////////////////////////////////////////////////////////////////
 ///                          Start of the Product Application Namespace                          ///
