////////////////////////////////////////////////////////////////////////////////////////////////////
///
/// @file      CustomProductKeyInputManager.h
///
/// @brief     This header file declares a CustomProductKeyInputManager class that inherits the
///            base ProductKeyInputManager class to manage receiving and processing of raw key input
///            from the LPM hardware.
///
/// @author    Stuart J. Lumby
///
/// @attention Copyright (C) 2018 Bose Corporation All Rights Reserved
///
////////////////////////////////////////////////////////////////////////////////////////////////////

////////////////////////////////////////////////////////////////////////////////////////////////////
///
///            Included Header Files
///
////////////////////////////////////////////////////////////////////////////////////////////////////
#pragma once
#include "ProductKeyInputManager.h"
#include "A4VQuickSetServiceClientFactory.h"
#include "SystemPowerMacro.pb.h"
#include "FrontDoorClient.h"


////////////////////////////////////////////////////////////////////////////////////////////////////
///                          Start of the Product Application Namespace                          ///
////////////////////////////////////////////////////////////////////////////////////////////////////
namespace ProductApp
{

////////////////////////////////////////////////////////////////////////////////////////////////////
///
///            Forward Class Declarations
///
////////////////////////////////////////////////////////////////////////////////////////////////////
class ProfessorProductController;

////////////////////////////////////////////////////////////////////////////////////////////////////
///
/// @class CustomProductKeyInputManager
///
////////////////////////////////////////////////////////////////////////////////////////////////////
class CustomProductKeyInputManager : public ProductKeyInputManager
{
public:

    ///
    /// CustomProductKeyInputManager Constructor
    ///
<<<<<<< HEAD
    explicit CustomProductKeyInputManager( ProfessorProductController& ProductController,
                                           const FrontDoorClientIF_t& frontDoorClient );

    void ExecutePowerMacro( const ProductPb::PowerMacro& pwrMacro );

=======
    explicit CustomProductKeyInputManager( ProfessorProductController& ProductController );
>>>>>>> 4d2c750d

    ///
    /// CustomProductKeyInputManager Deconstructor
    ///
    ~CustomProductKeyInputManager( ) override
    {

    }

protected:

    ///
    /// CustomProcessKeyEvent Override
    ///
    bool CustomProcessKeyEvent( const LpmServiceMessages::IpcKeyInformation_t& keyEvent ) override;

private:

    ///
    /// Product Controller Reference
    ///
    ProfessorProductController& m_ProductController;

    ///
    /// Custom A4V Quick Set Service Client and Initialization
    ///
    A4VQuickSetService::A4VQuickSetServiceClientIF::A4VQuickSetServiceClientPtr m_QSSClient;

    ///
    /// Data used by FilterIncompleteChord() to track history
    ///
    int64_t m_TimeOfChordRelease;
    ::google::protobuf::uint32 m_KeyIdOfIncompleteChordRelease;

    void InitializeQuickSetService( );
    bool FilterIncompleteChord( const LpmServiceMessages::IpcKeyInformation_t& keyEvent );
};

////////////////////////////////////////////////////////////////////////////////////////////////////
///                           End of the Product Application Namespace                           ///
////////////////////////////////////////////////////////////////////////////////////////////////////
}

////////////////////////////////////////////////////////////////////////////////////////////////////
///                                         End of File                                          ///
////////////////////////////////////////////////////////////////////////////////////////////////////<|MERGE_RESOLUTION|>--- conflicted
+++ resolved
@@ -49,15 +49,13 @@
     ///
     /// CustomProductKeyInputManager Constructor
     ///
-<<<<<<< HEAD
     explicit CustomProductKeyInputManager( ProfessorProductController& ProductController,
                                            const FrontDoorClientIF_t& frontDoorClient );
 
     void ExecutePowerMacro( const ProductPb::PowerMacro& pwrMacro );
 
-=======
     explicit CustomProductKeyInputManager( ProfessorProductController& ProductController );
->>>>>>> 4d2c750d
+
 
     ///
     /// CustomProductKeyInputManager Deconstructor
