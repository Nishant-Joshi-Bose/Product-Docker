////////////////////////////////////////////////////////////////////////////////////////////////////
///
/// @file      CustomProductLpmHardwareInterface.cpp
///
/// @brief     This source code file contains custom Professor functionality for managing the
///            hardware, which interfaces with the Low Power Microprocessor or LPM on Riviera
///            APQ boards.
///
/// @note      This custom class inherits a ProductLpmHardwareInterface class found in a common
///            code repository. This base inherited class starts and runs an LPM client connection,
///            as well as provides several common hardware based methods.
///
/// @author    Stuart J. Lumby
///
/// @attention Copyright (C) 2017 Bose Corporation All Rights Reserved
///
///            Bose Corporation
///            The Mountain Road,
///            Framingham, MA 01701-9168
///            U.S.A.
///
///            This program may not be reproduced, in whole or in part, in any form by any means
///            whatsoever without the written permission of Bose Corporation.
///
////////////////////////////////////////////////////////////////////////////////////////////////////

////////////////////////////////////////////////////////////////////////////////////////////////////
///
///            Included Header Files
///
////////////////////////////////////////////////////////////////////////////////////////////////////
#include "Utilities.h"
#include "LpmClientFactory.h"
#include "AutoLpmServiceMessages.pb.h"
#include "ProfessorProductController.h"
#include "CustomProductLpmHardwareInterface.h"

////////////////////////////////////////////////////////////////////////////////////////////////////
///                          Start of the Product Application Namespace                          ///
////////////////////////////////////////////////////////////////////////////////////////////////////
namespace ProductApp
{

////////////////////////////////////////////////////////////////////////////////////////////////////
///
///            Constant Definitions
///
////////////////////////////////////////////////////////////////////////////////////////////////////
constexpr uint32_t BLUETOOTH_MAC_LENGTH = 6;

////////////////////////////////////////////////////////////////////////////////////////////////////
///
/// @name   CustomProductLpmHardwareInterface::CustomProductLpmHardwareInterface
///
/// @brief  ProfessorProductController& ProductController
///
////////////////////////////////////////////////////////////////////////////////////////////////////
CustomProductLpmHardwareInterface::CustomProductLpmHardwareInterface( ProfessorProductController&
                                                                      ProductController )

    : ProductLpmHardwareInterface( ProductController.GetTask( ),
                                   ProductController.GetMessageHandler( ) )
{

}

////////////////////////////////////////////////////////////////////////////////////////////////////
///
/// @name   CustomProductLpmHardwareInterface::NotifyVolumeLevel
///
/// @brief  This method send a notification of the volume level through the LPM hardware to other
///         interested processes.
///
/// @param  uint32_t volume
///
/// @return This method returns a false Boolean value if the LPM is not connected. Otherwise, it
///         attempts the request and returns true.
///
////////////////////////////////////////////////////////////////////////////////////////////////////
bool CustomProductLpmHardwareInterface::NotifyVolumeLevel( uint32_t volume )
{
    BOSE_DEBUG( s_logger, "A volume level of %d is being sent as a notifiation.", volume );

    if( isConnected( ) == false || GetLpmClient( ) == nullptr )
    {
        BOSE_ERROR( s_logger, "A notification of the volume level failed. There is no LPM connection." );

        return false;
    }

    BOSE_DEBUG( s_logger, "An LPM volume level notification will be made." );

    IpcAudioSetVolume_t volumeSetting;

    volumeSetting.set_volume( volume );

    GetLpmClient( )->SetVolume( volumeSetting );

    return true;
}

////////////////////////////////////////////////////////////////////////////////////////////////////
///
/// @name   CustomProductLpmHardwareInterface::NotifyMuteState
///
/// @brief  This method send a notification of the mute state through the LPM hardware to other
///         interested processes.
///
/// @param  bool mute
///
/// @return This method returns a false Boolean value if the LPM is not connected. Otherwise, it
///         attempts the request and returns true.
///
////////////////////////////////////////////////////////////////////////////////////////////////////
bool CustomProductLpmHardwareInterface::NotifyMuteState( bool mute )
{
    BOSE_DEBUG( s_logger, "A mute %s is being sent as a notification.", mute ? "on" : "off" );

    if( isConnected( ) == false || GetLpmClient( ) == nullptr )
    {
        BOSE_ERROR( s_logger, "A notification of the mute state failed. There is no LPM connection." );

        return false;
    }

    BOSE_DEBUG( s_logger, "An LPM mute state notification will be made." );

    ///
    /// @todo The LPM mute setting will be changed to contain only one field to set the mute state.
    ///       The two fields used here are from legacy LPM code. Note that the JIRA Story PGC-551
    ///       has been created to track this future change.
    ///
    IpcAudioMute_t muteSetting;

    if( mute )
    {
        muteSetting.set_internalmute( 1 );
        muteSetting.set_unifymute( 1 );
    }
    else
    {
        muteSetting.set_internalmute( 0 );
        muteSetting.set_unifymute( 0 );
    }

    GetLpmClient( )->SetMute( muteSetting );

    return true;
}

////////////////////////////////////////////////////////////////////////////////////////////////////
///
/// @name  CustomProductLpmHardwareInterface::SendAccessoryPairing
///
/// @brief This method sends a request to start or stop pairing
///
/// @param bool enabled This argument determines whether to start or stop pairing.
///
/// @param Callback< IpcSpeakerPairingMode_t > pairingCallback This is a callback to return pairing mode.
///
/// @return bool The method returns true when the pairing enabled command was successfully sent.
///
////////////////////////////////////////////////////////////////////////////////////////////////////
bool CustomProductLpmHardwareInterface::SendAccessoryPairing( bool enabled,
                                                              const Callback< IpcSpeakerPairingMode_t >& pairingCallback )
{
    if( isConnected( ) == false || GetLpmClient( ) == nullptr )
    {
        BOSE_ERROR( s_logger, "An LPM accessory pairing request could not be made, as no connection is available." );

        return false;
    }

    BOSE_DEBUG( s_logger, "Accessory pairing %s", ( enabled ? "enabled" : "disabled" ) );

    IpcSpeakerPairingMode_t pairing;

    pairing.set_pairingenabled( enabled );

    GetLpmClient( )->OpenSpeakerPairing( pairing, pairingCallback );

    return true;
}

////////////////////////////////////////////////////////////////////////////////////////////////////
///
/// @name   CustomProductLpmHardwareInterface::SendAccessoryActive
///
/// @brief  This method sends a request to set the rear and sub speakers active or inactive.
///
/// @param  bool rears This argument determines whether to enable rear speakers.
///
/// @param  bool subs  This argument determines whether to enable sub speakers.
///
/// @param  Callback<IpcSpeakersActive_t> callback
///
/// @return The method will return a Boolean whether the accessory active command was sent.
///
////////////////////////////////////////////////////////////////////////////////////////////////////
bool CustomProductLpmHardwareInterface::SendAccessoryActive( bool rears,
                                                             bool subs,
                                                             const Callback<IpcSpeakersActive_t>& callback )
{
    if( isConnected( ) == false || GetLpmClient( ) == nullptr )
    {
        BOSE_ERROR( s_logger, "An LPM set volume request could not be made, as no connection is available." );

        return false;
    }

    BOSE_DEBUG( s_logger, "Accessory active sent rears: %d, subs: %d", rears, subs );

    IpcSpeakersActive_t speakerActive;

    speakerActive.set_rearsenabled( rears );
    speakerActive.set_subsenabled( subs );

    GetLpmClient( )->SetSpeakersActive( speakerActive, callback );

    return true;
}

////////////////////////////////////////////////////////////////////////////////////////////////////
///
/// @name  CustomProductLpmHardwareInterface::SendAccessoryDisband
///
/// @brief This method sends a request to disband all accessories.
///
/// @param none
///
/// @return none
///
////////////////////////////////////////////////////////////////////////////////////////////////////
bool CustomProductLpmHardwareInterface::SendAccessoryDisband( const Callback<IpcAccessoryDisbandCommand_t> &cb )
{
    if( isConnected( ) == false || GetLpmClient( ) == nullptr )
    {
        BOSE_ERROR( s_logger, "An LPM accessory disband request could not be made, as no connection is available." );

        return false;
    }

    BOSE_DEBUG( s_logger, "An LPM accessory disband request will be made." );

    IpcAccessoryDisbandCommand_t command;
    command.set_disband( true );

    GetLpmClient()->DisbandAccessorySpeakers( command, cb );

    return true;
}

////////////////////////////////////////////////////////////////////////////////////////////////////
///
/// @name  CustomProductLpmHardwareInterface::SendAudioPathPresentationLatency
///
/// @brief This method sends a request to the LPM hardware.
///
/// @param uint32_t latency
///
/// @return This method returns a false Boolean value if the LPM is not connected. Otherwise, it
///         attempts the request and returns true.
///
////////////////////////////////////////////////////////////////////////////////////////////////////
bool CustomProductLpmHardwareInterface::SendAudioPathPresentationLatency( uint32_t latency )
{
    BOSE_DEBUG( s_logger, "Audio path latency of %d is being set.", latency );

    if( isConnected( ) == false || GetLpmClient( ) == nullptr )
    {
        BOSE_ERROR( s_logger, "An LPM set latency request could not be made, as no connection is available." );

        return false;
    }

    BOSE_DEBUG( s_logger, "An LPM set latency request is currently not supported." );

    return true;
}

////////////////////////////////////////////////////////////////////////////////////////////////////
///
/// @name   CustomProductLpmHardwareInterface::SendLipSyncDelay
///
/// @brief  This method sends a request to the LPM hardware.
///
/// @param  uint32_t audioDelay
///
/// @return This method returns a false Boolean value if the LPM is not connected. Otherwise, it
///         attempts the request and returns true.
///
////////////////////////////////////////////////////////////////////////////////////////////////////
bool CustomProductLpmHardwareInterface::SendLipSyncDelay( uint32_t audioDelay )
{
    BOSE_DEBUG( s_logger, "Audio lip sync delay is to be set to %d.", audioDelay );

    if( isConnected( ) == false || GetLpmClient( ) == nullptr )
    {
        BOSE_ERROR( s_logger, "An LPM lip sync delay request could not be made, as no connection is available." );

        return false;
    }

    BOSE_DEBUG( s_logger, "An LPM lip sync delay request is currently not supported." );

    return true;
}

////////////////////////////////////////////////////////////////////////////////////////////////////
///
/// @name   CustomProductLpmHardwareInterface::SendSpeakerList
///
/// @brief  This method sends speaker list information to the LPM hardware.
///
/// @param  IpcAccessoryList_t accessoryList
///
/// @return This method returns a false Boolean value if the LPM is not connected. Otherwise, it
///         attempts the request and returns true.
///
////////////////////////////////////////////////////////////////////////////////////////////////////
bool CustomProductLpmHardwareInterface::SendSpeakerList( IpcAccessoryList_t& accessoryList )
{
    BOSE_DEBUG( s_logger, "Speaker activation settings are to be set as follows: " );

    if( isConnected( ) == false || GetLpmClient( ) == nullptr )
    {
        BOSE_ERROR( s_logger, "An LPM speaker activation settings request could not be made, as no connection is available." );

        return false;
    }

    BOSE_DEBUG( s_logger, "An LPM speaker activation settings request is currently not supported." );

    return true;
}

////////////////////////////////////////////////////////////////////////////////////////////////////
///
/// @name   CustomProductLpmHardwareInterface::SendSetSystemTimeoutEnableBits
///
/// @brief  This method sends a request to the LPM hardware.
///
/// @param  Ipc_TimeoutControl_t& timeoutControl
///
/// @return This method returns a false Boolean value if the LPM is not connected. Otherwise, it
///         attempts the request and returns true.
///
////////////////////////////////////////////////////////////////////////////////////////////////////
bool CustomProductLpmHardwareInterface::SendSetSystemTimeoutEnableBits( Ipc_TimeoutControl_t& timeoutControl )
{
    BOSE_DEBUG( s_logger, "Auto power down will be set to %s.", timeoutControl.enable( ) ? "on" : "off" );

    if( isConnected( ) == false || GetLpmClient( ) == nullptr )
    {
        BOSE_ERROR( s_logger, "No LPM connection is currently available." );

        return false;
    }

    BOSE_DEBUG( s_logger, "An LPM activation settings request is currently not supported." );

    return true;
}

////////////////////////////////////////////////////////////////////////////////////////////////////
///
/// @name  CustomProductLpmHardwareInterface::SendWiFiRadioStatus
///
/// @brief This method sends the wireless radio frequency to the LPM hardware.
///
/// @param uint32_t frequency
///
/// @return This method returns a false Boolean value if the LPM is not connected. Otherwise, it
///         attempts the request and returns true.
///
////////////////////////////////////////////////////////////////////////////////////////////////////
bool CustomProductLpmHardwareInterface::SendWiFiRadioStatus( uint32_t frequencyInKhz )
{
    BOSE_DEBUG( s_logger, "An attempt to send the wireless frequency %d KHz to the LPM is being made.",
                frequencyInKhz );

    if( isConnected( ) == false || GetLpmClient( ) == nullptr )
    {
        BOSE_ERROR( s_logger, "No LPM connection is currently available." );

        return false;
    }

    BOSE_DEBUG( s_logger, "Sending the wireless radio frequency to the LPM is currently not supported." );

    return true;
}

////////////////////////////////////////////////////////////////////////////////////////////////////
///
/// @name   CustomProductLpmHardwareInterface::SetBlueToothMacAddress
///
/// @brief  This method is used to set the Bluetooth MAC Address and send it to the LPM hardware,
///         as long as the associated Bluetooth device name has been previously obtained.
///
/// @param  std::string bluetoothMacAddress This argument is a standard string representing the
///                                         Bluetooth MAC Address.
///
////////////////////////////////////////////////////////////////////////////////////////////////////
void CustomProductLpmHardwareInterface::SetBlueToothMacAddress( const std::string& bluetoothMacAddress )
{
    ////////////////////////////////////////////////////////////////////////////////////////////////
    /// The Bluetooth MAC Address needs to be reformatted to remove any colon characters. For
    /// example, a Bluetooth MAC Address 88:4A:EA:5A:37:AD of would be reformatted to 884AEA5A37AD.
    /// ////////////////////////////////////////////////////////////////////////////////////////////
    char blueToothReformattedMacAddress[( 2 * BLUETOOTH_MAC_LENGTH ) + 1 ];

    blueToothReformattedMacAddress[  0 ] = bluetoothMacAddress[  0 ];
    blueToothReformattedMacAddress[  1 ] = bluetoothMacAddress[  1 ];
    blueToothReformattedMacAddress[  2 ] = bluetoothMacAddress[  3 ];
    blueToothReformattedMacAddress[  3 ] = bluetoothMacAddress[  4 ];
    blueToothReformattedMacAddress[  4 ] = bluetoothMacAddress[  6 ];
    blueToothReformattedMacAddress[  5 ] = bluetoothMacAddress[  7 ];
    blueToothReformattedMacAddress[  6 ] = bluetoothMacAddress[  9 ];
    blueToothReformattedMacAddress[  7 ] = bluetoothMacAddress[ 10 ];
    blueToothReformattedMacAddress[  8 ] = bluetoothMacAddress[ 12 ];
    blueToothReformattedMacAddress[  9 ] = bluetoothMacAddress[ 13 ];
    blueToothReformattedMacAddress[ 10 ] = bluetoothMacAddress[ 15 ];
    blueToothReformattedMacAddress[ 11 ] = bluetoothMacAddress[ 16 ];
    blueToothReformattedMacAddress[ 12 ] = '\0';

    m_blueToothMacAddress = strtoull( blueToothReformattedMacAddress, nullptr, 16 );

    ///
    /// The member m_gettingBlueToothData will be set to false once the device name and MAC address
    /// have both been obtained and sent to the LPM interface. It is true when it is missing either
    /// of these values.
    ///
    if( m_gettingBlueToothData )
    {
        SendBlueToothDeviceData( m_blueToothDeviceName, m_blueToothMacAddress );
        m_gettingBlueToothData = false;
    }
    else
    {
        m_gettingBlueToothData = true;
    }
}

////////////////////////////////////////////////////////////////////////////////////////////////////
///
/// @name   CustomProductLpmHardwareInterface::SetBlueToothDeviceName
///
/// @brief  This method is used to set the Bluetooth Device Name and send it to the LPM hardware,
///         as long as the associated Bluetooth MAC Address has been previously obtained.
///
/// @param  std::string bluetoothDeviceName This argument is a standard string representing the
///                                         Bluetooth device name.
///
////////////////////////////////////////////////////////////////////////////////////////////////////
void CustomProductLpmHardwareInterface::SetBlueToothDeviceName( const std::string& bluetoothDeviceName )
{
    m_blueToothDeviceName.assign( bluetoothDeviceName );

    ///
    /// The member m_gettingBlueToothData will be set to false once the device name and MAC address
    /// have both been obtained and sent to the LPM interface. It is true when it is missing either
    /// of these values.
    ///
    if( m_gettingBlueToothData )
    {
        SendBlueToothDeviceData( m_blueToothDeviceName, m_blueToothMacAddress );
        m_gettingBlueToothData = false;
    }
    else
    {
        m_gettingBlueToothData = true;
    }
}

////////////////////////////////////////////////////////////////////////////////////////////////////
///
/// @name   CustomProductLpmHardwareInterface::SendBlueToothDeviceData
///
/// @brief  This method is used to send the Bluetooth device and MAC Address data to the LPM hardware.
///
/// @param  std::string bluetoothDeviceName This argument is a standard string representing the
///                                         Bluetooth device name.
///
/// @param  unsigned long long bluetoothMacAddress This argument is a standard string representing
///                                                the Bluetooth MAC Addresmount -o remount,rw /opt/Bose
///
/// @return This method returns a false Boolean value if the LPM is not connected. Otherwise, it
///         attempts the request and returns true.
///
////////////////////////////////////////////////////////////////////////////////////////////////////
bool CustomProductLpmHardwareInterface::SendBlueToothDeviceData( const std::string&       bluetoothDeviceName,
                                                                 const unsigned long long bluetoothMacAddress )
{
    BOSE_DEBUG( s_logger, "Bluetooth data is being set to the Device %s with MAC Address 0x%016llX.",
                bluetoothDeviceName.c_str( ),
                bluetoothMacAddress );

    if( isConnected( ) == false || GetLpmClient( ) == nullptr )
    {
        BOSE_ERROR( s_logger, "An LPM bluetooth data request could not be made, as no connection is available." );

        return false;
    }

    BOSE_DEBUG( s_logger, "An LPM bluetooth data request is currently not supported." );

    return true;
}

////////////////////////////////////////////////////////////////////////////////////////////////////
///
/// @name  CustomProductLpmHardwareInterface::SendSourceSelection
///
/// @brief This method sends a request to the LPM hardware.
///
/// @param IPCSource_t& sourceSelect
///
/// @return This method returns a false Boolean value if the LPM is not connected. Otherwise, it
///         attempts the request and returns true.
///
////////////////////////////////////////////////////////////////////////////////////////////////////
bool CustomProductLpmHardwareInterface::SendSourceSelection( const LPM_IPC_SOURCE_ID sourceSelect )
{
    IPCSource_t source;

    source.set_source( sourceSelect );
<<<<<<< HEAD
    //source.set_open_field( 0 );
    //source.set_status( 0 );
=======
// not sure what these two do, but they're commented out in the latest proto
// file
//    source.set_open_field( 0 );
//    source.set_status( 0 );
>>>>>>> 3da7df1d

    if( isConnected( ) == false || GetLpmClient( ) == nullptr )
    {
        BOSE_ERROR( s_logger, "An LPM source selection request could not be made, as no connection is available." );

        return false;
    }

    GetLpmClient( )->SendCecCurrentSource( source );
    BOSE_DEBUG( s_logger, "An LPM source selection sent to LPM. %d", source.source() );

    return true;
}

////////////////////////////////////////////////////////////////////////////////////////////////////
///
/// @name  CustomProductLpmHardwareInterface::SetCecPhysicalAddress
///
/// @brief This method sends a request to the LPM hardware.
///
/// @param None
///
////////////////////////////////////////////////////////////////////////////////////////////////////
bool CustomProductLpmHardwareInterface::SetCecPhysicalAddress( const uint32_t cecPhysicalAddress )
{
    BOSE_DEBUG( s_logger, "CEC Physical Address will be sent to  LPM" );

    if( isConnected( ) == false || GetLpmClient( ) == nullptr )
    {
        BOSE_ERROR( s_logger, "An LPM send CEC Physical Address request could not be made, as no connection is available." );

        return false;
    }

    IpcCecPhyscialAddress_t cecAddrSetting;
    cecAddrSetting.set_cecphyaddr( cecPhysicalAddress );
    GetLpmClient( )->SendCecPhysicalAddress( cecAddrSetting );

    return true;
}

////////////////////////////////////////////////////////////////////////////////////////////////////
///
/// @name  CustomProductHardwareLpmInterface::SendAdaptIQControl
///
/// @brief This method sends an AdaptIQ control request to the DSP
///
/// @param action
///
/// @return bool The method returns true when the control request was successfully sent.
///
////////////////////////////////////////////////////////////////////////////////////////////////////
bool CustomProductLpmHardwareInterface::SendAdaptIQControl( ProductAdaptIQControl::AdaptIQAction action )
{
    if( isConnected( ) == false || GetLpmClient( ) == nullptr )
    {
        BOSE_ERROR( s_logger, "%s failed, as no connection is available.", __func__ );

        return false;
    }

    BOSE_DEBUG( s_logger, "%s : send action %s", __func__, ProductAdaptIQControl::AdaptIQAction_Name( action ).c_str() );

    IpcAiqControlPayload_t msg;
    switch( action )
    {
    case ProductAdaptIQControl::Start:
        /* Start has no equivalent in IPC; instead it triggers the AIQ SM to boot the AIQ image */
        break;
    case ProductAdaptIQControl::Cancel:
        msg.set_control( IpcAiqControl_t::AIQ_CONTROL_STOP );
        break;
    case ProductAdaptIQControl::Advance:
        msg.set_control( IpcAiqControl_t::AIQ_CONTROL_ADVANCE );
        break;
    case ProductAdaptIQControl::Previous:
        msg.set_control( IpcAiqControl_t::AIQ_CONTROL_PREVIOUS );
        break;
    default:
        break;
    }
    // Note this message gets routed through the LPM directly to the DSP
    GetLpmClient( )->SendAdaptIQControl( msg, Ipc_Device_t::IPC_DEVICE_DSP );

    return true;
}

////////////////////////////////////////////////////////////////////////////////////////////////////
///
/// @name  CustomProductHardwareLpmInterface::BootDSPImage
///
/// @brief This method loads the specified DSP image
///
/// @param action
///
/// @return bool The method returns true when the control request was successfully sent.
///
////////////////////////////////////////////////////////////////////////////////////////////////////
bool CustomProductLpmHardwareInterface::BootDSPImage( LpmServiceMessages::IpcImage_t image )
{
    LpmServiceMessages::IpcDeviceBoot_t p;

    p.set_image( image );
    GetLpmClient( )->DspRebootToImage( p );

    return true;
}



////////////////////////////////////////////////////////////////////////////////////////////////////
///                           End of the Product Application Namespace                           ///
////////////////////////////////////////////////////////////////////////////////////////////////////
}

////////////////////////////////////////////////////////////////////////////////////////////////////
///                                         End of File                                          ///
////////////////////////////////////////////////////////////////////////////////////////////////////<|MERGE_RESOLUTION|>--- conflicted
+++ resolved
@@ -525,15 +525,10 @@
     IPCSource_t source;
 
     source.set_source( sourceSelect );
-<<<<<<< HEAD
-    //source.set_open_field( 0 );
-    //source.set_status( 0 );
-=======
 // not sure what these two do, but they're commented out in the latest proto
 // file
 //    source.set_open_field( 0 );
 //    source.set_status( 0 );
->>>>>>> 3da7df1d
 
     if( isConnected( ) == false || GetLpmClient( ) == nullptr )
     {
