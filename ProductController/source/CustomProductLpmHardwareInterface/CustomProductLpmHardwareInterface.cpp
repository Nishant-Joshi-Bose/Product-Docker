////////////////////////////////////////////////////////////////////////////////////////////////////
///
/// @file      CustomProductLpmHardwareInterface.cpp
///
/// @brief     This source code file contains custom Professor functionality for managing the
///            hardware, which interfaces with the Low Power Microprocessor or LPM on Riviera
///            APQ boards.
///
/// @note      This custom class inherits a ProductLpmHardwareInterface class found in a common
///            code repository. This base inherited class starts and runs an LPM client connection,
///            as well as provides several common hardware based methods.
///
/// @author    Stuart J. Lumby
///
/// @attention Copyright (C) 2017 Bose Corporation All Rights Reserved
///
///            Bose Corporation
///            The Mountain Road,
///            Framingham, MA 01701-9168
///            U.S.A.
///
///            This program may not be reproduced, in whole or in part, in any form by any means
///            whatsoever without the written permission of Bose Corporation.
///
////////////////////////////////////////////////////////////////////////////////////////////////////

////////////////////////////////////////////////////////////////////////////////////////////////////
///
///            Included Header Files
///
////////////////////////////////////////////////////////////////////////////////////////////////////
#include "Utilities.h"
#include "LpmClientFactory.h"
#include "AutoLpmServiceMessages.pb.h"
#include "ProfessorProductController.h"
#include "CustomProductLpmHardwareInterface.h"

////////////////////////////////////////////////////////////////////////////////////////////////////
///                          Start of the Product Application Namespace                          ///
////////////////////////////////////////////////////////////////////////////////////////////////////
namespace ProductApp
{

////////////////////////////////////////////////////////////////////////////////////////////////////
///
///            Constant Definitions
///
////////////////////////////////////////////////////////////////////////////////////////////////////
constexpr uint32_t BLUETOOTH_MAC_LENGTH = 6;

////////////////////////////////////////////////////////////////////////////////////////////////////
///
/// @name   CustomProductLpmHardwareInterface::CustomProductLpmHardwareInterface
///
/// @brief  ProfessorProductController& ProductController
///
////////////////////////////////////////////////////////////////////////////////////////////////////
CustomProductLpmHardwareInterface::CustomProductLpmHardwareInterface( ProfessorProductController&
                                                                      ProductController )

    : ProductLpmHardwareInterface( ProductController.GetTask( ),
                                   ProductController.GetMessageHandler( ) )
{

}

////////////////////////////////////////////////////////////////////////////////////////////////////
///
/// @name   CustomProductLpmHardwareInterface::NotifyVolumeLevel
///
/// @brief  This method send a notification of the volume level through the LPM hardware to other
///         interested processes.
///
/// @param  uint32_t volume
///
/// @return This method returns a false Boolean value if the LPM is not connected. Otherwise, it
///         attempts the request and returns true.
///
////////////////////////////////////////////////////////////////////////////////////////////////////
bool CustomProductLpmHardwareInterface::NotifyVolumeLevel( uint32_t volume )
{
    BOSE_DEBUG( s_logger, "A volume level of %d is being sent as a notifiation.", volume );

    if( isConnected( ) == false || GetLpmClient( ) == nullptr )
    {
        BOSE_ERROR( s_logger, "A notification of the volume level failed. There is no LPM connection." );

        return false;
    }

    BOSE_DEBUG( s_logger, "An LPM volume level notification will be made." );

    IpcAudioSetVolume_t volumeSetting;

    volumeSetting.set_volume( volume );

    GetLpmClient( )->SetVolume( volumeSetting );

    return true;
}

////////////////////////////////////////////////////////////////////////////////////////////////////
///
/// @name   CustomProductLpmHardwareInterface::NotifyMuteState
///
/// @brief  This method send a notification of the mute state through the LPM hardware to other
///         interested processes.
///
/// @param  bool mute
///
/// @return This method returns a false Boolean value if the LPM is not connected. Otherwise, it
///         attempts the request and returns true.
///
////////////////////////////////////////////////////////////////////////////////////////////////////
bool CustomProductLpmHardwareInterface::NotifyMuteState( bool mute )
{
    BOSE_DEBUG( s_logger, "A mute %s is being sent as a notification.", mute ? "on" : "off" );

    if( isConnected( ) == false || GetLpmClient( ) == nullptr )
    {
        BOSE_ERROR( s_logger, "A notification of the mute state failed. There is no LPM connection." );

        return false;
    }

    BOSE_DEBUG( s_logger, "An LPM mute state notification will be made." );

    ///
    /// @todo The LPM mute setting will be changed to contain only one field to set the mute state.
    ///       The two fields used here are from legacy LPM code. Note that the JIRA Story PGC-551
    ///       has been created to track this future change.
    ///
    IpcAudioMute_t muteSetting;

    if( mute )
    {
        muteSetting.set_internalmute( 1 );
        muteSetting.set_unifymute( 1 );
    }
    else
    {
        muteSetting.set_internalmute( 0 );
        muteSetting.set_unifymute( 0 );
    }

    GetLpmClient( )->SetMute( muteSetting );

    return true;
}

////////////////////////////////////////////////////////////////////////////////////////////////////
///
/// @name  CustomProductLpmHardwareInterface::SendAccessoryPairing
///
/// @brief This method sends a request to start or stop pairing
///
/// @param bool enabled This argument determines whether to start or stop pairing.
///
/// @param Callback< IpcSpeakerPairingMode_t > pairingCallback This is a callback to return pairing mode.
///
/// @return bool The method returns true when the pairing enabled command was successfully sent.
///
////////////////////////////////////////////////////////////////////////////////////////////////////
bool CustomProductLpmHardwareInterface::SendAccessoryPairing( bool enabled,
                                                              const Callback< IpcSpeakerPairingMode_t >& pairingCallback )
{
    if( isConnected( ) == false || GetLpmClient( ) == nullptr )
    {
        BOSE_ERROR( s_logger, "An LPM accessory pairing request could not be made, as no connection is available." );

        return false;
    }

    BOSE_DEBUG( s_logger, "Accessory pairing %s", ( enabled ? "enabled" : "disabled" ) );

    IpcSpeakerPairingMode_t pairing;

    pairing.set_pairingenabled( enabled );

    GetLpmClient( )->OpenSpeakerPairing( pairing, pairingCallback );

    return true;
}

////////////////////////////////////////////////////////////////////////////////////////////////////
///
/// @name   CustomProductLpmHardwareInterface::SendAccessoryActive
///
/// @brief  This method sends a request to set the rear and sub speakers active or inactive.
///
/// @param  bool rears This argument determines whether to enable rear speakers.
///
/// @param  bool subs  This argument determines whether to enable sub speakers.
///
/// @param  Callback<IpcSpeakersActive_t> callback
///
/// @return The method will return a Boolean whether the accessory active command was sent.
///
////////////////////////////////////////////////////////////////////////////////////////////////////
bool CustomProductLpmHardwareInterface::SendAccessoryActive( bool rears,
                                                             bool subs,
                                                             const Callback<IpcSpeakersActive_t>& callback )
{
    if( isConnected( ) == false || GetLpmClient( ) == nullptr )
    {
        BOSE_ERROR( s_logger, "An LPM set volume request could not be made, as no connection is available." );

        return false;
    }

    BOSE_DEBUG( s_logger, "Accessory active sent rears: %d, subs: %d", rears, subs );

    IpcSpeakersActive_t speakerActive;

    speakerActive.set_rearsenabled( rears );
    speakerActive.set_subsenabled( subs );

    GetLpmClient( )->SetSpeakersActive( speakerActive, callback );

    return true;
}

////////////////////////////////////////////////////////////////////////////////////////////////////
///
/// @name  CustomProductLpmHardwareInterface::SendAccessoryDisband
///
/// @brief This method sends a request to disband all accessories.
///
/// @param none
///
/// @return none
///
////////////////////////////////////////////////////////////////////////////////////////////////////
bool CustomProductLpmHardwareInterface::SendAccessoryDisband( const Callback<IpcAccessoryDisbandCommand_t> &cb )
{
    if( isConnected( ) == false || GetLpmClient( ) == nullptr )
    {
        BOSE_ERROR( s_logger, "An LPM accessory disband request could not be made, as no connection is available." );

        return false;
    }

    BOSE_DEBUG( s_logger, "An LPM accessory disband request will be made." );

    IpcAccessoryDisbandCommand_t command;
    command.set_disband( true );

    GetLpmClient()->DisbandAccessorySpeakers( command, cb );

    return true;
}

////////////////////////////////////////////////////////////////////////////////////////////////////
///
/// @name   CustomProductLpmHardwareInterface::SendSpeakerList
///
/// @brief  This method sends speaker list information to the LPM hardware.
///
/// @param  IpcAccessoryList_t accessoryList
///
/// @return This method returns a false Boolean value if the LPM is not connected. Otherwise, it
///         attempts the request and returns true.
///
////////////////////////////////////////////////////////////////////////////////////////////////////
bool CustomProductLpmHardwareInterface::SendSpeakerList( IpcAccessoryList_t& accessoryList )
{
    BOSE_DEBUG( s_logger, "Speaker activation settings are to be set as follows: " );

    if( isConnected( ) == false || GetLpmClient( ) == nullptr )
    {
        BOSE_ERROR( s_logger, "An LPM speaker activation settings request could not be made, as no connection is available." );

        return false;
    }

    BOSE_DEBUG( s_logger, "An LPM speaker activation settings request is currently not supported." );

    return true;
}

////////////////////////////////////////////////////////////////////////////////////////////////////
///
/// @name  CustomProductLpmHardwareInterface::SendWiFiRadioStatus
///
/// @brief This method sends the wireless radio frequency to the LPM hardware.
///
/// @param uint32_t frequency
///
/// @return This method returns a false Boolean value if the LPM is not connected. Otherwise, it
///         attempts the request and returns true.
///
////////////////////////////////////////////////////////////////////////////////////////////////////
bool CustomProductLpmHardwareInterface::SendWiFiRadioStatus( uint32_t frequencyInKhz )
{
    BOSE_DEBUG( s_logger, "An attempt to send the wireless frequency %d KHz to the LPM is being made.",
                frequencyInKhz );

    if( isConnected( ) == false || GetLpmClient( ) == nullptr )
    {
        BOSE_ERROR( s_logger, "No LPM connection is currently available." );

        return false;
    }

    BOSE_DEBUG( s_logger, "Sending the wireless radio frequency to the LPM is currently not supported." );

    return true;
}

////////////////////////////////////////////////////////////////////////////////////////////////////
///
/// @name   CustomProductLpmHardwareInterface::SetBlueToothMacAddress
///
/// @brief  This method is used to set the Bluetooth MAC Address and send it to the LPM hardware,
///         as long as the associated Bluetooth device name has been previously obtained.
///
/// @param  std::string bluetoothMacAddress This argument is a standard string representing the
///                                         Bluetooth MAC Address.
///
////////////////////////////////////////////////////////////////////////////////////////////////////
void CustomProductLpmHardwareInterface::SetBlueToothMacAddress( const std::string& bluetoothMacAddress )
{
    ////////////////////////////////////////////////////////////////////////////////////////////////
    /// The Bluetooth MAC Address needs to be reformatted to remove any colon characters. For
    /// example, a Bluetooth MAC Address 88:4A:EA:5A:37:AD of would be reformatted to 884AEA5A37AD.
    /// ////////////////////////////////////////////////////////////////////////////////////////////
    char blueToothReformattedMacAddress[( 2 * BLUETOOTH_MAC_LENGTH ) + 1 ];

    blueToothReformattedMacAddress[  0 ] = bluetoothMacAddress[  0 ];
    blueToothReformattedMacAddress[  1 ] = bluetoothMacAddress[  1 ];
    blueToothReformattedMacAddress[  2 ] = bluetoothMacAddress[  3 ];
    blueToothReformattedMacAddress[  3 ] = bluetoothMacAddress[  4 ];
    blueToothReformattedMacAddress[  4 ] = bluetoothMacAddress[  6 ];
    blueToothReformattedMacAddress[  5 ] = bluetoothMacAddress[  7 ];
    blueToothReformattedMacAddress[  6 ] = bluetoothMacAddress[  9 ];
    blueToothReformattedMacAddress[  7 ] = bluetoothMacAddress[ 10 ];
    blueToothReformattedMacAddress[  8 ] = bluetoothMacAddress[ 12 ];
    blueToothReformattedMacAddress[  9 ] = bluetoothMacAddress[ 13 ];
    blueToothReformattedMacAddress[ 10 ] = bluetoothMacAddress[ 15 ];
    blueToothReformattedMacAddress[ 11 ] = bluetoothMacAddress[ 16 ];
    blueToothReformattedMacAddress[ 12 ] = '\0';

    m_blueToothMacAddress = strtoull( blueToothReformattedMacAddress, nullptr, 16 );

    ///
    /// The member m_gettingBlueToothData will be set to false once the device name and MAC address
    /// have both been obtained and sent to the LPM interface. It is true when it is missing either
    /// of these values.
    ///
    if( m_gettingBlueToothData )
    {
        SendBlueToothDeviceData( m_blueToothDeviceName, m_blueToothMacAddress );
        m_gettingBlueToothData = false;
    }
    else
    {
        m_gettingBlueToothData = true;
    }
}

////////////////////////////////////////////////////////////////////////////////////////////////////
///
/// @name   CustomProductLpmHardwareInterface::SetBlueToothDeviceName
///
/// @brief  This method is used to set the Bluetooth Device Name and send it to the LPM hardware,
///         as long as the associated Bluetooth MAC Address has been previously obtained.
///
/// @param  std::string bluetoothDeviceName This argument is a standard string representing the
///                                         Bluetooth device name.
///
////////////////////////////////////////////////////////////////////////////////////////////////////
void CustomProductLpmHardwareInterface::SetBlueToothDeviceName( const std::string& bluetoothDeviceName )
{
    m_blueToothDeviceName.assign( bluetoothDeviceName );

    ///
    /// The member m_gettingBlueToothData will be set to false once the device name and MAC address
    /// have both been obtained and sent to the LPM interface. It is true when it is missing either
    /// of these values.
    ///
    if( m_gettingBlueToothData )
    {
        SendBlueToothDeviceData( m_blueToothDeviceName, m_blueToothMacAddress );
        m_gettingBlueToothData = false;
    }
    else
    {
        m_gettingBlueToothData = true;
    }
}

////////////////////////////////////////////////////////////////////////////////////////////////////
///
/// @name   CustomProductLpmHardwareInterface::SendBlueToothDeviceData
///
/// @brief  This method is used to send the Bluetooth device and MAC Address data to the LPM hardware.
///
/// @param  std::string bluetoothDeviceName This argument is a standard string representing the
///                                         Bluetooth device name.
///
/// @param  unsigned long long bluetoothMacAddress This argument is a standard string representing
///                                                the Bluetooth MAC Addresmount -o remount,rw /opt/Bose
///
/// @return This method returns a false Boolean value if the LPM is not connected. Otherwise, it
///         attempts the request and returns true.
///
////////////////////////////////////////////////////////////////////////////////////////////////////
bool CustomProductLpmHardwareInterface::SendBlueToothDeviceData( const std::string&       bluetoothDeviceName,
                                                                 const unsigned long long bluetoothMacAddress )
{
    BOSE_DEBUG( s_logger, "Bluetooth data is being set to the Device %s with MAC Address 0x%016llX.",
                bluetoothDeviceName.c_str( ),
                bluetoothMacAddress );

    if( isConnected( ) == false || GetLpmClient( ) == nullptr )
    {
        BOSE_ERROR( s_logger, "An LPM bluetooth data request could not be made, as no connection is available." );

        return false;
    }

    BOSE_DEBUG( s_logger, "An LPM bluetooth data request is currently not supported." );

    return true;
}

////////////////////////////////////////////////////////////////////////////////////////////////////
///
/// @name  CustomProductLpmHardwareInterface::SendSourceSelection
///
/// @brief This method sends a request to the LPM hardware.
///
/// @param IPCSource_t& sourceSelect
///
/// @return This method returns a false Boolean value if the LPM is not connected. Otherwise, it
///         attempts the request and returns true.
///
////////////////////////////////////////////////////////////////////////////////////////////////////
bool CustomProductLpmHardwareInterface::SendSourceSelection( const LPM_IPC_SOURCE_ID sourceSelect )
{
    IPCSource_t source;

    source.set_source( sourceSelect );
// not sure what these two do, but they're commented out in the latest proto
// file
//    source.set_open_field( 0 );
//    source.set_status( 0 );

    if( isConnected( ) == false || GetLpmClient( ) == nullptr )
    {
        BOSE_ERROR( s_logger, "An LPM source selection request could not be made, as no connection is available." );

        return false;
    }

    //GetLpmClient( )->SendCecCurrentSource( source );
    BOSE_DEBUG( s_logger, "An LPM source selection sent to LPM. %d", source.source() );

    return true;
}

////////////////////////////////////////////////////////////////////////////////////////////////////
///
/// @name  CustomProductLpmHardwareInterface::SetCecPhysicalAddress
///
/// @brief This method sends a request to the LPM hardware.
///
/// @param None
///
////////////////////////////////////////////////////////////////////////////////////////////////////
bool CustomProductLpmHardwareInterface::SetCecPhysicalAddress( const uint32_t cecPhysicalAddress )
{
    BOSE_DEBUG( s_logger, "CEC Physical Address will be sent to  LPM" );

    if( isConnected( ) == false || GetLpmClient( ) == nullptr )
    {
        BOSE_ERROR( s_logger, "An LPM send CEC Physical Address request could not be made, as no connection is available." );

        return false;
    }

    IpcCecPhyscialAddress_t cecAddrSetting;
    cecAddrSetting.set_cecphyaddr( cecPhysicalAddress );
    //GetLpmClient( )->SendCecPhysicalAddress( cecAddrSetting );

    return true;
}

////////////////////////////////////////////////////////////////////////////////////////////////////
///
/// @name  CustomProductLpmHardwareInterface::SetCecMode
///
/// @brief This method sends a request to the LPM hardware.
///
/// @param None
///
////////////////////////////////////////////////////////////////////////////////////////////////////
bool CustomProductLpmHardwareInterface::SetCecMode( const uint8_t mode )
{
    BOSE_DEBUG( s_logger, "CEC MODE setting will be sent to  LPM   %d", mode );

    if( isConnected( ) == false || GetLpmClient( ) == nullptr )
    {
        BOSE_ERROR( s_logger, "An LPM send CEC Mode request could not be made, as no connection is available." );

        return false;
    }

    IpcCecMode_t cecMode;
    cecMode.set_cecmode( mode );
    cecMode.set_save( 1 ); //save to nvram
    //GetLpmClient( )->SendCecMode( cecMode );

    return true;
}

////////////////////////////////////////////////////////////////////////////////////////////////////
///
/// @name  CustomProductHardwareLpmInterface::SendAdaptIQControl
///
/// @brief This method sends an AdaptIQ control request to the DSP
///
/// @param action
///
/// @return bool The method returns true when the control request was successfully sent.
///
////////////////////////////////////////////////////////////////////////////////////////////////////
bool CustomProductLpmHardwareInterface::SendAdaptIQControl( ProductAdaptIQControl::AdaptIQAction action )
{
    if( isConnected( ) == false || GetLpmClient( ) == nullptr )
    {
        BOSE_ERROR( s_logger, "%s failed, as no connection is available.", __func__ );

        return false;
    }

    BOSE_DEBUG( s_logger, "%s : send action %s", __func__, ProductAdaptIQControl::AdaptIQAction_Name( action ).c_str() );

    IpcAiqControlPayload_t msg;
    switch( action )
    {
    case ProductAdaptIQControl::Start:
        /* Start has no equivalent in IPC; instead it triggers the AIQ SM to boot the AIQ image */
        break;
    case ProductAdaptIQControl::Cancel:
        msg.set_control( IpcAiqControl_t::AIQ_CONTROL_STOP );
        break;
    case ProductAdaptIQControl::Advance:
        msg.set_control( IpcAiqControl_t::AIQ_CONTROL_ADVANCE );
        break;
    case ProductAdaptIQControl::Previous:
        msg.set_control( IpcAiqControl_t::AIQ_CONTROL_PREVIOUS );
        break;
    default:
        break;
    }
    // Note this message gets routed through the LPM directly to the DSP
    GetLpmClient( )->SendAdaptIQControl( msg, Ipc_Device_t::IPC_DEVICE_DSP );

    return true;
}

////////////////////////////////////////////////////////////////////////////////////////////////////
///
/// @name  CustomProductHardwareLpmInterface::SetStreamConfig
///
/// @brief This method send setStreamConfig request to DSP,
///
/// @param LpmServiceMessages::IpcDspStreamConfigReqPayload_t streamConfig
/// @param Callback<IpcDspStreamConfigRespPayload_t> cb
///
/// @return bool The method returns true when the setStreamConfig request was successfully sent.
///
////////////////////////////////////////////////////////////////////////////////////////////////////
bool CustomProductLpmHardwareInterface::SetStreamConfig( LpmServiceMessages::IpcDspStreamConfigReqPayload_t streamConfig, const Callback<bool>& cb )
{
    BOSE_DEBUG( s_logger, __func__ );
    if( isConnected( ) == false || GetLpmClient( ) == nullptr )
    {
        BOSE_ERROR( s_logger, "%s failed, as no connection is available.", __func__ );
        return false;
    }
    auto respCb = [cb]( LpmServiceMessages::IpcDspStreamConfigRespPayload_t resp )
    {
        cb.Send( ( resp.success() > 0 ) ? true : false );
    };
    BOSE_DEBUG( s_logger, "CustomProductLpmHardwareInterface::SetStreamConfig streamConfig = %s", streamConfig.DebugString().c_str() );
<<<<<<< HEAD
    printf( "CustomProductLpmHardwareInterface::SetStreamConfig streamConfig = %s\n", streamConfig.DebugString().c_str() );
=======
>>>>>>> 23ccc2ce
    GetLpmClient( )->SetStreamConfigRequest( streamConfig, respCb, Ipc_Device_t::IPC_DEVICE_DSP );
    return true;
}

/// @name  CustomProductHardwareLpmInterface::BootDSPImage
///
/// @brief This method loads the specified DSP image
///
/// @param action
///
/// @return bool The method returns true when the control request was successfully sent.
///
////////////////////////////////////////////////////////////////////////////////////////////////////
bool CustomProductLpmHardwareInterface::BootDSPImage( LpmServiceMessages::IpcImage_t image )
{
    LpmServiceMessages::IpcDeviceBoot_t p;

    p.set_image( image );
    GetLpmClient( )->DspRebootToImage( p );

    return true;
}

////////////////////////////////////////////////////////////////////////////////////////////////////
///                           End of the Product Application Namespace                           ///
////////////////////////////////////////////////////////////////////////////////////////////////////
}

////////////////////////////////////////////////////////////////////////////////////////////////////
///                                         End of File                                          ///
////////////////////////////////////////////////////////////////////////////////////////////////////<|MERGE_RESOLUTION|>--- conflicted
+++ resolved
@@ -585,10 +585,7 @@
         cb.Send( ( resp.success() > 0 ) ? true : false );
     };
     BOSE_DEBUG( s_logger, "CustomProductLpmHardwareInterface::SetStreamConfig streamConfig = %s", streamConfig.DebugString().c_str() );
-<<<<<<< HEAD
     printf( "CustomProductLpmHardwareInterface::SetStreamConfig streamConfig = %s\n", streamConfig.DebugString().c_str() );
-=======
->>>>>>> 23ccc2ce
     GetLpmClient( )->SetStreamConfigRequest( streamConfig, respCb, Ipc_Device_t::IPC_DEVICE_DSP );
     return true;
 }
