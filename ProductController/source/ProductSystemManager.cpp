--- conflicted
+++ resolved
@@ -36,13 +36,6 @@
 #include "ProfessorProductController.h"
 #include "ProductSystemManager.h"
 #include "FrontDoorClient.h"
-<<<<<<< HEAD
-#include "STSNetworkStatus.pb.h"
-#include "ProductMessage.pb.h"
-#include "Language.pb.h"
-#include "SystemInfo.pb.h"
-=======
->>>>>>> 6a2b6a2c
 
 ////////////////////////////////////////////////////////////////////////////////////////////////////
 ///                          Start of the Product Application Namespace                          ///
