--- conflicted
+++ resolved
@@ -151,31 +151,14 @@
     ///        product controller.
     ///
     ////////////////////////////////////////////////////////////////////////////////////////////////
-<<<<<<< HEAD
     bool     IsBooted( )                 const override;
     bool     IsNetworkConfigured( )      const override;
     bool     IsNetworkConnected( )       const override;
-    uint32_t GetWifiProfileCount( ) const override;
+    uint32_t GetWifiProfileCount( )      const override;
     bool     IsAutoWakeEnabled( )        const override;
     bool     IsVoiceConfigured( )        const override;
-    bool     IsSoftwareUpdateRequired( ) const override;
     bool     IsFirstTimeBootUp( )        const;
     bool     IsOutOfBoxSetupComplete( )  const;
-=======
-    bool IsBooted( )                 const override;
-    bool IsNetworkConfigured( )      const override;
-    bool IsNetworkConnected( )       const override;
-    uint32_t  GetWifiProfileCount( ) const override;
-    bool IsAutoWakeEnabled( )        const override;
-    bool IsVoiceConfigured( )        const override;
-
-    ////////////////////////////////////////////////////////////////////////////////////////////////
-    ///
-    /// @brief This method selects starts a playback on the specified source.
-    ///
-    ////////////////////////////////////////////////////////////////////////////////////////////////
-    void SendPlaybackRequest( PlaybackSource_t source );
->>>>>>> cf225a74
 
     ////////////////////////////////////////////////////////////////////////////////////////////////
     ///
