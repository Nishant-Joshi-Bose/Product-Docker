--- conflicted
+++ resolved
@@ -203,30 +203,7 @@
     ///        to a generic C++ class from a singleton, and declared as a shared pointer here.
     ///
     ////////////////////////////////////////////////////////////////////////////////////////////////
-<<<<<<< HEAD
-    ProfessorProductController( ProfessorProductController const& ) = delete;
-    ProfessorProductController operator = ( ProfessorProductController const& ) = delete;
-
-    ////////////////////////////////////////////////////////////////////////////////////////////////
-    ///
-    /// @brief The following subclass instances are used to manage the lower level hardware and
-    ///        the device, as well as to interface with the user and higher level system
-    ///        applications and command line, respectively.
-    ///
-    ////////////////////////////////////////////////////////////////////////////////////////////////
-    ProductHardwareInterface*   m_ProductHardwareInterface;
-    ProductSystemManager*       m_ProductSystemManager;
-    ProductNetworkManager*      m_ProductNetworkManager;
-    std::shared_ptr<CustomProductAudioService> m_ProductAudioService;
-    ProductSoftwareServices*    m_ProductSoftwareServices;
-    ProductCommandLine*         m_ProductCommandLine;
-    ProductKeyInputInterface*   m_ProductKeyInputInterface;
-    ProductEdidInterface*       m_ProductEdidInterface;
-    ProductVolumeManager*       m_ProductVolumeManager;
-    ProductSpeakerManager*      m_ProductSpeakerManager;
-=======
     ProductAudioService* m_ProductAudioService;
->>>>>>> ad2d6612
 
     ////////////////////////////////////////////////////////////////////////////////////////////////
     ///
