////////////////////////////////////////////////////////////////////////////////////////////////////
///
/// @file      ProfessorProductController.h
///
/// @brief     This header file declares a ProfessorProductController class that acts as a container
///            to handle all the main functionality related to this program. A single instance of
///            this class is created in the main function for the Product Controller, where the Run
///            method for its instance is called to start and run this program.
///
/// @author    Stuart J. Lumby
///
/// @attention Copyright (C) 2017 Bose Corporation All Rights Reserved
///
///            Bose Corporation
///            The Mountain Road,
///            Framingham, MA 01701-9168
///            U.S.A.
///
///            This program may not be reproduced, in whole or in part, in any form by any means
///            whatsoever without the written permission of Bose Corporation.
///
////////////////////////////////////////////////////////////////////////////////////////////////////

////////////////////////////////////////////////////////////////////////////////////////////////////
///
/// The following compiler directive prevents this header file from being included more than once,
/// which may cause multiple declaration compiler errors.
///
////////////////////////////////////////////////////////////////////////////////////////////////////
#pragma once

////////////////////////////////////////////////////////////////////////////////////////////////////
///
///            Included Header Files
///
////////////////////////////////////////////////////////////////////////////////////////////////////
#include "Utilities.h"
#include "IntentHandler.h"
#include "ProductCecHelper.h"
#include "ProductDspHelper.h"
#include "ProductController.h"
#include "ProductSTSController.h"
#include "FrontDoorClientIF.h"
#include "ProductMessage.pb.h"
#include "SoundTouchInterface/PlayerService.pb.h"
#include "MacAddressInfo.h"
#include "BoseVersion.h"
#include "LightBarController.h"
#include "SystemPowerProduct.pb.h"

////////////////////////////////////////////////////////////////////////////////////////////////////
///                          Start of the Product Application Namespace                          ///
////////////////////////////////////////////////////////////////////////////////////////////////////
namespace ProductApp
{

////////////////////////////////////////////////////////////////////////////////////////////////////
///
///            Forward Class Declarations
///
////////////////////////////////////////////////////////////////////////////////////////////////////
class CustomProductLpmHardwareInterface;
class ProductSystemManager;
class ProductNetworkManager;
class CustomProductAudioService;
class ProductCecHelper;
class ProductCommandLine;
class ProductKeyInputInterface;
class ProductAdaptIQManager;
class ProductSourceInfo;
<<<<<<< HEAD
class ProductBLERemoteManager;
=======
>>>>>>> 6368c3fa

////////////////////////////////////////////////////////////////////////////////////////////////////
///
/// @class ProfessorProductController
///
/// @brief This class acts as a container to handle all the main functionality related to this
///        program, including controlling the product states, as well as to instantiating subclasses
///        to manage the device and lower level hardware, and to interface with the user and higher
///        level applications.
///
////////////////////////////////////////////////////////////////////////////////////////////////////
class ProfessorProductController : public ProductController
{
public:

    ////////////////////////////////////////////////////////////////////////////////////////////////
    ///
    /// @brief  Constructor for the ProfessorProductController Class
    ///
    ////////////////////////////////////////////////////////////////////////////////////////////////
    ProfessorProductController( );

    ////////////////////////////////////////////////////////////////////////////////////////////////
    ///
    /// @brief  The following public methods are used to start the ProfessorProductController
    ///         instance task, wait in a separate task until the product task ends, and stop the
    ///         product task, respectively.
    ///ProductLpmHardwareInterface
    ////////////////////////////////////////////////////////////////////////////////////////////////
    void Run( );
    void Wait( );
    void End( );

    ////////////////////////////////////////////////////////////////////////////////////////////////////
    ///
    /// @brief The following method is used to get the product controller callback function to which
    ///         product message events (based on ProductMessage Protocol Buffers) can be sent.
    ///
    ////////////////////////////////////////////////////////////////////////////////////////////////////
    Callback < ProductMessage > GetMessageHandler( );

    ////////////////////////////////////////////////////////////////////////////////////////////////
    ///
    /// @brief The following method is used to get a reference to the command line interface
    ///        from the common inherited product controller.
    ///
    ////////////////////////////////////////////////////////////////////////////////////////////////
    CliClientMT& GetCommandLineInterface( );

    ////////////////////////////////////////////////////////////////////////////////////////////////
    ///
    /// @brief The following method is used to get a shared pointer to the LPM hardware interface
    ///        instance from the product controller.
    ///
    ////////////////////////////////////////////////////////////////////////////////////////////////
    std::shared_ptr< CustomProductLpmHardwareInterface >& GetLpmHardwareInterface( ) override;

    ////////////////////////////////////////////////////////////////////////////////////////////////
    ///
    /// @brief The following method is used to get a shared pointer to the Product AudioService
    ///        instance from the product controller.
    ///
    ////////////////////////////////////////////////////////////////////////////////////////////////
    std::shared_ptr< CustomProductAudioService >& GetProductAudioServiceInstance( ) override;

    ////////////////////////////////////////////////////////////////////////////////////////////////
    ///
    /// @brief The following method is used to get a shared pointer to the AdaptIQ instance
    ///        from the product controller.
    ///
    ////////////////////////////////////////////////////////////////////////////////////////////////
    std::shared_ptr< ProductAdaptIQManager >& GetAdaptIQManager( );

    ////////////////////////////////////////////////////////////////////////////////////////////////
    ///
    /// @brief The following method is used to get a shared pointer to the SourceInfo instance
    ///        from the product controller.
    ///
    ////////////////////////////////////////////////////////////////////////////////////////////////
    std::shared_ptr< ProductSourceInfo >& GetSourceInfo( );

    ////////////////////////////////////////////////////////////////////////////////////////////////
    ///
<<<<<<< HEAD
    /// @brief The following method is used to get a shared pointer to the BLERemoteMmanager instance
    ///        from the product controller.
    ///
    ////////////////////////////////////////////////////////////////////////////////////////////////
    std::shared_ptr< ProductBLERemoteManager>& GetBLERemoteManager( );


    ////////////////////////////////////////////////////////////////////////////////////////////////
    ///
=======
>>>>>>> 6368c3fa
    /// @brief The following method is used to get a shared pointer reference to the Edid
    ///        instance from the product controller.
    ///
    //////////////////////////////////////////////////////////////////////////////////////////////
    std::shared_ptr< ProductCecHelper >& GetCecHelper( );


    ////////////////////////////////////////////////////////////////////////////////////////////////
    ///
    /// @brief The following method is used to get a shared pointer reference to the DspHelper
    ///        instance from the product controller.
    ///
    //////////////////////////////////////////////////////////////////////////////////////////////
    std::shared_ptr< ProductDspHelper >& GetDspHelper( );

    ////////////////////////////////////////////////////////////////////////////////////////////////
    ///
    /// @brief The following method is used to get a reference to the intent handler instance for
    ///        processing actions from the product controller.
    ///
    //////////////////////////////////////////////////////////////////////////////////////////////
    IntentHandler& GetIntentHandler( ) override
    {
        return m_IntentHandler;
    }

    ////////////////////////////////////////////////////////////////////////////////////////////////
    ///
    /// @brief The following methods are used by the state machine to determine the status of the
    ///        product controller.
    ///
    ////////////////////////////////////////////////////////////////////////////////////////////////
    bool     IsBooted( )                 const override;
    bool     IsNetworkConfigured( )      const override;
    bool     IsNetworkConnected( )       const override;
    uint32_t GetWifiProfileCount( )      const override;
    bool     IsAutoWakeEnabled( )        const override;
    bool     IsVoiceConfigured( )        const override;
    bool     IsFirstTimeBootUp( )        const;
    bool     IsOutOfBoxSetupComplete( )  const;

    ////////////////////////////////////////////////////////////////////////////////////////////////
    ///
    /// @brief The following declaration is used to get the currently selected source.
    ///
    ////////////////////////////////////////////////////////////////////////////////////////////////
    PlaybackSource_t GetCurrentSource( );

    ////////////////////////////////////////////////////////////////////////////////////////////////
    ///
    /// @brief The following declaration is used to get the the last Sound Touch playback. It is
    ///        currently is a kludge, until the common code supports persistent storage of this data.
    ///
    ////////////////////////////////////////////////////////////////////////////////////////////////
    SoundTouchInterface::PlaybackRequest& GetLastSoundTouchPlayback( );

    ////////////////////////////////////////////////////////////////////////////////////////////////////
    ///
    /// @name   GetWiFiOperationalMode
    ///
    /// @return NetManager::Protobuf::OperationalMode of the WiFi subsystem
    ///
    ////////////////////////////////////////////////////////////////////////////////////////////////////
    NetManager::Protobuf::OperationalMode GetWiFiOperationalMode( ) override;

    ////////////////////////////////////////////////////////////////////////////////////////////////
    ///
    /// @brief The following method is called to handle product controller messages, which are
    ///        sent from the more product specific class instances, and is used to process the
    ///        state machine for the product.
    ///
    ////////////////////////////////////////////////////////////////////////////////////////////////
    void HandleMessage( const ProductMessage& message );

    std::string GetDefaultProductName() const override;

    std::string GetProductName() const override;

    std::string GetProductColor() const override;

    std::string GetProductType() const override;

    BLESetupService::VariantId GetVariantId() const override;

    BLESetupService::ProductId GetProductId() const override
    {
        // @TODO PGC-788
        return BLESetupService::ProductId::PROFESSOR;
    }

    std::string GetProductVersionNumber() const override
    {
        return ( VERSION_STRING_SHORT + std::string( "-" ) + VERSION_BUILD_ABBREV_COMMIT );
    }

    std::vector<std::string> GetUniqueLanguages() const override
    {
        return {};
    }

    bool IsSystemLanguageSet( ) const;

    void SendInitialCapsData() override;

    std::unique_ptr<LightBar::LightBarController> m_lightbarController;

    void ClearWifiProfileCount() override;

    void PerformRequestforWiFiProfiles() override;

    PassportPB::ContentItem GetOOBDefaultLastContentItem() const override;

    bool CanPersistAsLastContentItem( const SoundTouchInterface::ContentItem &ci ) const override;

private:

    ////////////////////////////////////////////////////////////////////////////////////////////////
    ///
    /// @brief The following subclasses declarations are used to manage the lower level hardware and
    ///        the device, as well as to interface with the user and higher level system
    ///        applications and command line.
    ///
    ////////////////////////////////////////////////////////////////////////////////////////////////
    std::shared_ptr< CustomProductLpmHardwareInterface > m_ProductLpmHardwareInterface;
    std::shared_ptr< ProductSystemManager              > m_ProductSystemManager;
    std::shared_ptr< ProductNetworkManager             > m_ProductNetworkManager;
    std::shared_ptr< ProductCommandLine                > m_ProductCommandLine;
    std::shared_ptr< ProductKeyInputInterface          > m_ProductKeyInputInterface;
    std::shared_ptr< ProductCecHelper                  > m_ProductCecHelper;
    std::shared_ptr< ProductDspHelper                  > m_ProductDspHelper;
    std::shared_ptr< ProductAdaptIQManager             > m_ProductAdaptIQManager;
    std::shared_ptr< CustomProductAudioService         > m_ProductAudioService;
    std::shared_ptr< ProductSourceInfo                 > m_ProductSourceInfo;
<<<<<<< HEAD
    std::shared_ptr< ProductBLERemoteManager           > m_ProductBLERemoteManager;
=======
>>>>>>> 6368c3fa

    ////////////////////////////////////////////////////////////////////////////////////////////////
    ///
    /// @brief The following member variables are used to determined whether certain required
    ///        processes or connections are ready for setting the various Product Controller state
    ///        machine states.
    ///
    ////////////////////////////////////////////////////////////////////////////////////////////////
    bool m_IsAudioPathReady;
    bool m_IsNetworkConfigured;
    bool m_IsNetworkConnected;
    bool m_IsAutoWakeEnabled;
    bool m_IsAccountConfigured;
    bool m_IsMicrophoneEnabled;
    bool m_Running;

    ////////////////////////////////////////////////////////////////////////////////////////////////
    ///
    /// @brief The following declarations are used as interfaces to the ProductSTSController,
    ///        which implements the interactions between the Professor Product Controller and the
    ///        STS source proxies.
    ///
    ////////////////////////////////////////////////////////////////////////////////////////////////
    ProductSTSController m_ProductSTSController;

    void SetupProductSTSConntroller( );
    void HandleSelectSourceSlot( ProductSTSAccount::ProductSourceSlot sourceSlot );

    ////////////////////////////////////////////////////////////////////////////////////////////////
    ///
    /// @brief The following method is used to register for end-points used in the inherited common
    ///        ProductController class, as well as for end-points registered for in this class.
    ///
    /// @todo  These end-points and callbacks may be better placed in a common module, especially
    ///        for end-points being used for playback functionality.
    ///
    ////////////////////////////////////////////////////////////////////////////////////////////////
    void RegisterFrontDoorEndPoints( );

    ////////////////////////////////////////////////////////////////////////////////////////////////
    ///
    /// @brief The following declarations is used for internal source selection and playback.
    ///
    ////////////////////////////////////////////////////////////////////////////////////////////////
    void  RegisterNowPlayingEndPoint( );
    void  HandleNowPlaying( const SoundTouchInterface::NowPlaying& nowPlayingStatus );

    ////////////////////////////////////////////////////////////////////////////////////////////////
    ///
    /// @brief The following declarations are for handling the /system/power/mode/opticalAutoWake
    ///        frontdoor endpoint.
    ///
    ////////////////////////////////////////////////////////////////////////////////////////////////
    void HandleGetOpticalAutoWake( const Callback<SystemPowerProductPb::SystemPowerModeOpticalAutoWake> & respCb,
                                   const Callback<EndPointsError::Error> & errorCb ) const;
    void HandlePutOpticalAutoWake(
        const SystemPowerProductPb::SystemPowerModeOpticalAutoWake & req,
        const Callback<SystemPowerProductPb::SystemPowerModeOpticalAutoWake> & respCb,
        const Callback<EndPointsError::Error> & errorCb );
    void ApplyOpticalAutoWakeSettingFromPersistence( );
    void NotifyFrontdoorAndStoreOpticalAutoWakeSetting( );

    ////////////////////////////////////////////////////////////////////////////////////////////////
    ///
    /// @brief The following declaration is used for intent management based on actions.
    ///
    ////////////////////////////////////////////////////////////////////////////////////////////////
    IntentHandler m_IntentHandler;
};

////////////////////////////////////////////////////////////////////////////////////////////////////
///                           End of the Product Application Namespace                           ///
////////////////////////////////////////////////////////////////////////////////////////////////////
}

////////////////////////////////////////////////////////////////////////////////////////////////////
///                                         End of File                                          ///
////////////////////////////////////////////////////////////////////////////////////////////////////<|MERGE_RESOLUTION|>--- conflicted
+++ resolved
@@ -68,10 +68,7 @@
 class ProductKeyInputInterface;
 class ProductAdaptIQManager;
 class ProductSourceInfo;
-<<<<<<< HEAD
 class ProductBLERemoteManager;
-=======
->>>>>>> 6368c3fa
 
 ////////////////////////////////////////////////////////////////////////////////////////////////////
 ///
@@ -155,7 +152,6 @@
 
     ////////////////////////////////////////////////////////////////////////////////////////////////
     ///
-<<<<<<< HEAD
     /// @brief The following method is used to get a shared pointer to the BLERemoteMmanager instance
     ///        from the product controller.
     ///
@@ -165,8 +161,6 @@
 
     ////////////////////////////////////////////////////////////////////////////////////////////////
     ///
-=======
->>>>>>> 6368c3fa
     /// @brief The following method is used to get a shared pointer reference to the Edid
     ///        instance from the product controller.
     ///
@@ -300,10 +294,7 @@
     std::shared_ptr< ProductAdaptIQManager             > m_ProductAdaptIQManager;
     std::shared_ptr< CustomProductAudioService         > m_ProductAudioService;
     std::shared_ptr< ProductSourceInfo                 > m_ProductSourceInfo;
-<<<<<<< HEAD
     std::shared_ptr< ProductBLERemoteManager           > m_ProductBLERemoteManager;
-=======
->>>>>>> 6368c3fa
 
     ////////////////////////////////////////////////////////////////////////////////////////////////
     ///
