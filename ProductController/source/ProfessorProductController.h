--- conflicted
+++ resolved
@@ -128,20 +128,19 @@
 
     //////////////////////////////////////////////////////////////////////////////////////////////
     ///
-<<<<<<< HEAD
     /// @brief The following method is used to get a pointer to the volume manager instance
     ///        from the product controller.
     ///
     //////////////////////////////////////////////////////////////////////////////////////////////
     ProductVolumeManager* GetVolumeManager( void ) const;
-=======
+
+    //////////////////////////////////////////////////////////////////////////////////////////////
+    ///
     /// @brief The following method is used to get a pointer to the speaker manager instance
     ///        from the product controller.
     ///
     //////////////////////////////////////////////////////////////////////////////////////////////
     ProductSpeakerManager* GetSpeakerManager( void );
-
->>>>>>> a9b2a4ce
 
     //////////////////////////////////////////////////////////////////////////////////////////////
     ///
@@ -218,11 +217,8 @@
     ProductCommandLine*       m_ProductCommandLine;
     ProductUserInterface*     m_ProductUserInterface;
     ProductEdidInterface*     m_ProductEdidInterface;
-<<<<<<< HEAD
     ProductVolumeManager*     m_ProductVolumeManager;
-=======
     ProductSpeakerManager*    m_ProductSpeakerManager;
->>>>>>> a9b2a4ce
 
     //////////////////////////////////////////////////////////////////////////////////////////////
     ///
