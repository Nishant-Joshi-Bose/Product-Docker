////////////////////////////////////////////////////////////////////////////////////////////////////
///
/// @file      ProfessorProductController.h
///
/// @brief     This header file declares a ProfessorProductController class that acts as a container
///            to handle all the main functionality related to this program. A single instance of
///            this class is created in the main function for the Product Controller, where the Run
///            method for its instance is called to start and run this program.
///
/// @author    Stuart J. Lumby
///
/// @attention Copyright (C) 2017 Bose Corporation All Rights Reserved
///
///            Bose Corporation
///            The Mountain Road,
///            Framingham, MA 01701-9168
///            U.S.A.
///
///            This program may not be reproduced, in whole or in part, in any form by any means
///            whatsoever without the written permission of Bose Corporation.
///
////////////////////////////////////////////////////////////////////////////////////////////////////

////////////////////////////////////////////////////////////////////////////////////////////////////
///
/// The following compiler directive prevents this header file from being included more than once,
/// which may cause multiple declaration compiler errors.
///
////////////////////////////////////////////////////////////////////////////////////////////////////
#pragma once

////////////////////////////////////////////////////////////////////////////////////////////////////
///
///            Included Header Files
///
////////////////////////////////////////////////////////////////////////////////////////////////////
#include "Utilities.h"
#include "IntentHandler.h"
#include "ProductCecHelper.h"
#include "ProductDspHelper.h"
#include "ProductController.h"
#include "ProductSTSController.h"
#include "FrontDoorClientIF.h"
#include "ProductMessage.pb.h"
#include "SoundTouchInterface/PlayerService.pb.h"
#include "MacAddressInfo.h"
#include "BoseVersion.h"
#include "LightBarController.h"
#include "SystemPowerProduct.pb.h"

////////////////////////////////////////////////////////////////////////////////////////////////////
///                          Start of the Product Application Namespace                          ///
////////////////////////////////////////////////////////////////////////////////////////////////////
namespace ProductApp
{

////////////////////////////////////////////////////////////////////////////////////////////////////
///
///            Forward Class Declarations
///
////////////////////////////////////////////////////////////////////////////////////////////////////
class CustomProductLpmHardwareInterface;
class ProductSystemManager;
class CustomProductAudioService;
class ProductCecHelper;
class ProductCommandLine;
class CustomProductKeyInputManager;
class ProductAdaptIQManager;
class ProductSourceInfo;
class ProductBLERemoteManager;

////////////////////////////////////////////////////////////////////////////////////////////////////
///
/// @class ProfessorProductController
///
/// @brief This class acts as a container to handle all the main functionality related to this
///        program, including controlling the product states, as well as to instantiating subclasses
///        to manage the device and lower level hardware, and to interface with the user and higher
///        level applications.
///
////////////////////////////////////////////////////////////////////////////////////////////////////
class ProfessorProductController : public ProductController
{
public:

    ////////////////////////////////////////////////////////////////////////////////////////////////
    ///
    /// @brief  Constructor for the ProfessorProductController Class
    ///
    ////////////////////////////////////////////////////////////////////////////////////////////////
    ProfessorProductController( );

    ////////////////////////////////////////////////////////////////////////////////////////////////
    ///
    /// @brief  The following public methods are used to start the ProfessorProductController
    ///         instance task, wait in a separate task until the product task ends, and stop the
    ///         product task, respectively.
    ///ProductLpmHardwareInterface
    ////////////////////////////////////////////////////////////////////////////////////////////////
    void Run( );
    void Wait( );
    void End( );

    ////////////////////////////////////////////////////////////////////////////////////////////////////
    ///
    /// @brief The following method is used to get the product controller callback function to which
    ///         product message events (based on ProductMessage Protocol Buffers) can be sent.
    ///
    ////////////////////////////////////////////////////////////////////////////////////////////////////
    Callback < ProductMessage > GetMessageHandler( );

    ////////////////////////////////////////////////////////////////////////////////////////////////
    ///
    /// @brief The following method is used to get a shared pointer to the LPM hardware interface
    ///        instance from the product controller.
    ///
    ////////////////////////////////////////////////////////////////////////////////////////////////
    std::shared_ptr< CustomProductLpmHardwareInterface >& GetLpmHardwareInterface( ) override;

    ////////////////////////////////////////////////////////////////////////////////////////////////
    ///
    /// @brief The following method is used to get a shared pointer to the Product AudioService
    ///        instance from the product controller.
    ///
    ////////////////////////////////////////////////////////////////////////////////////////////////
    std::shared_ptr< CustomProductAudioService >& GetProductAudioServiceInstance( ) override;

    ////////////////////////////////////////////////////////////////////////////////////////////////
    ///
    /// @brief The following method is used to get a shared pointer to the AdaptIQ instance
    ///        from the product controller.
    ///
    ////////////////////////////////////////////////////////////////////////////////////////////////
    std::shared_ptr< ProductAdaptIQManager >& GetAdaptIQManager( );

    ////////////////////////////////////////////////////////////////////////////////////////////////
    ///
    /// @brief The following method is used to get a shared pointer to the SourceInfo instance
    ///        from the product controller.
    ///
    ////////////////////////////////////////////////////////////////////////////////////////////////
    std::shared_ptr< ProductSourceInfo >& GetSourceInfo( );

    ////////////////////////////////////////////////////////////////////////////////////////////////
    ///
    /// @brief The following method is used to get a shared pointer to the BLERemoteMmanager instance
    ///        from the product controller.
    ///
    ////////////////////////////////////////////////////////////////////////////////////////////////
    std::shared_ptr< ProductBLERemoteManager>& GetBLERemoteManager( );

    ////////////////////////////////////////////////////////////////////////////////////////////////
    ///
    /// @brief The following method is used to get a shared pointer reference to the Edid
    ///        instance from the product controller.
    ///
    //////////////////////////////////////////////////////////////////////////////////////////////
    std::shared_ptr< ProductCecHelper >& GetCecHelper( );


    ////////////////////////////////////////////////////////////////////////////////////////////////
    ///
    /// @brief The following method is used to get a shared pointer reference to the DspHelper
    ///        instance from the product controller.
    ///
    //////////////////////////////////////////////////////////////////////////////////////////////
    std::shared_ptr< ProductDspHelper >& GetDspHelper( );

    ////////////////////////////////////////////////////////////////////////////////////////////////
    ///
    /// @brief The following method is used to get a reference to the intent handler instance for
    ///        processing actions from the product controller.
    ///
    //////////////////////////////////////////////////////////////////////////////////////////////
    IntentHandler& GetIntentHandler( ) override
    {
        return m_IntentHandler;
    }

    ////////////////////////////////////////////////////////////////////////////////////////////////
    ///
    /// @brief The following methods are used by the state machine to determine the status of the
    ///        product controller.
    ///
    ////////////////////////////////////////////////////////////////////////////////////////////////
    bool     IsBooted( )                 const override;
<<<<<<< HEAD
    bool     IsLowPowerExited()          const override;
    bool     IsNetworkConfigured( )      const override;
    bool     IsNetworkConnected( )       const override;
    uint32_t GetWifiProfileCount( )      const override;
=======
>>>>>>> 8e18c771
    bool     IsAutoWakeEnabled( )        const override;

    ////////////////////////////////////////////////////////////////////////////////////////////////
    ///
    /// @brief The following declaration is used to get the currently selected source.
    ///
    ////////////////////////////////////////////////////////////////////////////////////////////////
    PlaybackSource_t GetCurrentSource( );

    ////////////////////////////////////////////////////////////////////////////////////////////////
    ///
    /// @brief The following declaration is used to get the the last Sound Touch playback. It is
    ///        currently is a kludge, until the common code supports persistent storage of this data.
    ///
    ////////////////////////////////////////////////////////////////////////////////////////////////
    SoundTouchInterface::PlaybackRequest& GetLastSoundTouchPlayback( );

    ////////////////////////////////////////////////////////////////////////////////////////////////////
    ///
    /// @name   GetWiFiOperationalMode
    ///
    /// @return NetManager::Protobuf::OperationalMode of the WiFi subsystem
    ///
    ////////////////////////////////////////////////////////////////////////////////////////////////////
    NetManager::Protobuf::OperationalMode GetWiFiOperationalMode( ) override;

    ////////////////////////////////////////////////////////////////////////////////////////////////
    ///
    /// @brief The following method is called to handle product controller messages, which are
    ///        sent from the more product specific class instances, and is used to process the
    ///        state machine for the product.
    ///
    ////////////////////////////////////////////////////////////////////////////////////////////////
    void HandleMessage( const ProductMessage& message );

    std::string GetDefaultProductName() const override;

    std::string GetProductVersionNumber() const override
    {
        return ( VERSION_STRING_SHORT + std::string( "-" ) + VERSION_BUILD_ABBREV_COMMIT );
    }

    std::vector<std::string> GetUniqueLanguages() const override
    {
        return {};
    }

    bool IsSystemLanguageSet( ) const;

    void SendInitialCapsData() override;

    std::unique_ptr<LightBar::LightBarController> m_lightbarController;

    PassportPB::ContentItem GetOOBDefaultLastContentItem() const override;

    bool CanPersistAsLastContentItem( const SoundTouchInterface::ContentItem &ci ) const override;

    void PossiblyPairBLERemote( );

    void PairBLERemote( uint32_t timeout );

    void StopPairingBLERemote( );

private:

    ////////////////////////////////////////////////////////////////////////////////////////////////
    ///
    /// @brief The following subclasses declarations are used to manage the lower level hardware and
    ///        the device, as well as to interface with the user and higher level system
    ///        applications and command line.
    ///
    ////////////////////////////////////////////////////////////////////////////////////////////////
    std::shared_ptr< CustomProductLpmHardwareInterface > m_ProductLpmHardwareInterface;
    std::shared_ptr< ProductSystemManager              > m_ProductSystemManager;
    std::shared_ptr< ProductCommandLine                > m_ProductCommandLine;
    std::shared_ptr< CustomProductKeyInputManager      > m_ProductKeyInputManager;
    std::shared_ptr< ProductCecHelper                  > m_ProductCecHelper;
    std::shared_ptr< ProductDspHelper                  > m_ProductDspHelper;
    std::shared_ptr< ProductAdaptIQManager             > m_ProductAdaptIQManager;
    std::shared_ptr< CustomProductAudioService         > m_ProductAudioService;
    std::shared_ptr< ProductSourceInfo                 > m_ProductSourceInfo;
    std::shared_ptr< ProductBLERemoteManager           > m_ProductBLERemoteManager;

    ////////////////////////////////////////////////////////////////////////////////////////////////
    ///
    /// @brief The following member variables are used to determined whether certain required
    ///        processes or connections are ready for setting the various Product Controller state
    ///        machine states.
    ///
    ////////////////////////////////////////////////////////////////////////////////////////////////
    bool m_IsAudioPathReady;
    bool m_IsAutoWakeEnabled;
    bool m_Running;

    ////////////////////////////////////////////////////////////////////////////////////////////////
    ///
    /// @brief The following member variable is used to cache the radio status as to not spam
    ///        the LPM
    ///
    ////////////////////////////////////////////////////////////////////////////////////////////////
    IpcRadioStatus_t m_radioStatus;

    ////////////////////////////////////////////////////////////////////////////////////////////////
    ///
    /// @brief The following declarations are used as interfaces to the ProductSTSController,
    ///        which implements the interactions between the Professor Product Controller and the
    ///        STS source proxies.
    ///
    ////////////////////////////////////////////////////////////////////////////////////////////////
    ProductSTSController m_ProductSTSController;

    void SetupProductSTSConntroller( );
    void HandleSelectSourceSlot( ProductSTSAccount::ProductSourceSlot sourceSlot );

    ////////////////////////////////////////////////////////////////////////////////////////////////
    ///
    /// @brief The following method is used to register for end-points used in the inherited common
    ///        ProductController class, as well as for end-points registered for in this class.
    ///
    ////////////////////////////////////////////////////////////////////////////////////////////////
    void RegisterFrontDoorEndPoints( );

    ////////////////////////////////////////////////////////////////////////////////////////////////
    ///
    /// @brief The following declarations is used for internal source selection and playback.
    ///
    ////////////////////////////////////////////////////////////////////////////////////////////////
    void  RegisterNowPlayingEndPoint( );
    void  HandleNowPlaying( const SoundTouchInterface::NowPlaying& nowPlayingStatus );

    ////////////////////////////////////////////////////////////////////////////////////////////////
    ///
    /// @brief The following declarations are for handling the /system/power/mode/opticalAutoWake
    ///        frontdoor endpoint.
    ///
    ////////////////////////////////////////////////////////////////////////////////////////////////
    void HandleGetOpticalAutoWake( const Callback<SystemPowerProductPb::SystemPowerModeOpticalAutoWake> & respCb,
                                   const Callback<FrontDoor::Error> & errorCb ) const;
    void HandlePutOpticalAutoWake(
        const SystemPowerProductPb::SystemPowerModeOpticalAutoWake & req,
        const Callback<SystemPowerProductPb::SystemPowerModeOpticalAutoWake> & respCb,
        const Callback<FrontDoor::Error> & errorCb );
    void ApplyOpticalAutoWakeSettingFromPersistence( );
    void NotifyFrontdoorAndStoreOpticalAutoWakeSetting( );

    ////////////////////////////////////////////////////////////////////////////////////////////////
    ///
    /// @brief The following declaration is used for intent management based on actions.
    ///
    ////////////////////////////////////////////////////////////////////////////////////////////////
    IntentHandler m_IntentHandler;
};

////////////////////////////////////////////////////////////////////////////////////////////////////
///                           End of the Product Application Namespace                           ///
////////////////////////////////////////////////////////////////////////////////////////////////////
}

////////////////////////////////////////////////////////////////////////////////////////////////////
///                                         End of File                                          ///
////////////////////////////////////////////////////////////////////////////////////////////////////<|MERGE_RESOLUTION|>--- conflicted
+++ resolved
@@ -184,13 +184,8 @@
     ///
     ////////////////////////////////////////////////////////////////////////////////////////////////
     bool     IsBooted( )                 const override;
-<<<<<<< HEAD
+
     bool     IsLowPowerExited()          const override;
-    bool     IsNetworkConfigured( )      const override;
-    bool     IsNetworkConnected( )       const override;
-    uint32_t GetWifiProfileCount( )      const override;
-=======
->>>>>>> 8e18c771
     bool     IsAutoWakeEnabled( )        const override;
 
     ////////////////////////////////////////////////////////////////////////////////////////////////
