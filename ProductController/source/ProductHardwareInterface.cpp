////////////////////////////////////////////////////////////////////////////////////////////////////
///
/// @file      ProductHardwareInterface.cpp
///
/// @brief     This header file contains declarations for managing the hardware, which interfaces
///            primarily with the Low Power Microprocessor or LPM.
///
/// @author    Stuart J. Lumby
///
/// @date      09/22/2017
///
/// @attention Copyright (C) 2017 Bose Corporation All Rights Reserved
///
///            Bose Corporation
///            The Mountain Road,
///            Framingham, MA 01701-9168
///            U.S.A.
///
///            This program may not be reproduced, in whole or in part, in any form by any means
///            whatsoever without the written permission of Bose Corporation.
///
////////////////////////////////////////////////////////////////////////////////////////////////////

////////////////////////////////////////////////////////////////////////////////////////////////////
///
///            Included Header Files
///
////////////////////////////////////////////////////////////////////////////////////////////////////
#include "SystemUtils.h"
#include "DPrint.h"
#include "Services.h"
#include "RebroadcastLatencyMode.pb.h"
#include "ProductHardwareInterface.h"
#include "ProductController.h"
#include "ProductMessage.pb.h"
#include "LpmClientIF.h"
#include "LpmClientFactory.h"
#include "BreakThread.h"
#include "RivieraLPM_IpcProtocol.h"
#include "AutoLpmServiceMessages.pb.h"

////////////////////////////////////////////////////////////////////////////////////////////////////
///                                Start of ProductApp Namespace                                 ///
////////////////////////////////////////////////////////////////////////////////////////////////////
namespace ProductApp
{

////////////////////////////////////////////////////////////////////////////////////////////////////
///
///            Definitions
///
////////////////////////////////////////////////////////////////////////////////////////////////////
#define BLUETOOTH_MAC_LENGTH ( 6 )

////////////////////////////////////////////////////////////////////////////////////////////////////
///
/// @brief The following aliases refer to the Bose Sound Touch class utilities for inter-process and
///        inter-thread communications.
///
////////////////////////////////////////////////////////////////////////////////////////////////////
typedef APClientSocketListenerIF::ListenerPtr   ClientListener;
typedef APClientSocketListenerIF::SocketPtr     ClientSocket;
typedef APServerSocketListenerIF::ListenerPtr   ServerListener;
typedef APServerSocketListenerIF::SocketPtr     ServerSocket;
typedef IPCMessageRouterIF::IPCMessageRouterPtr MessageRouter;

////////////////////////////////////////////////////////////////////////////////////////////////////
///
/// The following declares a DPrint class type object for logging information in this source code
/// file.
///
////////////////////////////////////////////////////////////////////////////////////////////////////
static DPrint s_logger { "Product" };

////////////////////////////////////////////////////////////////////////////////////////////////////
///
/// @name   ProductHardwareInterface::GetInstance
///
/// @brief  This static method creates the one and only instance of a ProductHardwareInterface
///         object. The C++ Version 11 compiler guarantees that only one instance is created in a
///         thread safe way, whenever a pointer is defined as being static.
///
/// @return This method returns a pointer to a ProductHardwareInterface object.
///
////////////////////////////////////////////////////////////////////////////////////////////////////
ProductHardwareInterface* ProductHardwareInterface::GetInstance( NotifyTargetTaskIF*        task,
        Callback< ProductMessage > ProductNotify )
{
    static ProductHardwareInterface* instance = new ProductHardwareInterface( task,
<<<<<<< HEAD
            ProductNotify );
=======
                                                                              ProductNotify );
>>>>>>> 66ca9c2c

    BOSE_DEBUG( s_logger, "The instance %8p of the Product Hardware Manager was returned.", instance );

    return instance;
}

////////////////////////////////////////////////////////////////////////////////////////////////////
///
/// @name   ProductHardwareInterface::ProductHardwareInterface
///
/// @brief  This method is the ProductHardwareInterface constructor, which is declared as being private
///         to ensure that only one instance of this class can be created through the class
///         GetInstance method.
///
/// @return This method does not return anything.
///
////////////////////////////////////////////////////////////////////////////////////////////////////
ProductHardwareInterface::ProductHardwareInterface( NotifyTargetTaskIF*        task,
<<<<<<< HEAD
        Callback< ProductMessage > ProductNotify )
    : m_mainTask     ( task          ),
      m_ProductNotify( ProductNotify ),
      m_connected    ( false         )
=======
                                                    Callback< ProductMessage > ProductNotify )
    : m_mainTask( task ),
      m_ProductNotify( ProductNotify ),
      m_connected( false )
>>>>>>> 66ca9c2c
{
    return;
}

////////////////////////////////////////////////////////////////////////////////////////////////////
///
/// @name   ProductHardwareInterface::Run
///
/// @brief  This method creates the LPM hardware client, and attempts to connect to the LPM server.
///
/// @param  bool This method returns a true value after connected to the LPM server.
///
/// @return This method does not return anything.
///
////////////////////////////////////////////////////////////////////////////////////////////////////
bool ProductHardwareInterface::Run( )
{
    BOSE_DEBUG( s_logger, "The hardware connection to the LPM is being established." );

    m_LpmClient = LpmClientFactory::Create( "ProductLpmClient", m_mainTask );

    Callback< bool > ConnectedCallback( std::bind( &ProductHardwareInterface::Connected,
                                        this,
                                        std::placeholders::_1 ) );

    m_LpmClient->Connect( ConnectedCallback );

    return true;
}

////////////////////////////////////////////////////////////////////////////////////////////////////
///
/// @name   ProductHardwareInterface::Connected
///
/// @brief  This method sets up the LPM hardware client.
///
/// @param  void This method does not take any arguments.
///
/// @return This method does not return anything.
///
////////////////////////////////////////////////////////////////////////////////////////////////////
void ProductHardwareInterface::Connected( bool connected )
{
    if( !connected )
    {
        BOSE_DEBUG( s_logger, "A hardware connection to the LPM could not be established." );
        BOSE_DEBUG( s_logger, "An attempt to reconnect to the LPM will be made." );

        m_connected = false;

        ProductMessage productMessage;
        productMessage.set_id( LPM_HARDWARE_DOWN );

        IL::BreakThread( std::bind( m_ProductNotify, productMessage ),      m_mainTask );
        IL::BreakThread( std::bind( &ProductHardwareInterface::Run, this ), m_mainTask );

        return;
    }
    else
    {
        BOSE_DEBUG( s_logger, "A hardware connection to the LPM has been established." );
        BOSE_DEBUG( s_logger, "An attempt to obtain the LPM status will now be made." );

        m_connected = true;

        ProductMessage productMessage;
        productMessage.set_id( LPM_HARDWARE_UP );

        IL::BreakThread( std::bind( m_ProductNotify, productMessage ), m_mainTask );

        Callback< LpmServiceMessages::IpcLpmHealthStatusPayload_t >
        CallbackForLpmStatus( std::bind( &ProductHardwareInterface::HandleLpmStatus,
                                         this,
                                         std::placeholders::_1 ) );

        RequestLpmStatus( CallbackForLpmStatus );
    }
}

////////////////////////////////////////////////////////////////////////////////////////////////////
///
/// @brief ProductHardwareInterface::RequestLpmStatus
///
/// @return
///
////////////////////////////////////////////////////////////////////////////////////////////////////
bool ProductHardwareInterface::RequestLpmStatus( Callback< LpmServiceMessages::IpcLpmHealthStatusPayload_t >
        callback )
{
    if( m_connected == false || m_LpmClient == nullptr )
    {
        BOSE_ERROR( s_logger, "An LPM status request could not be made, as no connection is available." );

        return false;
    }
    else
    {
        BOSE_DEBUG( s_logger, "An LPM status request will be made." );

        DeviceStatusReq_t statusRequestType;

        statusRequestType.set_requesttype( LPM_STATUS );

        m_LpmClient->RequestStatus( statusRequestType, callback );

        return true;
    }
}

////////////////////////////////////////////////////////////////////////////////////////////////////
///
/// @brief ProductHardwareInterface::HandleLpmStatus
///
/// @param status
///
////////////////////////////////////////////////////////////////////////////////////////////////////
void ProductHardwareInterface::HandleLpmStatus( LpmServiceMessages::IpcLpmHealthStatusPayload_t status )
{
<<<<<<< HEAD
    BOSE_DEBUG( s_logger, "An LPM status was received with the following values: ");
    BOSE_DEBUG( s_logger, "                      ");
=======
    BOSE_DEBUG( s_logger, "An LPM status was received with the following values: " );
    BOSE_DEBUG( s_logger, "                      " );
>>>>>>> 66ca9c2c
    BOSE_DEBUG( s_logger, "Image             : %s", status.has_image( )                            ?
                std::to_string( status.image( ) ).c_str( )          :
                "Unknown" );
    BOSE_DEBUG( s_logger, "Software Version  : %s", status.has_swversion( )                        ?
                status.swversion( ).c_str( )                        :
                "Unknown" );
    BOSE_DEBUG( s_logger, "Power State       : %s", status.has_power( )                            ?
                std::to_string( status.power( ) ).c_str( )          :
                "Unknown" );
    BOSE_DEBUG( s_logger, "Source            : %s", status.has_source( )                           ?
                std::to_string( status.source( ) ).c_str( )         :
                "Unknown" );
    BOSE_DEBUG( s_logger, "Volume            : %s", status.has_volume( )                           ?
                std::to_string( status.volume( ) ).c_str( )         :
                "Unknown" );
    BOSE_DEBUG( s_logger, "Mute Status       : %s", status.has_mute( )                             ?
                std::to_string( status.mute( ) ).c_str( )           :
                "Unknown" );
    BOSE_DEBUG( s_logger, "Up Time           : %s", status.has_uptime( )                           ?
                std::to_string( status.uptime( ) ).c_str( )         :
                "Unknown" );
    BOSE_DEBUG( s_logger, "Region Code       : %s", status.has_regioncode( )                       ?
                std::to_string( status.regioncode( ) ).c_str( )     :
                "Unknown" );
    BOSE_DEBUG( s_logger, "Country Code      : %s", status.has_countrycode( )                      ?
                std::to_string( status.countrycode( ) ).c_str( )    :
                "Unknown" );
    BOSE_DEBUG( s_logger, "Speaker Package   : %s", status.has_speakerpackage( )                   ?
                std::to_string( status.speakerpackage( ) ).c_str( ) :
                "Unknown" );
    BOSE_DEBUG( s_logger, "Audio Mode        : %s", status.has_audiomode( )                        ?
                std::to_string( status.audiomode( ) ).c_str( )      :
                "Unknown" );
    BOSE_DEBUG( s_logger, "Base              : %s", status.has_bass( )                             ?
                std::to_string( status.bass( ) ).c_str( )           :
                "Unknown" );
    BOSE_DEBUG( s_logger, "Treble            : %s", status.has_treble( )                           ?
                std::to_string( status.treble( ) ).c_str( )         :
                "Unknown" );
    BOSE_DEBUG( s_logger, "Center            : %s", status.has_center( )                           ?
                std::to_string( status.center( ) ).c_str( )         :
                "Unknown" );
    BOSE_DEBUG( s_logger, "Surround          : %s", status.has_surround( )                         ?
                std::to_string( status.surround( ) ).c_str( )       :
                "Unknown" );
    BOSE_DEBUG( s_logger, "Lip Sync Delay    : %s", status.has_lipsyncdelayms( )                   ?
                std::to_string( status.lipsyncdelayms( ) ).c_str( ) :
                "Unknown" );
    BOSE_DEBUG( s_logger, "System Color      : %s", status.has_systemcolor( )                      ?
                std::to_string( status.systemcolor( ) ).c_str( )    :
                "Unknown" );
    BOSE_DEBUG( s_logger, "Language          : %s", status.has_language( )                         ?
                std::to_string( status.language( ) ).c_str( )       :
                "Unknown" );
    BOSE_DEBUG( s_logger, "Serial            : %s", status.has_serial( )                           ?
                status.serial( ).c_str( )                           :
                "Unknown" );
    BOSE_DEBUG( s_logger, "Status            : %s", status.has_status( )                           ?
                std::to_string( status.status( ) ).c_str( )         :
                "Unknown" );
    BOSE_DEBUG( s_logger, "Out of Box Status : %s", status.has_outofboxstatus( )                   ?
                std::to_string( status.outofboxstatus( ) ).c_str( ) :
                "Unknown" );
    BOSE_DEBUG( s_logger, "Network Status    : %s", status.has_networkstatus( )                    ?
                std::to_string( status.networkstatus( ) ).c_str( )  :
                "Unknown" );
    BOSE_DEBUG( s_logger, "Total Latency     : %s", status.has_totallatencyms( )                   ?
                std::to_string( status.totallatencyms( ) ).c_str( ) :
                "Unknown" );
    BOSE_DEBUG( s_logger, "Minimum Latency   : %s", status.has_minimumoutputlatencyms( )                   ?
                std::to_string( status.minimumoutputlatencyms( ) ).c_str( ) :
                "Unknown" );
}

////////////////////////////////////////////////////////////////////////////////////////////////////
///
/// @name   ProductHardwareInterface::RegisterForKeyEvents
///
/// @brief  This method is used to register for key events through the LPM hardware client.
///
/// @param  CallbackForKeyEvents [ inputs ] This arguments specifies the callback method or function
///                                         to which key enents are to be sent by the LPM.
///
/// @return This method does not return anything.
///
////////////////////////////////////////////////////////////////////////////////////////////////////
bool ProductHardwareInterface::RegisterForKeyEvents( Callback< LpmServiceMessages::IpcKeyInformation_t >
        callback )
{
    if( m_connected == false || m_LpmClient == nullptr )
    {
        BOSE_ERROR( s_logger, "An LPM request for key events could not be made, as no connection is available." );

        return false;
    }
    else
    {
        BOSE_DEBUG( s_logger, "An LPM request for key events will be made." );

        m_LpmClient->RegisterEvent( IPC_KEY, callback );

        return true;
    }
}

////////////////////////////////////////////////////////////////////////////////////////////////////
///
/// @name  ProductHardwareInterface::SendSetVolume
///
/// @brief This method sends a request to the LPM hardware.
///
/// @param volume [input]
///
////////////////////////////////////////////////////////////////////////////////////////////////////
bool ProductHardwareInterface::SendSetVolume( uint32_t volume )
{
    BOSE_DEBUG( s_logger, "A volume level of %d is being set.", volume );

    if( m_connected == false || m_LpmClient == nullptr )
    {
        BOSE_ERROR( s_logger, "An LPM set volume request could not be made, as no connection is available." );

        return false;
    }
    else
    {
        BOSE_DEBUG( s_logger, "An LPM set volume request will be made." );

        IpcAudioSetVolume_t volumeSetting;

        volumeSetting.set_volume( volume );

        m_LpmClient->SetVolume( volumeSetting );

        return true;
    }
}

////////////////////////////////////////////////////////////////////////////////////////////////////
///
/// @name  ProductHardwareInterface::SendUserMute
///
/// @brief This method sends a request to the LPM hardware.
///
/// @param mute [input]
///
////////////////////////////////////////////////////////////////////////////////////////////////////
bool ProductHardwareInterface::SendUserMute( bool mute )
{
    BOSE_DEBUG( s_logger, "A user mute %s is being set.", mute ? "on" : "off" );

    if( m_connected == false || m_LpmClient == nullptr )
    {
        BOSE_ERROR( s_logger, "An LPM user mute request could not be made, as no connection is available." );

        return false;
    }
    else
    {
        BOSE_DEBUG( s_logger, "An LPM user mute request will be made." );

        IpcAudioMute_t muteSetting;

        if( mute )
        {
            muteSetting.set_internalmute( 1 );
<<<<<<< HEAD
            muteSetting.set_unifymute   ( 1 );
=======
            muteSetting.set_unifymute( 1 );
>>>>>>> 66ca9c2c
        }
        else
        {
            muteSetting.set_internalmute( 0 );
<<<<<<< HEAD
            muteSetting.set_unifymute   ( 1 );
=======
            muteSetting.set_unifymute( 1 );
>>>>>>> 66ca9c2c
        }

        m_LpmClient->SetMute( muteSetting );

        return true;
    }
}

////////////////////////////////////////////////////////////////////////////////////////////////////
///
/// @name  ProductHardwareInterface::SendInternalMute
///
/// @brief This method sends a request to the LPM hardware.This method sends a request to the LPM hardware.
///
/// @param mute [input]
///
////////////////////////////////////////////////////////////////////////////////////////////////////
bool ProductHardwareInterface::SendInternalMute( bool mute )
{
    BOSE_DEBUG( s_logger, "An internal mute %s is being set.", mute ? "on" : "off" );

    if( m_connected == false || m_LpmClient == nullptr )
    {
        BOSE_ERROR( s_logger, "An LPM internal mute request could not be made, as no connection is available." );

        return false;
    }
    else
    {
        BOSE_DEBUG( s_logger, "An LPM internal mute request will be made." );

        IpcAudioMute_t muteSetting;

        if( mute )
        {
            muteSetting.set_internalmute( 1 );
            muteSetting.set_unifymute( 0 );
        }
        else
        {
            muteSetting.set_internalmute( 0 );
            muteSetting.set_unifymute( 0 );
        }

        m_LpmClient->SetMute( muteSetting );

        return true;
    }
}

////////////////////////////////////////////////////////////////////////////////////////////////////
///
/// @name  ProductHardwareInterface::SendAudioPathPresentationLatency
///
/// @brief This method sends a request to the LPM hardware.
///
/// @param latency [input]
///
////////////////////////////////////////////////////////////////////////////////////////////////////
bool ProductHardwareInterface::SendAudioPathPresentationLatency( uint32_t latency )
{
    BOSE_DEBUG( s_logger, "Audio path latency of %d is being set.", latency );

    if( m_connected == false || m_LpmClient == nullptr )
    {
        BOSE_ERROR( s_logger, "An LPM set latency request could not be made, as no connection is available." );

        return false;
    }
    else
    {
        BOSE_DEBUG( s_logger, "An LPM set latency request is currently not supported." );

        return true;
    }
}

////////////////////////////////////////////////////////////////////////////////////////////////////
///
/// @name  ProductHardwareInterface::SendSetDSPAudioMode
///
/// @brief This method sends a request to the LPM hardware.
///
/// @param audioMode [input]
///
////////////////////////////////////////////////////////////////////////////////////////////////////
bool ProductHardwareInterface::SendSetDSPAudioMode( IpcAudioMode_t audioMode )
{
    std::string audioModeString;

    switch( audioMode )
    {
    case IPC_AUDIO_MODE_UNSPECIFIED:
        audioModeString.assign( "Unspecified" );
        break;
    case IPC_AUDIO_MODE_DIRECT:
        audioModeString.assign( "Direct" );
        break;
    case IPC_AUDIO_MODE_NORMAL:
        audioModeString.assign( "Normal" );
        break;
    case IPC_AUDIO_MODE_DIALOG:
        audioModeString.assign( "Dialog" );
        break;
    case IPC_AUDIO_MODE_NIGHT:
        audioModeString.assign( "Night" );
        break;
    default:
        audioModeString.assign( "Unknown" );
        break;
    }

    BOSE_DEBUG( s_logger, "Audio mode is to be set to %s.", audioModeString.c_str( ) );

    if( m_connected == false || m_LpmClient == nullptr )
    {
        BOSE_ERROR( s_logger, "An LPM set latency request could not be made, as no connection is available." );

        return false;
    }
    else
    {
        BOSE_DEBUG( s_logger, "An LPM set latency request is currently not supported." );

        return true;
    }
}

////////////////////////////////////////////////////////////////////////////////////////////////////
///
/// @name  ProductHardwareInterface::SendLipSyncDelay
///
/// @brief This method sends a request to the LPM hardware.
///
/// @param audioDelay [input]
///
////////////////////////////////////////////////////////////////////////////////////////////////////
bool ProductHardwareInterface::SendLipSyncDelay( uint32_t audioDelay )
{
    BOSE_DEBUG( s_logger, "Audio lip sync delay is to be set to %d.", audioDelay );

    if( m_connected == false || m_LpmClient == nullptr )
    {
        BOSE_ERROR( s_logger, "An LPM set latency request could not be made, as no connection is available." );

        return false;
    }
    else
    {
        BOSE_DEBUG( s_logger, "An LPM set latency request is currently not supported." );

        return true;
    }
}

////////////////////////////////////////////////////////////////////////////////////////////////////
///
/// @name  ProductHardwareInterface::SendToneAndLevelControl
///
/// @brief This method sends a request to the LPM hardware.
///
/// @param controls [input]
///
////////////////////////////////////////////////////////////////////////////////////////////////////
bool ProductHardwareInterface::SendToneAndLevelControl( IpcToneControl_t& controls )
{
    BOSE_DEBUG( s_logger, "Audio tone and level settings are to be set as follows: " );
    BOSE_DEBUG( s_logger, "               " );
    BOSE_DEBUG( s_logger, "Bass      : %d ", controls.bass( ) );
    BOSE_DEBUG( s_logger, "Treble    : %d ", controls.treble( ) );
    BOSE_DEBUG( s_logger, "Center    : %d ", controls.centerspeaker( ) );
    BOSE_DEBUG( s_logger, "Surround  : %d ", controls.surroundspeaker( ) );
    BOSE_DEBUG( s_logger, "               " );

    if( m_connected == false || m_LpmClient == nullptr )
    {
        BOSE_ERROR( s_logger, "An LPM audio and tone level request could not be made, as no connection is available." );

        return false;
    }
    else
    {
        BOSE_DEBUG( s_logger, "An LPM audio and tone level request is currently not supported." );

        return true;
    }
}

////////////////////////////////////////////////////////////////////////////////////////////////////
///
/// @name  ProductHardwareInterface::SendSpeakerList
///
/// @brief This method sends a request to the LPM hardware.
///
/// @param accessoryList [input]
///
////////////////////////////////////////////////////////////////////////////////////////////////////
bool ProductHardwareInterface::SendSpeakerList( IpcAccessoryList_t& accessoryList )
{
    BOSE_DEBUG( s_logger, "Speaker activation settings are to be set as follows: " );

    if( m_connected == false || m_LpmClient == nullptr )
    {
        BOSE_ERROR( s_logger, "An LPM speaker activation settings request could not be made, as no connection is available." );

        return false;
    }
    else
    {
        BOSE_DEBUG( s_logger, "An LPM activation settings request is currently not supported." );

        return true;
    }
}

////////////////////////////////////////////////////////////////////////////////////////////////////
///
/// @name  ProductHardwareInterface::SendSetSystemTimeoutEnableBits
///
/// @brief This method sends a request to the LPM hardware.
///
/// @param timeoutControl [input]
///
/// @return This method does not return anything..
///
////////////////////////////////////////////////////////////////////////////////////////////////////
bool ProductHardwareInterface::SendSetSystemTimeoutEnableBits( Ipc_TimeoutControl_t& timeoutControl )
{
    BOSE_DEBUG( s_logger, "Auto power down will be set to %s.", timeoutControl.enable( ) ? "on" : "off" );

    if( m_connected == false || m_LpmClient == nullptr )
    {
        BOSE_ERROR( s_logger, "An LPM speaker activation settings request could not be made, as no connection is available." );

        return false;
    }
    else
    {
        BOSE_DEBUG( s_logger, "An LPM activation settings request is currently not supported." );

        return true;
    }
}

////////////////////////////////////////////////////////////////////////////////////////////////////
///
/// @name  ProductHardwareInterface::RebootRequest
///
/// @brief This method sends a request to the LPM hardware.
///
/// @param  void This method does not take any arguments.
///
/// @return This method does not return anything..
///
////////////////////////////////////////////////////////////////////////////////////////////////////
bool ProductHardwareInterface::RebootRequest( )
{
    BOSE_DEBUG( s_logger, "A reboot request is being sent." );

    if( m_connected == false || m_LpmClient == nullptr )
    {
        BOSE_ERROR( s_logger, "An LPM reboot request could not be made, as no connection is available." );

        return false;
    }
    else
    {
        BOSE_DEBUG( s_logger, "An LPM reboot request is being sent." );
    }

    m_LpmClient->Reboot( );

    return true;
}

////////////////////////////////////////////////////////////////////////////////////////////////////
///
/// @name  ProductHardwareInterface::HandleLowPowerStandby
///
/// @brief This method sends a request to the LPM hardware.
///
/// @param  void This method does not take any arguments.
///
/// @return This method does not return anything..
///
////////////////////////////////////////////////////////////////////////////////////////////////////
bool ProductHardwareInterface::HandleLowPowerStandby( )
{
    BOSE_DEBUG( s_logger, "Low Power standby is being set." );

    if( m_connected == false || m_LpmClient == nullptr )
    {
        BOSE_ERROR( s_logger, "An LPM low power standby request could not be made, as no connection is available." );

        return false;
    }
    else
    {
        BOSE_DEBUG( s_logger, "An LPM low power standby request is currently not supported." );

        return true;
    }
}

////////////////////////////////////////////////////////////////////////////////////////////////////
///
/// @name   ProductHardwareInterface::SetBlueToothMacAddress
///
/// @brief  This method is used to set the Bluetooth MAC Address and send it to the LPM hardware,
///         as long as the associated Bluetooth device name has been previously obtained.
///
/// @param  bluetoothMacAddress [input] This argument is a standard string representing the
///                                     Bluetooth MAC Address.
///
/// @return This method does not return anything.
///
////////////////////////////////////////////////////////////////////////////////////////////////////
void ProductHardwareInterface::SetBlueToothMacAddress( const std::string& bluetoothMacAddress )
{
    ///////////////////////////////////////////////////////////////////////////////////////////////
    /// The Bluetooth MAC Address needs to be reformatted to remove and colon characters. For
    /// example, a Bluetooth MAC Address 88:4A:EA:5A:37:AD of would be reformatted to 884AEA5A37AD.
    /// ///////////////////////////////////////////////////////////////////////////////////////////////
    char blueToothReformattedMacAddress[( 2 * BLUETOOTH_MAC_LENGTH ) + 1 ];

    blueToothReformattedMacAddress[  0 ] = bluetoothMacAddress[  0 ];
    blueToothReformattedMacAddress[  1 ] = bluetoothMacAddress[  1 ];
    blueToothReformattedMacAddress[  2 ] = bluetoothMacAddress[  3 ];
    blueToothReformattedMacAddress[  3 ] = bluetoothMacAddress[  4 ];
    blueToothReformattedMacAddress[  4 ] = bluetoothMacAddress[  6 ];
    blueToothReformattedMacAddress[  5 ] = bluetoothMacAddress[  7 ];
    blueToothReformattedMacAddress[  6 ] = bluetoothMacAddress[  9 ];
    blueToothReformattedMacAddress[  7 ] = bluetoothMacAddress[ 10 ];
    blueToothReformattedMacAddress[  8 ] = bluetoothMacAddress[ 12 ];
    blueToothReformattedMacAddress[  9 ] = bluetoothMacAddress[ 13 ];
    blueToothReformattedMacAddress[ 10 ] = bluetoothMacAddress[ 15 ];
    blueToothReformattedMacAddress[ 11 ] = bluetoothMacAddress[ 16 ];
    blueToothReformattedMacAddress[ 12 ] = '\0';

    m_blueToothMacAddress = strtoull( blueToothReformattedMacAddress, nullptr, 16 );

    if( m_gettingBlueToothData )
    {
        SendBlueToothDeviceData( m_blueToothDeviceName, m_blueToothMacAddress );
        m_gettingBlueToothData = false;
    }
    else
    {
        m_gettingBlueToothData = true;
    }
}

////////////////////////////////////////////////////////////////////////////////////////////////////
///
/// @name   ProductHardwareInterface::SetBlueToothDeviceName
///
/// @brief  This method is used to set the Bluetooth MAC Address and send it to the LPM hardware,
///         as long as the associated Bluetooth device name has been previously obtained.
///
/// @param  bluetoothDeviceName [input] This argument is a standard string representing the
///                                     Bluetooth device name.
///
/// @return This method does not return anything.
///
////////////////////////////////////////////////////////////////////////////////////////////////////
void ProductHardwareInterface::SetBlueToothDeviceName( const std::string& bluetoothDeviceName )
{
    m_blueToothDeviceName.assign( bluetoothDeviceName );

    if( m_gettingBlueToothData )
    {
        SendBlueToothDeviceData( m_blueToothDeviceName, m_blueToothMacAddress );
        m_gettingBlueToothData = false;
    }
    else
    {
        m_gettingBlueToothData = true;
    }
}

////////////////////////////////////////////////////////////////////////////////////////////////////
///
/// @name   ProductHardwareInterface::SendBlueToothDeviceData
///
/// @brief  This method is used to send the Bluetooth device and MAC Address data to the LPM hardware.
///
/// @param  bluetoothDeviceName [input] This argument is a standard string representing the
///                                     Bluetooth device name.
///
/// @param  bluetoothMacAddress [input] This argument is a standard string representing the
///                                     Bluetooth MAC Address.
///
/// @return This method does not return anything.
///
////////////////////////////////////////////////////////////////////////////////////////////////////
bool ProductHardwareInterface::SendBlueToothDeviceData( const std::string&       bluetoothDeviceName,
        const unsigned long long bluetoothMacAddress )
{
    BOSE_DEBUG( s_logger, "Bluetooth data is being set to the Device %s with MAC Address 0x%016llX.",
                bluetoothDeviceName.c_str( ),
                bluetoothMacAddress );

    if( m_connected == false || m_LpmClient == nullptr )
    {
        BOSE_ERROR( s_logger, "An LPM bluetooth data request could not be made, as no connection is available." );

        return false;
    }
    else
    {
        BOSE_DEBUG( s_logger, "An LPM bluetooth data request is currently not supported." );

        return true;
    }
}

////////////////////////////////////////////////////////////////////////////////////////////////////
///
/// @name  ProductHardwareInterface::SendSourceSelection
///
/// @brief This method sends a request to the LPM hardware.
///
/// @param bluetoothDeviceName [input]
///
/// @param bluetoothMacAddress [input]
///
////////////////////////////////////////////////////////////////////////////////////////////////////
bool ProductHardwareInterface::SendSourceSelection( const IPCSource_t& sourceSelect )
{
    BOSE_DEBUG( s_logger, "The source selection will be set to the value %d with status %d",
                sourceSelect.source( ),
                sourceSelect.status( ) );

    if( m_connected == false || m_LpmClient == nullptr )
    {
        BOSE_ERROR( s_logger, "An LPM source selection request could not be made, as no connection is available." );

        return false;
    }
    else
    {
        BOSE_DEBUG( s_logger, "An LPM source selection request is currently not supported." );

        return true;
    }
}

////////////////////////////////////////////////////////////////////////////////////////////////////
///                               End of ProductApp Namespace                                    ///
////////////////////////////////////////////////////////////////////////////////////////////////////
}

///////////////////////////////////////////////////////////////////////////////////////////////////
///                                         End of File                                          ///
////////////////////////////////////////////////////////////////////////////////////////////////////<|MERGE_RESOLUTION|>--- conflicted
+++ resolved
@@ -84,14 +84,10 @@
 ///
 ////////////////////////////////////////////////////////////////////////////////////////////////////
 ProductHardwareInterface* ProductHardwareInterface::GetInstance( NotifyTargetTaskIF*        task,
-        Callback< ProductMessage > ProductNotify )
+                                                                 Callback< ProductMessage > ProductNotify )
 {
     static ProductHardwareInterface* instance = new ProductHardwareInterface( task,
-<<<<<<< HEAD
-            ProductNotify );
-=======
                                                                               ProductNotify );
->>>>>>> 66ca9c2c
 
     BOSE_DEBUG( s_logger, "The instance %8p of the Product Hardware Manager was returned.", instance );
 
@@ -110,17 +106,10 @@
 ///
 ////////////////////////////////////////////////////////////////////////////////////////////////////
 ProductHardwareInterface::ProductHardwareInterface( NotifyTargetTaskIF*        task,
-<<<<<<< HEAD
-        Callback< ProductMessage > ProductNotify )
-    : m_mainTask     ( task          ),
-      m_ProductNotify( ProductNotify ),
-      m_connected    ( false         )
-=======
                                                     Callback< ProductMessage > ProductNotify )
     : m_mainTask( task ),
       m_ProductNotify( ProductNotify ),
       m_connected( false )
->>>>>>> 66ca9c2c
 {
     return;
 }
@@ -143,8 +132,8 @@
     m_LpmClient = LpmClientFactory::Create( "ProductLpmClient", m_mainTask );
 
     Callback< bool > ConnectedCallback( std::bind( &ProductHardwareInterface::Connected,
-                                        this,
-                                        std::placeholders::_1 ) );
+                                                   this,
+                                                   std::placeholders::_1 ) );
 
     m_LpmClient->Connect( ConnectedCallback );
 
@@ -208,7 +197,7 @@
 ///
 ////////////////////////////////////////////////////////////////////////////////////////////////////
 bool ProductHardwareInterface::RequestLpmStatus( Callback< LpmServiceMessages::IpcLpmHealthStatusPayload_t >
-        callback )
+                                                 callback )
 {
     if( m_connected == false || m_LpmClient == nullptr )
     {
@@ -239,13 +228,8 @@
 ////////////////////////////////////////////////////////////////////////////////////////////////////
 void ProductHardwareInterface::HandleLpmStatus( LpmServiceMessages::IpcLpmHealthStatusPayload_t status )
 {
-<<<<<<< HEAD
-    BOSE_DEBUG( s_logger, "An LPM status was received with the following values: ");
-    BOSE_DEBUG( s_logger, "                      ");
-=======
     BOSE_DEBUG( s_logger, "An LPM status was received with the following values: " );
     BOSE_DEBUG( s_logger, "                      " );
->>>>>>> 66ca9c2c
     BOSE_DEBUG( s_logger, "Image             : %s", status.has_image( )                            ?
                 std::to_string( status.image( ) ).c_str( )          :
                 "Unknown" );
@@ -333,7 +317,7 @@
 ///
 ////////////////////////////////////////////////////////////////////////////////////////////////////
 bool ProductHardwareInterface::RegisterForKeyEvents( Callback< LpmServiceMessages::IpcKeyInformation_t >
-        callback )
+                                                     callback )
 {
     if( m_connected == false || m_LpmClient == nullptr )
     {
@@ -412,20 +396,12 @@
         if( mute )
         {
             muteSetting.set_internalmute( 1 );
-<<<<<<< HEAD
-            muteSetting.set_unifymute   ( 1 );
-=======
             muteSetting.set_unifymute( 1 );
->>>>>>> 66ca9c2c
         }
         else
         {
             muteSetting.set_internalmute( 0 );
-<<<<<<< HEAD
-            muteSetting.set_unifymute   ( 1 );
-=======
             muteSetting.set_unifymute( 1 );
->>>>>>> 66ca9c2c
         }
 
         m_LpmClient->SetMute( muteSetting );
@@ -822,7 +798,7 @@
 ///
 ////////////////////////////////////////////////////////////////////////////////////////////////////
 bool ProductHardwareInterface::SendBlueToothDeviceData( const std::string&       bluetoothDeviceName,
-        const unsigned long long bluetoothMacAddress )
+                                                        const unsigned long long bluetoothMacAddress )
 {
     BOSE_DEBUG( s_logger, "Bluetooth data is being set to the Device %s with MAC Address 0x%016llX.",
                 bluetoothDeviceName.c_str( ),
