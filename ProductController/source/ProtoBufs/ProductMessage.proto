--- conflicted
+++ resolved
@@ -212,17 +212,14 @@
         optional ProductAutowakeStatus      autowakestatus      = 12;
         optional ProductNowPlayingStatus    nowplayingstatus    = 13;
         optional ProductAccessoryPairing    accessorypairing    = 14;
-<<<<<<< HEAD
         optional uint32                     intent              = 15;
         optional ProductAdaptIQStatus       aiqstatus           = 16;
         optional ProductAdaptIQControl      aiqcontrol          = 17;
         optional ProductLpmLowPowerStatus   lpmlowpowerstatus   = 18;
         optional bool                       audiopathselect     = 19;
-=======
         optional ProductAdaptIQStatus       aiqstatus           = 15;
         optional ProductAdaptIQControl      aiqcontrol          = 16;
       	optional ProductLpmLowPowerStatus   lpmlowpowerstatus   = 17;
->>>>>>> 3b4b4db8
 }
 
 ////////////////////////////////////////////////////////////////////////////////////////////////////
