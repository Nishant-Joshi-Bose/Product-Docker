////////////////////////////////////////////////////////////////////////////////////////////////////
///
/// @file      ProductMessage.proto
///
/// @brief     This header file declares a Protocol Buffer for creating messages to send as events
///            to the Product Controller state machine.
///
/// @author    Stuart J. Lumby
///
/// @attention Copyright (C) 2017 Bose Corporation All Rights Reserved
///
///            Bose Corporation
///            The Mountain Road,
///            Framingham, MA 01701-9168
///            U.S.A.
///
///            This program may not be reproduced, in whole or in part, in any form by any means
///            whatsoever without the written permission of Bose Corporation.
///
////////////////////////////////////////////////////////////////////////////////////////////////////

////////////////////////////////////////////////////////////////////////////////////////////////////
///                                Common Protocol Buffer Include                                ///
////////////////////////////////////////////////////////////////////////////////////////////////////
import "CommonProductMessages.proto";

////////////////////////////////////////////////////////////////////////////////////////////////////
///                                LPM Service Protocol Buffer Include                           ///
////////////////////////////////////////////////////////////////////////////////////////////////////
import "AutoLpmServiceMessages.proto";

////////////////////////////////////////////////////////////////////////////////////////////////////
///                       AdaptIQ Status (from DSP) Message Structure
////////////////////////////////////////////////////////////////////////////////////////////////////
message ProductAdaptIQStatus
{
        optional LpmServiceMessages.IpcAiqSetupStatus_t     status  = 1;
}

////////////////////////////////////////////////////////////////////////////////////////////////////
///                       AdaptIQ Control (from FrontDoor) Message Structure
////////////////////////////////////////////////////////////////////////////////////////////////////
message ProductAdaptIQControl
{
        enum AdaptIQAction
        {
            Start       = 1;
            Cancel      = 2;
            Advance     = 3;
            Previous    = 4;
        }
        optional AdaptIQAction action = 1; 
}

////////////////////////////////////////////////////////////////////////////////////////////////////
///                       CecMode (from FrontDoor) Message Structure
////////////////////////////////////////////////////////////////////////////////////////////////////
message ProductCecMode
{
        enum CecModeValue
        {
            Off       = 0;
            On        = 1;
            AltOn     = 2;
        }
        optional CecModeValue cecmode = 1; 
}

////////////////////////////////////////////////////////////////////////////////////////////////////
///                             Product Accessory Pairing Structure                              ///
////////////////////////////////////////////////////////////////////////////////////////////////////
message ProductAccessoryPairing
{
        optional bool active = 1;
}

////////////////////////////////////////////////////////////////////////////////////////////////////
///                                Base Product Message Structure                                ///
////////////////////////////////////////////////////////////////////////////////////////////////////
message ProductMessage
{
        optional ProductLpmStatus           lpmstatus           =  1;
        optional ProductCapsStatus          capsstatus          =  2;
        optional ProductAudioPathStatus     audiopathstatus     =  3;
        optional ProductSTSInterfaceStatus  stsinterfacestatus  =  4;
        optional ProductSelectSourceSlot    selectsourceslot    =  5;
        optional ProductNetworkStatus       networkstatus       =  6;
        optional ProductWirelessStatus      wirelessstatus      =  7;
        optional ProductVoiceStatus         voicestatus         =  8;
        optional uint32                     action              =  9;
        optional ProductLanguageData        languagedata        = 10;
        optional ProductConfigurationStatus configurationstatus = 11;
        optional ProductAutowakeStatus      autowakestatus      = 12;
        optional ProductNowPlayingStatus    nowplayingstatus    = 13;
        optional ProductAccessoryPairing    accessorypairing    = 14;
        optional ProductAdaptIQStatus       aiqstatus           = 15;
        optional ProductAdaptIQControl      aiqcontrol          = 16;
        optional ProductLpmLowPowerStatus   lpmlowpowerstatus   = 17;
        optional bool                       audiopathselect     = 18;
        optional bool                       ampfaultdetected    = 19;
<<<<<<< HEAD
        optional ProductCecMode             cecmode             = 20;
=======
        optional bool                       audiosilent         = 20;
>>>>>>> 0a5872b4
}

////////////////////////////////////////////////////////////////////////////////////////////////////
///                                        End of File                                           ///
////////////////////////////////////////////////////////////////////////////////////////////////////<|MERGE_RESOLUTION|>--- conflicted
+++ resolved
@@ -98,11 +98,8 @@
         optional ProductLpmLowPowerStatus   lpmlowpowerstatus   = 17;
         optional bool                       audiopathselect     = 18;
         optional bool                       ampfaultdetected    = 19;
-<<<<<<< HEAD
-        optional ProductCecMode             cecmode             = 20;
-=======
         optional bool                       audiosilent         = 20;
->>>>>>> 0a5872b4
+        optional ProductCecMode             cecmode             = 21;
 }
 
 ////////////////////////////////////////////////////////////////////////////////////////////////////
