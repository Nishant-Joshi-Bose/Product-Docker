////////////////////////////////////////////////////////////////////////////////////////////////////
///
/// @file      ProductMessage.proto
///
/// @brief     This header file declares a Protocol Buffer for creating messages to send as events
///            to the Product Controller state machine.
///
/// @author    Stuart J. Lumby
///
/// @attention Copyright (C) 2017 Bose Corporation All Rights Reserved
///
///            Bose Corporation
///            The Mountain Road,
///            Framingham, MA 01701-9168
///            U.S.A.
///
///            This program may not be reproduced, in whole or in part, in any form by any means
///            whatsoever without the written permission of Bose Corporation.
///
////////////////////////////////////////////////////////////////////////////////////////////////////

////////////////////////////////////////////////////////////////////////////////////////////////////
///                                STS Protocol Buffer Include                                   ///
////////////////////////////////////////////////////////////////////////////////////////////////////
import "ProductSTS.proto";

////////////////////////////////////////////////////////////////////////////////////////////////////
///                           Key Actions Protocol Buffer Include                                ///
////////////////////////////////////////////////////////////////////////////////////////////////////
import "KeyActions.proto";

////////////////////////////////////////////////////////////////////////////////////////////////////
///                                LPM Protocol Buffer Include                                   ///
////////////////////////////////////////////////////////////////////////////////////////////////////
import "AutoLpmServiceMessages.proto";

////////////////////////////////////////////////////////////////////////////////////////////////////
///                       LPM Lower Power Microprocessor Message Structure                       ///
////////////////////////////////////////////////////////////////////////////////////////////////////
message ProductLpmStatus
{
        optional bool                                   connected   = 1;
        optional LpmServiceMessages.IpcLpmSystemState_t systemstate = 2;
        optional LpmServiceMessages.IpcLPMPowerState_t  powerstate  = 3;
}

////////////////////////////////////////////////////////////////////////////////////////////////////
///                       AdaptIQ Status (from DSP) Message Structure
////////////////////////////////////////////////////////////////////////////////////////////////////
message ProductAdaptIQStatus
{
        optional LpmServiceMessages.IpcAiqSetupStatus_t     status  = 1;
}

////////////////////////////////////////////////////////////////////////////////////////////////////
///                       AdaptIQ Control (from FrontDoor) Message Structure
////////////////////////////////////////////////////////////////////////////////////////////////////
message ProductAdaptIQControl
{
        enum AdaptIQAction
        {
            Start       = 1;
            Cancel      = 2;
            Advance     = 3;
            Previous    = 4;
        }
        optional AdaptIQAction action = 1; 
}

////////////////////////////////////////////////////////////////////////////////////////////////////
///                    CAPS Content Audio Playback Services Message Structure                    ///
////////////////////////////////////////////////////////////////////////////////////////////////////
message ProductCapsStatus
{
        optional bool initialized = 1;
}

////////////////////////////////////////////////////////////////////////////////////////////////////
///                            Audio Path Status Message Structure                               ///
////////////////////////////////////////////////////////////////////////////////////////////////////
message ProductAudioPathStatus
{
        optional bool connected = 1;
}

////////////////////////////////////////////////////////////////////////////////////////////////////
///                  Select Sources Status and Source Slot Message Structure                     ///
////////////////////////////////////////////////////////////////////////////////////////////////////
message ProductSTSInterfaceStatus
{
        optional bool initialized = 1;
}

message ProductSelectSourceSlot
{
        optional ProductSTS.ProductSourceSlot slot = 1;
}

////////////////////////////////////////////////////////////////////////////////////////////////////
///                               Network Status Message Structure                               ///
////////////////////////////////////////////////////////////////////////////////////////////////////
message ProductNetworkStatus
{
        enum ProductNetworkType
        {
             Wired    = 1;
             Wireless = 2;
             Unknown  = 3;
        }
        optional ProductNetworkType networktype = 1;
        optional bool               configured  = 2;
        optional bool               connected   = 3;
}

////////////////////////////////////////////////////////////////////////////////////////////////////
///                           Network Wireless Status Message Structure                          ///
////////////////////////////////////////////////////////////////////////////////////////////////////
/// A separate message is created for sending the network wireless status. This message is       ///
/// populated with data from the Bose Network Manager process, and cannot be used to determine   ///
/// whether the Riviera board is connected to a network or not. Its primary purpose is to send   ///
/// data that determined whether a wireless network exists and is configurable, as well as to    ///
/// send frequency information to the LPM from the Product Controller to avoid any frequency     ///
/// interruption during a speaker Adapt IQ process.                                              ///
////////////////////////////////////////////////////////////////////////////////////////////////////
message ProductWirelessStatus
{
        optional bool   configured   = 1;
        optional uint32 frequencykhz = 2;
}

////////////////////////////////////////////////////////////////////////////////////////////////////
///              Voice Message Structure for the Virtual Personal Assistant VPA                  ///
////////////////////////////////////////////////////////////////////////////////////////////////////
message ProductVoiceStatus
{
        optional bool microphoneenabled = 1;
        optional bool accountconfigured = 2;
}

////////////////////////////////////////////////////////////////////////////////////////////////////
///                                 Key Data Message Structure                                   ///
////////////////////////////////////////////////////////////////////////////////////////////////////
message ProductKeyData
{
        optional KeyActionPb.KEY_ACTION action = 1;
}

////////////////////////////////////////////////////////////////////////////////////////////////////
///                             System Language Message Structure                                ///
////////////////////////////////////////////////////////////////////////////////////////////////////
message ProductLanguageData
{
        optional string systemlanguage = 1 [ default = "en" ];
}

////////////////////////////////////////////////////////////////////////////////////////////////////
///                           Configuration Status Message Structure                             ///
////////////////////////////////////////////////////////////////////////////////////////////////////
message ProductConfigurationStatus
{
        optional bool network  = 1 [ default = false ];
        optional bool language = 2 [ default = false ];
        optional bool account  = 3 [ default = false ];
}

////////////////////////////////////////////////////////////////////////////////////////////////////
///                              Autowake Status Message Structure                               ///
////////////////////////////////////////////////////////////////////////////////////////////////////
message ProductAutowakeStatus
{
        optional bool active = 1;
}

////////////////////////////////////////////////////////////////////////////////////////////////////
///                             Now Playing Status Message Structure                             ///
////////////////////////////////////////////////////////////////////////////////////////////////////
message ProductNowPlayingStatus
{
        enum ProductNowPlayingState
        {
             Active   = 1;
             Inactive = 2;
             Unknown  = 3;
        }
        optional ProductNowPlayingState state = 1;
}

////////////////////////////////////////////////////////////////////////////////////////////////////
///                             Product Accessory Pairing Structure                              ///
////////////////////////////////////////////////////////////////////////////////////////////////////
message ProductAccessoryPairing
{
        optional bool active = 1;
}
////////////////////////////////////////////////////////////////////////////////////////////////////
///                             LPM Lowpower standby status                                      ///
////////////////////////////////////////////////////////////////////////////////////////////////////
message ProductLpmLowPowerStatus
{
        enum ProductLpmLowPowerState
        {
             Suspend   = 1;
             Resume    = 2;
        }
        optional ProductLpmLowPowerState state = 1;
}

////////////////////////////////////////////////////////////////////////////////////////////////////
///                                Base Product Message Structure                                ///
////////////////////////////////////////////////////////////////////////////////////////////////////
message ProductMessage
{
        optional ProductLpmStatus           lpmstatus           =  1;
        optional ProductCapsStatus          capsstatus          =  2;
        optional ProductAudioPathStatus     audiopathstatus     =  3;
        optional ProductSTSInterfaceStatus  stsinterfacestatus  =  4;
        optional ProductSelectSourceSlot    selectsourceslot    =  5;
        optional ProductNetworkStatus       networkstatus       =  6;
        optional ProductWirelessStatus      wirelessstatus      =  7;
        optional ProductVoiceStatus         voicestatus         =  8;
        optional ProductKeyData             keydata             =  9;
        optional ProductLanguageData        languagedata        = 10;
        optional ProductConfigurationStatus configurationstatus = 11;
        optional ProductAutowakeStatus      autowakestatus      = 12;
        optional ProductNowPlayingStatus    nowplayingstatus    = 13;
        optional ProductAccessoryPairing    accessorypairing    = 14;
        optional uint32                     intent              = 15;
        optional ProductAdaptIQStatus       aiqstatus           = 16;
        optional ProductAdaptIQControl      aiqcontrol          = 17;
<<<<<<< HEAD
        optional bool                       audiopathselect     = 18;
=======
      	optional ProductLpmLowPowerStatus   lpmlowpowerstatus   = 18;
>>>>>>> 08284c5e
}

////////////////////////////////////////////////////////////////////////////////////////////////////
///                                        End of File                                           ///
////////////////////////////////////////////////////////////////////////////////////////////////////<|MERGE_RESOLUTION|>--- conflicted
+++ resolved
@@ -227,11 +227,8 @@
         optional uint32                     intent              = 15;
         optional ProductAdaptIQStatus       aiqstatus           = 16;
         optional ProductAdaptIQControl      aiqcontrol          = 17;
-<<<<<<< HEAD
-        optional bool                       audiopathselect     = 18;
-=======
       	optional ProductLpmLowPowerStatus   lpmlowpowerstatus   = 18;
->>>>>>> 08284c5e
+        optional bool                       audiopathselect     = 19;
 }
 
 ////////////////////////////////////////////////////////////////////////////////////////////////////
