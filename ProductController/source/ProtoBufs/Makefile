include $(BOSE_WORKSPACE)/Settings.mk

BOSELIBS_DIR       := $(shell components get BoseLibs-$(sdk)       installed_location)
SOUNDTOUCH_SDK_DIR := $(shell components get SoundTouch-SDK-$(sdk) installed_location)

PROTO_SOURCES = AudioSettings.proto       \
                ProductMessage.proto      \
                ConfigurationStatus.proto \
                Language.proto            \
                ContentItem.proto         \
                ProductSTS.proto          \
<<<<<<< HEAD
                KeyActions.proto          \
                SystemInfo.proto
=======
                SystemInfo.proto          \
                ProductSpeakerManager.proto
>>>>>>> a9b2a4ce

#
# The following alias is used to search for imported Protocol Buffer files.
#
PROTO_IMPORT_DIRS :=  .                                       \
                      ../../../ProductSTSController/Protobufs \
                      $(PROTO_CC_DEST)                        \
                      $(BOSELIBS_DIR)/protobufs               \
                      $(BOSELIBS_DIR)/include                 \
                      $(SOUNDTOUCH_SDK_DIR)/protobufs         \
                      $(SOUNDTOUCH_SDK_DIR)/prebuilt/include

include $(BOSELIBS_DIR)/protobuf.mk<|MERGE_RESOLUTION|>--- conflicted
+++ resolved
@@ -9,13 +9,9 @@
                 Language.proto            \
                 ContentItem.proto         \
                 ProductSTS.proto          \
-<<<<<<< HEAD
                 KeyActions.proto          \
-                SystemInfo.proto
-=======
                 SystemInfo.proto          \
                 ProductSpeakerManager.proto
->>>>>>> a9b2a4ce
 
 #
 # The following alias is used to search for imported Protocol Buffer files.
