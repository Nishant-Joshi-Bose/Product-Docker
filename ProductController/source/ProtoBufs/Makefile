include $(BOSE_WORKSPACE)/Settings.mk

BOSELIBS_DIR       := $(shell components get BoseLibs-$(sdk)       installed_location)
SOUNDTOUCH_SDK_DIR := $(shell components get SoundTouch-SDK-$(sdk) installed_location)

PROTO_SOURCES = AudioSettings.proto       \
                ProductMessage.proto      \
                ConfigurationStatus.proto \
                Language.proto            \
                ContentItem.proto         \
                ProductSTS.proto          \
<<<<<<< HEAD
                KeyActions.proto
=======
                SystemInfo.proto          \
>>>>>>> dba7ac8b

#
# The following alias is used to search for imported Protocol Buffer files.
#
PROTO_IMPORT_DIRS :=  .                                       \
                      ../../../ProductSTSController/Protobufs \
                      $(PROTO_CC_DEST)                        \
                      $(BOSELIBS_DIR)/protobufs               \
                      $(BOSELIBS_DIR)/include                 \
                      $(SOUNDTOUCH_SDK_DIR)/protobufs         \
                      $(SOUNDTOUCH_SDK_DIR)/prebuilt/include

include $(BOSELIBS_DIR)/protobuf.mk<|MERGE_RESOLUTION|>--- conflicted
+++ resolved
@@ -9,11 +9,8 @@
                 Language.proto            \
                 ContentItem.proto         \
                 ProductSTS.proto          \
-<<<<<<< HEAD
-                KeyActions.proto
-=======
-                SystemInfo.proto          \
->>>>>>> dba7ac8b
+                KeyActions.proto          \
+                SystemInfo.proto
 
 #
 # The following alias is used to search for imported Protocol Buffer files.
