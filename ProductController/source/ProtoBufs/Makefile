--- conflicted
+++ resolved
@@ -4,23 +4,14 @@
 SOUNDTOUCH_SDK_DIR := $(shell components get SoundTouch-SDK-$(sdk) installed_location)
 
 PROTO_SOURCES = \
-<<<<<<< HEAD
-=======
-      AudioControls.proto           \
->>>>>>> cf507c15
       AudioSettings.proto           \
       ProductMessage.proto          \
       RebroadcastLatencyMode.proto  \
       A4VPersistence.proto          \
       A4VSystemTimeout.proto        \
       ConfigurationStatus.proto     \
-<<<<<<< HEAD
-      Language.proto				\
-      ContentItem.proto 			\
-=======
       Language.proto                \
       ContentItem.proto  			\
->>>>>>> cf507c15
 
 # Where to search for imported *.proto files.
 PROTO_IMPORT_DIRS := \
