////////////////////////////////////////////////////////////////////////////////
///// @file   IntentHandler.h
///// @brief  IntentHandler class for Riviera based product
/////
///// @attention Copyright 2017 Bose Corporation, Framingham, MA
//////////////////////////////////////////////////////////////////////////////////
#pragma once

#include "NotifyTargetTaskIF.h"
#include "CliClientMT.h"
#include "FrontDoorClientIF.h"
#include "KeyHandler.h"
#include "IntentManager.h"
#include "Intents.h"

namespace ProductApp
{
using IntentManagerPtr_t  = std::shared_ptr<IntentManager>;
using IntentManagerMap_t  = std::unordered_map<uint16_t, IntentManagerPtr_t>;

<<<<<<< HEAD
=======
enum class Action
{
    INVALID = 0,
    //+ MULTIBUTTON ACTIONS for Eddie
    PLAY_PAUSE = 1,
    NEXT_TRACK = 2,
    PREV_TRACK = 3,
    NETWORK_STANDBY = 4,
    SEND_TO_AP_MODE = 5,
    MANUAL_UPDATE = 6,
    DISABLE_NETWORKING = 7,
    FACTORY_RESET = 8,
    LOW_POWER_STANDBY = 9,
    //- MULTIBUTTON ACTIONS for Eddie

    //+ Bluetooth Button
    CAROUSEL_DISCOVERABLE_CONNECT_TO_LAST = 20,
    SEND_TO_DISCOVERABLE = 21,
    CLEAR_PAIRING_LIST = 22,
    //- Bluetooth Button

    //+ VOLUME UP
    VOLUME_UP = 23,
    //- VOLUME UP

    //+ VOLUME DOWN
    VOLUME_DOWN = 24,
    //- VOLUME DOWN

    //+ AUX
    AUX_IN = 25,
    //- AUX

    //+ ALEXA
    ALEXA_CAROUSEL = 26,
    //- ALEXA

    //+ PRESET
    PRESET_STORE_1 = 27,
    PRESET_STORE_2 = 28,
    PRESET_STORE_3 = 29,
    PRESET_STORE_4 = 30,
    PRESET_STORE_5 = 31,
    PRESET_STORE_6 = 32,

    PRESET_SELECT_1 = 33,
    PRESET_SELECT_2 = 34,
    PRESET_SELECT_3 = 35,
    PRESET_SELECT_4 = 36,
    PRESET_SELECT_5 = 37,
    PRESET_SELECT_6 = 38
                      //- PRESET
};

>>>>>>> 2843b397
class IntentHandler
{
public:
    IntentHandler( NotifyTargetTaskIF& task,
                   const CliClientMT& cliClient,
                   const FrontDoorClientIF_t& fd_client,
                   EddieProductController& controller );
    virtual ~IntentHandler()
    {
        m_IntentManagerMap.clear();
    }

    // Initialization will include adding various IntentManagers that are
    // associated with intent Values
    void Initialize();

    // Public function to Handle intents
    bool Handle( KeyHandlerUtil::ActionType_t& arg );

    // Public function to register any call backs back into Product HSM
    // Intent Managers will not do any state transition, it is only expected
    // to validate,build and send messages (through frontdoor or IPC).
    void RegisterCallBack( KeyHandlerUtil::ActionType_t& intent, CbPtr_t cb );

    const NotifyTargetTaskIF& GetTask() const
    {
        return m_task;
    }
    const CliClientMT& GetCli() const
    {
        return m_cliClient;
    }
    const FrontDoorClientIF_t& GetFrontDoorClient() const
    {
        return m_frontDoorClient;
    }
    EddieProductController& GetProductController()
    {
        return m_controller;
    }

    static bool IsIntentPlayControl( KeyHandlerUtil::ActionType_t arg )
    {
        return ( ( arg == ( uint16_t ) Action::PLAY_PAUSE ) ||
                 ( arg == ( uint16_t ) Action::NEXT_TRACK ) ||
                 ( arg == ( uint16_t ) Action::PREV_TRACK ) );
    }
    static bool IsIntentBlueTooth( KeyHandlerUtil::ActionType_t arg )
    {
        return ( ( arg == ( uint16_t ) Action::CAROUSEL_DISCOVERABLE_CONNECT_TO_LAST ) ||
                 ( arg == ( uint16_t ) Action::SEND_TO_DISCOVERABLE )                  ||
                 ( arg == ( uint16_t ) Action::CLEAR_PAIRING_LIST ) );
    }
    static bool IsIntentAlexa( KeyHandlerUtil::ActionType_t arg )
    {
        return ( arg == ( uint16_t ) Action::ALEXA_CAROUSEL );
    }
    static bool IsIntentNetworking( KeyHandlerUtil::ActionType_t arg )
    {
        return ( ( arg == ( uint16_t ) Action::SEND_TO_AP_MODE ) ||
                 ( arg == ( uint16_t ) Action::DISABLE_NETWORKING ) );
    }
    static bool IsIntentVolumeControl( KeyHandlerUtil::ActionType_t arg )
    {
        return ( ( arg == ( uint16_t ) Action::VOLUME_UP ) ||
                 ( arg == ( uint16_t ) Action::VOLUME_DOWN ) );
    }
    static bool IsIntentAuxIn( KeyHandlerUtil::ActionType_t arg )
    {
        return ( ( arg == ( uint16_t ) Action::AUX_IN ) );
    }

    static bool IsIntentNetworkStandby( KeyHandlerUtil::ActionType_t arg )
    {
        return ( ( arg == ( uint16_t ) Action::NETWORK_STANDBY ) );
    }

    static bool IsPresetSelect( KeyHandlerUtil::ActionType_t arg )
    {
        return ( ( arg == ( uint16_t ) Action::PRESET_SELECT_1 ) ||
                 ( arg == ( uint16_t ) Action::PRESET_SELECT_2 ) ||
                 ( arg == ( uint16_t ) Action::PRESET_SELECT_3 ) ||
                 ( arg == ( uint16_t ) Action::PRESET_SELECT_4 ) ||
                 ( arg == ( uint16_t ) Action::PRESET_SELECT_5 ) ||
                 ( arg == ( uint16_t ) Action::PRESET_SELECT_6 ) );
    }

    static bool IsPresetStore( KeyHandlerUtil::ActionType_t arg )
    {
        return ( ( arg == ( uint16_t ) Action::PRESET_STORE_1 ) ||
                 ( arg == ( uint16_t ) Action::PRESET_STORE_2 ) ||
                 ( arg == ( uint16_t ) Action::PRESET_STORE_3 ) ||
                 ( arg == ( uint16_t ) Action::PRESET_STORE_4 ) ||
                 ( arg == ( uint16_t ) Action::PRESET_STORE_5 ) ||
                 ( arg == ( uint16_t ) Action::PRESET_STORE_6 ) );
    }

private:

    void NotifyButtonEvent( KeyHandlerUtil::ActionType_t intent );

private:
    NotifyTargetTaskIF&         m_task;
    const CliClientMT&          m_cliClient;
    const FrontDoorClientIF_t&  m_frontDoorClient;
    IntentManagerMap_t          m_IntentManagerMap;
    EddieProductController&     m_controller;
    std::unordered_map <uint16_t, std::string> m_IntentNotificationMap;
};
} // namespace ProductApp<|MERGE_RESOLUTION|>--- conflicted
+++ resolved
@@ -18,63 +18,6 @@
 using IntentManagerPtr_t  = std::shared_ptr<IntentManager>;
 using IntentManagerMap_t  = std::unordered_map<uint16_t, IntentManagerPtr_t>;
 
-<<<<<<< HEAD
-=======
-enum class Action
-{
-    INVALID = 0,
-    //+ MULTIBUTTON ACTIONS for Eddie
-    PLAY_PAUSE = 1,
-    NEXT_TRACK = 2,
-    PREV_TRACK = 3,
-    NETWORK_STANDBY = 4,
-    SEND_TO_AP_MODE = 5,
-    MANUAL_UPDATE = 6,
-    DISABLE_NETWORKING = 7,
-    FACTORY_RESET = 8,
-    LOW_POWER_STANDBY = 9,
-    //- MULTIBUTTON ACTIONS for Eddie
-
-    //+ Bluetooth Button
-    CAROUSEL_DISCOVERABLE_CONNECT_TO_LAST = 20,
-    SEND_TO_DISCOVERABLE = 21,
-    CLEAR_PAIRING_LIST = 22,
-    //- Bluetooth Button
-
-    //+ VOLUME UP
-    VOLUME_UP = 23,
-    //- VOLUME UP
-
-    //+ VOLUME DOWN
-    VOLUME_DOWN = 24,
-    //- VOLUME DOWN
-
-    //+ AUX
-    AUX_IN = 25,
-    //- AUX
-
-    //+ ALEXA
-    ALEXA_CAROUSEL = 26,
-    //- ALEXA
-
-    //+ PRESET
-    PRESET_STORE_1 = 27,
-    PRESET_STORE_2 = 28,
-    PRESET_STORE_3 = 29,
-    PRESET_STORE_4 = 30,
-    PRESET_STORE_5 = 31,
-    PRESET_STORE_6 = 32,
-
-    PRESET_SELECT_1 = 33,
-    PRESET_SELECT_2 = 34,
-    PRESET_SELECT_3 = 35,
-    PRESET_SELECT_4 = 36,
-    PRESET_SELECT_5 = 37,
-    PRESET_SELECT_6 = 38
-                      //- PRESET
-};
-
->>>>>>> 2843b397
 class IntentHandler
 {
 public:
