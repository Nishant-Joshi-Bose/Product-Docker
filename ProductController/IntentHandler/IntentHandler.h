////////////////////////////////////////////////////////////////////////////////
///// @file   IntentHandler.h
///// @brief  IntentHandler class for Riviera based product
/////
///// @attention Copyright 2017 Bose Corporation, Framingham, MA
//////////////////////////////////////////////////////////////////////////////////
#pragma once

#include "NotifyTargetTaskIF.h"
#include "CliClientMT.h"
#include "FrontDoorClientIF.h"
#include "KeyHandler.h"
#include "IntentManager.h"
#include "Intents.h"

namespace ProductApp
{
using IntentManagerPtr_t  = std::shared_ptr<IntentManager>;
using IntentManagerMap_t  = std::unordered_map<uint16_t, IntentManagerPtr_t>;

<<<<<<< HEAD
enum class Action
{
    INVALID = 0,
    //+ MULTIBUTTON ACTIONS for Eddie
    PLAY_PAUSE = 1,
    NEXT_TRACK = 2,
    PREV_TRACK = 3,
    NETWORK_STANDBY = 4,
    SEND_TO_AP_MODE = 5,
    MANUAL_UPDATE = 6,
    DISABLE_NETWORKING = 7,
    FACTORY_RESET = 8,
    LOW_POWER_STANDBY = 9,
    //- MULTIBUTTON ACTIONS for Eddie

    //+ Bluetooth Button
    CAROUSEL_DISCOVERABLE_CONNECT_TO_LAST = 20,
    SEND_TO_DISCOVERABLE = 21,
    CLEAR_PAIRING_LIST = 22,
    //- Bluetooth Button

    //+ VOLUME UP
    VOLUME_UP = 23,
    //- VOLUME UP

    //+ VOLUME DOWN
    VOLUME_DOWN = 24,
    //- VOLUME DOWN

    //+ AUX
    AUX_IN = 25,
    //- AUX

    //+ VOICE - ALEXA
    VOICE_CAROUSEL = 26,
    //- VOICE - ALEXA
};

=======
>>>>>>> be093a89
class IntentHandler
{
public:
    IntentHandler( NotifyTargetTaskIF& task,
                   const CliClientMT& cliClient,
                   const FrontDoorClientIF_t& fd_client,
                   EddieProductController& controller );
    virtual ~IntentHandler()
    {
        m_IntentManagerMap.clear();
    }

    // Initialization will include adding various IntentManagers that are
    // associated with intent Values
    void Initialize();

    // Public function to Handle intents
    bool Handle( KeyHandlerUtil::ActionType_t& arg );

    // Public function to register any call backs back into Product HSM
    // Intent Managers will not do any state transition, it is only expected
    // to validate,build and send messages (through frontdoor or IPC).
    void RegisterCallBack( KeyHandlerUtil::ActionType_t& intent, CbPtr_t cb );

    const NotifyTargetTaskIF& GetTask() const
    {
        return m_task;
    }
    const CliClientMT& GetCli() const
    {
        return m_cliClient;
    }
    const FrontDoorClientIF_t& GetFrontDoorClient() const
    {
        return m_frontDoorClient;
    }
    EddieProductController& GetProductController()
    {
        return m_controller;
    }

    static bool IsIntentPlayControl( KeyHandlerUtil::ActionType_t arg )
    {
        return ( ( arg == ( uint16_t ) Action::PLAY_PAUSE ) ||
                 ( arg == ( uint16_t ) Action::NEXT_TRACK ) ||
                 ( arg == ( uint16_t ) Action::PREV_TRACK ) );
    }
    static bool IsIntentBlueTooth( KeyHandlerUtil::ActionType_t arg )
    {
        return ( ( arg == ( uint16_t ) Action::CAROUSEL_DISCOVERABLE_CONNECT_TO_LAST ) ||
                 ( arg == ( uint16_t ) Action::SEND_TO_DISCOVERABLE )                  ||
                 ( arg == ( uint16_t ) Action::CLEAR_PAIRING_LIST ) );
    }
    static bool IsIntentVoice( KeyHandlerUtil::ActionType_t arg )
    {
        return ( arg == ( uint16_t ) Action::VOICE_CAROUSEL );
    }
    static bool IsIntentNetworking( KeyHandlerUtil::ActionType_t arg )
    {
        return ( ( arg == ( uint16_t ) Action::SEND_TO_AP_MODE ) ||
                 ( arg == ( uint16_t ) Action::DISABLE_NETWORKING ) );
    }
    static bool IsIntentVolumeControl( KeyHandlerUtil::ActionType_t arg )
    {
        return ( ( arg == ( uint16_t ) Action::VOLUME_UP ) ||
                 ( arg == ( uint16_t ) Action::VOLUME_DOWN ) );
    }
    static bool IsIntentAuxIn( KeyHandlerUtil::ActionType_t arg )
    {
        return ( ( arg == ( uint16_t ) Action::AUX_IN ) );
    }

    static bool IsIntentNetworkStandby( KeyHandlerUtil::ActionType_t arg )
    {
        return ( ( arg == ( uint16_t ) Action::NETWORK_STANDBY ) );
    }

    static bool IsPresetSelect( KeyHandlerUtil::ActionType_t arg )
    {
        return ( ( arg == ( uint16_t ) Action::PRESET_SELECT_1 ) ||
                 ( arg == ( uint16_t ) Action::PRESET_SELECT_2 ) ||
                 ( arg == ( uint16_t ) Action::PRESET_SELECT_3 ) ||
                 ( arg == ( uint16_t ) Action::PRESET_SELECT_4 ) ||
                 ( arg == ( uint16_t ) Action::PRESET_SELECT_5 ) ||
                 ( arg == ( uint16_t ) Action::PRESET_SELECT_6 ) );
    }

    static bool IsPresetStore( KeyHandlerUtil::ActionType_t arg )
    {
        return ( ( arg == ( uint16_t ) Action::PRESET_STORE_1 ) ||
                 ( arg == ( uint16_t ) Action::PRESET_STORE_2 ) ||
                 ( arg == ( uint16_t ) Action::PRESET_STORE_3 ) ||
                 ( arg == ( uint16_t ) Action::PRESET_STORE_4 ) ||
                 ( arg == ( uint16_t ) Action::PRESET_STORE_5 ) ||
                 ( arg == ( uint16_t ) Action::PRESET_STORE_6 ) );
    }

private:

    void NotifyButtonEvent( KeyHandlerUtil::ActionType_t intent );

private:
    NotifyTargetTaskIF&         m_task;
    const CliClientMT&          m_cliClient;
    const FrontDoorClientIF_t&  m_frontDoorClient;
    IntentManagerMap_t          m_IntentManagerMap;
    EddieProductController&     m_controller;
    std::unordered_map <uint16_t, std::string> m_IntentNotificationMap;
};
} // namespace ProductApp<|MERGE_RESOLUTION|>--- conflicted
+++ resolved
@@ -18,7 +18,6 @@
 using IntentManagerPtr_t  = std::shared_ptr<IntentManager>;
 using IntentManagerMap_t  = std::unordered_map<uint16_t, IntentManagerPtr_t>;
 
-<<<<<<< HEAD
 enum class Action
 {
     INVALID = 0,
@@ -57,8 +56,6 @@
     //- VOICE - ALEXA
 };
 
-=======
->>>>>>> be093a89
 class IntentHandler
 {
 public:
