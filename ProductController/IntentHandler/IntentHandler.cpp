--- conflicted
+++ resolved
@@ -39,11 +39,8 @@
 #include "NetworkStandbyManager.h"
 #include "IntentHandler.pb.h"
 #include "BluetoothManager.h"
-<<<<<<< HEAD
 #include "VoiceManager.h"
-=======
 #include "PresetManager.h"
->>>>>>> be093a89
 
 static DPrint s_logger( "IntentHandler" );
 
@@ -124,7 +121,6 @@
     m_IntentManagerMap[( uint16_t )Action::AUX_IN] = playbackRequestManager;
     //- AUX Control API's
 
-<<<<<<< HEAD
     //+ Voice (Alexa) Control API's
     IntentManagerPtr_t voiceRequestManager =
         std::make_shared<VoiceManager>( m_task, m_cliClient,
@@ -133,8 +129,6 @@
     m_IntentManagerMap[( uint16_t )Action::VOICE_CAROUSEL] = voiceRequestManager;
     //- Voice (Alexa) Control API's
 
-
-=======
     //+ PRESET Management
     IntentManagerPtr_t presetManager =
         std::make_shared<PresetManager>( m_task, m_cliClient,
@@ -156,7 +150,6 @@
     m_IntentManagerMap[( uint16_t )Action::PRESET_SELECT_6] = presetManager;
 
     //- PRESET Management
->>>>>>> be093a89
     // prepare map for button event notification
     m_IntentNotificationMap[( uint16_t ) Action::PLAY_PAUSE]    = "play_pause" ;
     m_IntentNotificationMap[( uint16_t ) Action::NEXT_TRACK]    = "next_track" ;
@@ -174,10 +167,8 @@
 
     m_IntentNotificationMap[( uint16_t ) Action::AUX_IN]        = "aux_in" ;
 
-<<<<<<< HEAD
     m_IntentNotificationMap[( uint16_t ) Action::VOICE_CAROUSEL] = "Voice_Control" ;
 
-=======
     m_IntentNotificationMap[( uint16_t ) Action::PRESET_STORE_1] = "preset_store_1" ;
     m_IntentNotificationMap[( uint16_t ) Action::PRESET_STORE_2] = "preset_store_2" ;
     m_IntentNotificationMap[( uint16_t ) Action::PRESET_STORE_3] = "preset_store_3" ;
@@ -191,7 +182,7 @@
     m_IntentNotificationMap[( uint16_t ) Action::PRESET_SELECT_4] = "preset_select_4" ;
     m_IntentNotificationMap[( uint16_t ) Action::PRESET_SELECT_5] = "preset_select_5" ;
     m_IntentNotificationMap[( uint16_t ) Action::PRESET_SELECT_6] = "preset_select_6" ;
->>>>>>> be093a89
+
     return;
 }
 
