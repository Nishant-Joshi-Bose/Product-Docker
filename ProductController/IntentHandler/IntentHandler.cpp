--- conflicted
+++ resolved
@@ -35,15 +35,8 @@
 #include "DPrint.h"
 #include "IntentHandler.h"
 #include "PlaybackRequestManager.h"
-<<<<<<< HEAD
+#include "VoiceManager.h"
 #include "EddieProductController.h"
-=======
-#include "NetworkStandbyManager.h"
-#include "IntentHandler.pb.h"
-#include "BluetoothManager.h"
-#include "VoiceManager.h"
-#include "PresetManager.h"
->>>>>>> 1a89310f
 
 static DPrint s_logger( "IntentHandler" );
 
@@ -71,12 +64,7 @@
     auto cb = std::make_shared<AsyncCallback<KeyHandlerUtil::ActionType_t&> > ( func, &GetTask() );
     KeyHandlerUtil::ActionType_t intent = ( KeyHandlerUtil::ActionType_t ) ActionCommon_t::NETWORK_STANDBY;
     RegisterCallBack( intent, cb );
-<<<<<<< HEAD
 #endif
-=======
-    //- Miscellaneous Control API's (LPS, Factory Reset, NetworkStandy)
-    //+ Preset Control API's
->>>>>>> 1a89310f
 
     //+ AUX Control API's
     IntentManagerPtr_t playbackRequestManager =
@@ -86,73 +74,15 @@
 
     m_IntentManagerMap[( uint16_t )Action::AUX_IN] = playbackRequestManager;
     //- AUX Control API's
-<<<<<<< HEAD
-=======
 
     //+ Voice (Alexa) Control API's
     IntentManagerPtr_t voiceRequestManager =
-        std::make_shared<VoiceManager>( m_task, m_cliClient,
-                                        m_frontDoorClient,
-                                        m_controller );
+        std::make_shared<VoiceManager>( GetTask() , GetCli(),
+                                        GetFrontDoorClient(),
+                                        GetProductController() );
     m_IntentManagerMap[( uint16_t )Action::VOICE_CAROUSEL] = voiceRequestManager;
     //- Voice (Alexa) Control API's
 
-    //+ PRESET Management
-    IntentManagerPtr_t presetManager =
-        std::make_shared<PresetManager>( m_task, m_cliClient,
-                                         m_frontDoorClient,
-                                         m_controller );
-
-    m_IntentManagerMap[( uint16_t )Action::PRESET_STORE_1] = presetManager;
-    m_IntentManagerMap[( uint16_t )Action::PRESET_STORE_2] = presetManager;
-    m_IntentManagerMap[( uint16_t )Action::PRESET_STORE_3] = presetManager;
-    m_IntentManagerMap[( uint16_t )Action::PRESET_STORE_4] = presetManager;
-    m_IntentManagerMap[( uint16_t )Action::PRESET_STORE_5] = presetManager;
-    m_IntentManagerMap[( uint16_t )Action::PRESET_STORE_6] = presetManager;
-
-    m_IntentManagerMap[( uint16_t )Action::PRESET_SELECT_1] = presetManager;
-    m_IntentManagerMap[( uint16_t )Action::PRESET_SELECT_2] = presetManager;
-    m_IntentManagerMap[( uint16_t )Action::PRESET_SELECT_3] = presetManager;
-    m_IntentManagerMap[( uint16_t )Action::PRESET_SELECT_4] = presetManager;
-    m_IntentManagerMap[( uint16_t )Action::PRESET_SELECT_5] = presetManager;
-    m_IntentManagerMap[( uint16_t )Action::PRESET_SELECT_6] = presetManager;
-    //- PRESET Management
-
-    // prepare map for button event notification
-    m_IntentNotificationMap[( uint16_t ) Action::PLAY_PAUSE]    = "play_pause" ;
-    m_IntentNotificationMap[( uint16_t ) Action::NEXT_TRACK]    = "next_track" ;
-    m_IntentNotificationMap[( uint16_t ) Action::PREV_TRACK]    = "prev_track" ;
-
-    m_IntentNotificationMap[( uint16_t ) Action::CAROUSEL_DISCOVERABLE_CONNECT_TO_LAST] \
-        = "carousel_discoverable_connect_to_last" ;
-    m_IntentNotificationMap[( uint16_t ) Action::SEND_TO_DISCOVERABLE]     = "send_to_discoverable" ;
-    m_IntentNotificationMap[( uint16_t ) Action::CLEAR_PAIRING_LIST] = "clear_pairing_list" ;
-
-    m_IntentNotificationMap[( uint16_t ) Action::NETWORK_STANDBY] = "network_standby" ;
-
-    m_IntentNotificationMap[( uint16_t ) Action::VOLUME_UP]     = "volume_up" ;
-    m_IntentNotificationMap[( uint16_t ) Action::VOLUME_DOWN]   = "volume_down" ;
-
-    m_IntentNotificationMap[( uint16_t ) Action::AUX_IN]        = "aux_in" ;
-
-    m_IntentNotificationMap[( uint16_t ) Action::VOICE_CAROUSEL] = "voice_Control" ;
-
-    m_IntentNotificationMap[( uint16_t ) Action::PRESET_STORE_1] = "preset_store_1" ;
-    m_IntentNotificationMap[( uint16_t ) Action::PRESET_STORE_2] = "preset_store_2" ;
-    m_IntentNotificationMap[( uint16_t ) Action::PRESET_STORE_3] = "preset_store_3" ;
-    m_IntentNotificationMap[( uint16_t ) Action::PRESET_STORE_4] = "preset_store_4" ;
-    m_IntentNotificationMap[( uint16_t ) Action::PRESET_STORE_5] = "preset_store_5" ;
-    m_IntentNotificationMap[( uint16_t ) Action::PRESET_STORE_6] = "preset_store_6" ;
-
-    m_IntentNotificationMap[( uint16_t ) Action::PRESET_SELECT_1] = "preset_select_1" ;
-    m_IntentNotificationMap[( uint16_t ) Action::PRESET_SELECT_2] = "preset_select_2" ;
-    m_IntentNotificationMap[( uint16_t ) Action::PRESET_SELECT_3] = "preset_select_3" ;
-    m_IntentNotificationMap[( uint16_t ) Action::PRESET_SELECT_4] = "preset_select_4" ;
-    m_IntentNotificationMap[( uint16_t ) Action::PRESET_SELECT_5] = "preset_select_5" ;
-    m_IntentNotificationMap[( uint16_t ) Action::PRESET_SELECT_6] = "preset_select_6" ;
-
-    return;
->>>>>>> 1a89310f
 }
 
 }
