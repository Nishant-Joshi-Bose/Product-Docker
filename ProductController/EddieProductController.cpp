////////////////////////////////////////////////////////////////////////////////
/// @file   EddieProductController.cpp
/// @brief  Eddiec Product controller class.
///
/// @attention Copyright 2017 Bose Corporation, Framingham, MA
////////////////////////////////////////////////////////////////////////////////

#include "EddieProductController.h"
#include "ProductControllerStates.h"
#include "CustomProductControllerState.h"
#include "APTaskFactory.h"
#include "AsyncCallback.h"
#include "ProtoToMarkup.h"
#include "ProtoPersistenceFactory.h"
#include "LpmClientFactory.h"
#include "CLICmdsKeys.h"
#include "BluetoothSinkEndpoints.h"
#include "EndPointsDefines.h"

static DPrint s_logger( "EddieProductController" );

using namespace DemoApp;

namespace ProductApp
{
const std::string g_ProductPersistenceDir = "product-persistence/";
const std::string KEY_CONFIG_FILE = "/var/run/KeyConfiguration.json";

EddieProductController::EddieProductController( std::string const& ProductName ):
    ProductController( ProductName ),
    m_EddieProductControllerStateTop( GetHsm(), nullptr ),
    m_EddieProductControllerStateBooting( GetHsm(), &m_EddieProductControllerStateTop ),
    m_EddieProductControllerStateSetup( GetHsm(), &m_EddieProductControllerStateTop ),
    m_EddieProductControllerStateNetworkStandby( GetHsm(), &m_EddieProductControllerStateTop ),
    m_EddieProductControllerStateAudioOn( GetHsm(), &m_EddieProductControllerStateTop ),
    m_LpmClient(),
    m_KeyHandler( *GetTask(), m_CliClientMT, KEY_CONFIG_FILE ),
    m_cachedStatus(),
    m_IntentHandler( *GetTask(), m_CliClientMT, m_FrontDoorClientIF, *this ),
    m_LpmInterface( std::bind( &EddieProductController::HandleProductMessage,
                               this, std::placeholders::_1 ), GetTask() ),
<<<<<<< HEAD
    m_wifiProfilesCount( 0 ),
=======
    m_wifiProfilesCount(),
    m_bluetoothSinkList(),
>>>>>>> 1e90a47e
    errorCb( AsyncCallback<FRONT_DOOR_CLIENT_ERRORS> ( std::bind( &EddieProductController::CallbackError,
                                                                  this, std::placeholders::_1 ), GetTask() ) ),
    m_demoController( m_ProductControllerTask, m_KeyHandler )
{
    BOSE_INFO( s_logger, __func__ );
    m_deviceManager.Initialize( this );
    /// Add States to HSM object and initialize HSM before doing anything else.
    GetHsm().AddState( &m_EddieProductControllerStateTop );
    GetHsm().AddState( &m_EddieProductControllerStateBooting );
    GetHsm().AddState( &m_EddieProductControllerStateSetup );
    GetHsm().AddState( &m_EddieProductControllerStateNetworkStandby );
    GetHsm().AddState( &m_EddieProductControllerStateAudioOn );
    GetHsm().Init( this, PRODUCT_CONTROLLER_STATE_BOOTING );

    InitializeLpmClient();
    m_ConfigurationStatusPersistence = ProtoPersistenceFactory::Create( "ConfigurationStatus", g_ProductPersistenceDir );
<<<<<<< HEAD
    ReadSystemLanguageFromPersistence();
=======
    m_nowPlayingPersistence = ProtoPersistenceFactory::Create( "NowPlaying", g_ProductPersistenceDir );
>>>>>>> 1e90a47e
    m_ConfigurationStatus.mutable_status()->set_language( IsLanguageSet() );
    ReadConfigurationStatusFromPersistence();

    m_lightbarController = std::unique_ptr<LightBar::LightBarController>( new LightBar::LightBarController( GetTask(), m_FrontDoorClientIF, m_LpmClient ) );
    m_displayController  = std::unique_ptr<DisplayController           >( new DisplayController( *this    , m_FrontDoorClientIF, m_LpmClient ) );
    SetupProductSTSController();
}

EddieProductController::~EddieProductController()
{
}

void EddieProductController::Initialize()
{
    m_LpmInterface.Initialize();
    m_productCliClient.Initialize( GetTask() );
    RegisterCliClientCmds();
    RegisterEndPoints();
    SendInitialRequests();
    //Register lpm events that lightbar will handle
    m_lightbarController->RegisterLightBarEndPoints();
    m_demoController.RegisterEndPoints();
    m_displayController ->Initialize();
}

void EddieProductController::InitializeLpmClient()
{
    BOSE_INFO( s_logger, __func__ );
/// To_Do- will remove m_LpmClient from EddieProductController in separate commit.
    m_LpmClient = m_LpmInterface.GetLpmClient();
}

void EddieProductController::RegisterLpmEvents()
{
    BOSE_INFO( s_logger, __func__ );

    // Register keys coming from the LPM.
    auto func = std::bind( &EddieProductController::HandleLpmKeyInformation, this, std::placeholders::_1 );
    AsyncCallback<IpcKeyInformation_t>response_cb( func, GetTask() );
    m_LpmClient->RegisterEvent<IpcKeyInformation_t>( IPC_KEY, response_cb );
    m_lightbarController->RegisterLpmEvents();
}

void EddieProductController::RegisterKeyHandler()
{
    auto func = [this]( KeyHandlerUtil::ActionType_t intent )
    {
        HandleIntents( intent );
    };
    auto cb = std::make_shared<AsyncCallback<KeyHandlerUtil::ActionType_t> > ( func, GetTask() );
    m_KeyHandler.RegisterKeyHandler( cb );
}

void EddieProductController::RegisterEndPoints()
{
    BOSE_INFO( s_logger, __func__ );
    RegisterCommonEndPoints();

    AsyncCallback<Callback<ProductPb::ConfigurationStatus>> getConfigurationStatusReqCb( std::bind( &EddieProductController::HandleConfigurationStatusRequest ,
                                                         this, std::placeholders::_1 ) , GetTask() );

    AsyncCallback<SoundTouchInterface::CapsInitializationStatus> capsInitializationCb( std::bind( &EddieProductController::HandleCapsInitializationUpdate,
            this, std::placeholders::_1 ) , GetTask() );

    /// Registration of endpoints to the frontdoor client.

    m_FrontDoorClientIF->RegisterNotification<SoundTouchInterface::CapsInitializationStatus>( "CapsInitializationUpdate", capsInitializationCb );

    m_FrontDoorClientIF->RegisterGet( FRONTDOOR_SYSTEM_CONFIGURATION_STATUS_API , getConfigurationStatusReqCb );

    AsyncCallback<NetManager::Protobuf::NetworkStatus> networkStatusCb( std::bind( &EddieProductController::HandleNetworkStatus ,
                                                                                   this, std::placeholders::_1 ), GetTask() );
    m_FrontDoorClientIF->RegisterNotification<NetManager::Protobuf::NetworkStatus>( FRONTDOOR_NETWORK_STATUS_API, networkStatusCb );

    AsyncCallback<NetManager::Protobuf::WiFiProfiles> networkWifiProfilesCb( std::bind( &EddieProductController::HandleWiFiProfileResponse ,
                                                                             this, std::placeholders::_1 ), GetTask() );
    m_FrontDoorClientIF->RegisterNotification<NetManager::Protobuf::WiFiProfiles>( FRONTDOOR_NETWORK_WIFI_PROFILE_API, networkWifiProfilesCb );
}

void EddieProductController::HandleNetworkStatus( const NetManager::Protobuf::NetworkStatus& networkStatus )
{
    BOSE_INFO( s_logger, "%s,N/w status- (%s)", __func__,  ProtoToMarkup::ToJson( networkStatus, false ).c_str() );

    if( networkStatus.has_isprimaryup() )
    {
        m_cachedStatus = networkStatus;
        GetHsm().Handle<>( &CustomProductControllerState::HandleNetworkConfigurationStatus );
    }
}

void EddieProductController::HandleWiFiProfileResponse( const NetManager::Protobuf::WiFiProfiles& profiles )
{
    m_wifiProfilesCount = profiles.profiles_size();
    BOSE_INFO( s_logger, "%s, m_wifiProfilesCount=%d", __func__, m_wifiProfilesCount.get() );
    GetHsm().Handle<>( &CustomProductControllerState::HandleNetworkConfigurationStatus );
}

/// This function will handle key information coming from LPM and give it to
/// KeyHandler for repeat Manager to handle.
void EddieProductController::HandleLpmKeyInformation( IpcKeyInformation_t keyInformation )
{
    BOSE_DEBUG( s_logger, __func__ );

    if( keyInformation.has_keyorigin() &&
        keyInformation.has_keystate() &&
        keyInformation.has_keyid() )
    {
        BOSE_DEBUG( s_logger, "Received key Information : keyorigin:%d,"
                    " keystate:%d, keyid:%d",
                    keyInformation.keyorigin(),
                    keyInformation.keystate(), keyInformation.keyid() );

        m_CliClientMT.SendAsyncResponse( "Received from LPM, KeySource: CONSOLE, State " + \
                                         std::to_string( keyInformation.keystate() ) + " KeyId " + \
                                         std::to_string( keyInformation.keyid() ) );
        m_KeyHandler.HandleKeys( keyInformation.keyorigin(),
                                 keyInformation.keystate(),
                                 keyInformation.keyid() );
    }
    else
    {
        BOSE_ERROR( s_logger, "One or more of the parameters are not present"
                    " in the message: keyorigin_P:%d, keystate_P:%d, keyid_P:%d",
                    keyInformation.has_keyorigin(),
                    keyInformation.has_keystate(),
                    keyInformation.has_keyid() );
    }
}

void EddieProductController::SendInitialRequests()
{
    BOSE_INFO( s_logger, __func__ );

    SendCommonInitialRequests();

    {
        AsyncCallback<std::list<std::string> > poiReadyCb( std::bind( &EddieProductController::HandleNetworkCapabilityReady, this, std::placeholders::_1 ), GetTask() );
        AsyncCallback<std::list<std::string> > poiNotReadyCb( std::bind( &EddieProductController::HandleNetworkCapabilityNotReady, this, std::placeholders::_1 ), GetTask() );

        std::list<std::string> endPoints;

        endPoints.push_back( FRONTDOOR_NETWORK_STATUS_API );

        m_FrontDoorClientIF->RegisterEndpointsOfInterest( endPoints, poiReadyCb,  poiNotReadyCb );
    }

    {
        AsyncCallback<std::list<std::string> > poiReadyCb( std::bind( &EddieProductController::HandleCapsCapabilityReady, this, std::placeholders::_1 ), GetTask() );
        AsyncCallback<std::list<std::string> > poiNotReadyCb( std::bind( &EddieProductController::HandleCapsCapabilityNotReady, this, std::placeholders::_1 ), GetTask() );
        std::list<std::string> endPoints;

        endPoints.push_back( FRONTDOOR_SYSTEM_CAPSINIT_STATUS_API );
        m_FrontDoorClientIF->RegisterEndpointsOfInterest( endPoints, poiReadyCb,  poiNotReadyCb );
    }

    {
        AsyncCallback<std::list<std::string> > poiReadyCb( std::bind( &EddieProductController::HandleBluetoothCapabilityReady, this, std::placeholders::_1 ), GetTask() );
        AsyncCallback<std::list<std::string> > poiNotReadyCb( std::bind( &EddieProductController::HandleBluetoothCapabilityNotReady, this, std::placeholders::_1 ), GetTask() );
        std::list<std::string> endPoints;

        endPoints.push_back( FRONTDOOR_BLUETOOTH_SINK_LIST_API );
        m_FrontDoorClientIF->RegisterEndpointsOfInterest( endPoints, poiReadyCb,  poiNotReadyCb );
    }

    {
        AsyncCallback<std::list<std::string> > poiReadyCb( std::bind( &EddieProductController::HandleBtLeCapabilityReady, this, std::placeholders::_1 ), GetTask() );
        AsyncCallback<std::list<std::string> > poiNotReadyCb( std::bind( &EddieProductController::HandleBtLeCapabilityNotReady, this, std::placeholders::_1 ), GetTask() );
        std::list<std::string> endPoints;

        endPoints.push_back( FRONTDOOR_BLUETOOTH_BLESETUP_STATUS_API );
        m_FrontDoorClientIF->RegisterEndpointsOfInterest( endPoints, poiReadyCb,  poiNotReadyCb );
    }
}

void EddieProductController::CallbackError( const FRONT_DOOR_CLIENT_ERRORS errorCode )
{
    BOSE_ERROR( s_logger, "%s:error code- %d", __func__, errorCode );
}

void EddieProductController::HandleCapsInitializationUpdate( const SoundTouchInterface::CapsInitializationStatus &resp )
{
    BOSE_DEBUG( s_logger, "%s:notification: %s", __func__, ProtoToMarkup::ToJson( resp, false ).c_str() );
    HandleCAPSReady( resp.capsinitialized() );
}

void EddieProductController::HandleSTSReady( void )
{
    BOSE_DEBUG( s_logger, __func__ );
    m_isSTSReady = true;
    GetHsm().Handle<>( &CustomProductControllerState::HandleModulesReady );
}

void EddieProductController::HandleConfigurationStatusRequest( const Callback<ProductPb::ConfigurationStatus> &resp )
{
    BOSE_INFO( s_logger, "%s:Response: %s", __func__, ProtoToMarkup::ToJson( m_ConfigurationStatus, false ).c_str() );
    resp.Send( m_ConfigurationStatus );
}

void EddieProductController::HandleCAPSReady( bool capsReady )
{
    m_isCapsReady = capsReady;
    GetHsm().Handle<>( &CustomProductControllerState::HandleModulesReady );
}

void EddieProductController::HandleNetworkModuleReady( bool networkModuleReady )
{
    BOSE_INFO( s_logger, "%s:networkModuleReady=%d", __func__, networkModuleReady );

    if( networkModuleReady && !m_isNetworkModuleReady )
    {
        AsyncCallback<NetManager::Protobuf::WiFiProfiles> networkWifiProfilesCb( std::bind( &EddieProductController::HandleWiFiProfileResponse ,
                                                                                 this, std::placeholders::_1 ), GetTask() );
        m_FrontDoorClientIF->SendGet<NetManager::Protobuf::WiFiProfiles>( FRONTDOOR_NETWORK_WIFI_PROFILE_API, networkWifiProfilesCb, errorCb );

        AsyncCallback<NetManager::Protobuf::NetworkStatus> networkStatusCb( std::bind( &EddieProductController::HandleNetworkStatus ,
                                                                                       this, std::placeholders::_1 ), GetTask() );
        m_FrontDoorClientIF->SendGet<NetManager::Protobuf::NetworkStatus>( FRONTDOOR_NETWORK_STATUS_API, networkStatusCb, errorCb );
    }
    m_isNetworkModuleReady = networkModuleReady;
    GetHsm().Handle<>( &CustomProductControllerState::HandleModulesReady );
}

void EddieProductController::HandleLPMReady()
{
    BOSE_INFO( s_logger, __func__ );
}

bool EddieProductController::IsAllModuleReady()
{
    BOSE_INFO( s_logger, "%s:|CAPS Ready=%d|LPMReady=%d|NetworkModuleReady=%d|m_isBluetoothReady=%d|STSReady=%d", __func__,
               m_isCapsReady , m_isLPMReady, m_isNetworkModuleReady, m_isBluetoothReady, m_isSTSReady );
    return ( m_isCapsReady and
             m_isLPMReady and
             ( m_isNetworkModuleReady and m_cachedStatus.is_initialized() and m_wifiProfilesCount.is_initialized() ) and
             m_isSTSReady and
             ( m_isBluetoothReady and m_bluetoothSinkList.is_initialized() ) );
}

bool EddieProductController::IsBtLeModuleReady() const
{
    BOSE_INFO( s_logger, "%s:|m_isBLEModuleReady[%d", __func__, m_isBLEModuleReady );
    return m_isBLEModuleReady;
}


bool EddieProductController::IsCAPSReady() const
{
    BOSE_INFO( s_logger, "%s:CAPS Ready=%d", __func__, m_isCapsReady );
    return m_isCapsReady;
}

bool EddieProductController::IsSTSReady() const
{
    BOSE_INFO( s_logger, "%s:STS Ready=%d", __func__, m_isSTSReady );
    return m_isSTSReady;
}

bool EddieProductController::IsLanguageSet()
{
    return m_deviceManager.IsLanguageSet();
}

bool EddieProductController::IsNetworkConfigured()
{
    return ( m_bluetoothSinkList.get().devices_size() || m_wifiProfilesCount.get() || m_cachedStatus.get().isprimaryup() );
}

void EddieProductController::ReadConfigurationStatusFromPersistence()
{
    try
    {
        std::string s = m_ConfigurationStatusPersistence->Load();
        ProtoToMarkup::FromJson( s, &m_ConfigurationStatus );
    }
    catch( const ProtoToMarkup::MarkupError &e )
    {
        BOSE_LOG( ERROR, "Configuration status from persistence failed markup error - " << e.what() );
    }
    catch( ProtoPersistenceIF::ProtoPersistenceException& e )
    {
        BOSE_LOG( ERROR, "Loading configuration status from persistence failed - " << e.what() );
    }
}

<<<<<<< HEAD
void EddieProductController::ReadSystemLanguageFromPersistence()
{
    try
    {
        std::string s = m_LanguagePersistence->Load();
        ProtoToMarkup::FromJson( s, &m_systemLanguage );
    }
    catch( const ProtoToMarkup::MarkupError &e )
    {
        BOSE_LOG( ERROR, "ReadSystemLanguageFromPersistence- markup error - " << e.what() );
    }
    catch( ProtoPersistenceIF::ProtoPersistenceException& e )
    {
        BOSE_LOG( ERROR, "ReadSystemLanguageFromPersistence failed - " << e.what() );
    }
}

std::string EddieProductController::GetSystemLanguageCode()
{
    return m_systemLanguage.code();
}

void EddieProductController::PersistSystemLanguageCode()
{
    BOSE_INFO( s_logger, __func__ );
    try
    {
        m_LanguagePersistence->Remove();
        m_LanguagePersistence->Store( ProtoToMarkup::ToJson( m_systemLanguage ) );
        /// Persist configuration status everytime language gets
        /// changed.
        PersistSystemConfigurationStatus();
    }
    catch( ... )
    {
        BOSE_LOG( ERROR, "Storing language in persistence failed" );
=======
void EddieProductController::ReadNowPlayingFromPersistence()
{
    try
    {
        std::string s = m_nowPlayingPersistence->Load();
        ProtoToMarkup::FromJson( s, &m_nowPlaying );
        m_nowPlaying.clear_state(); // Initialize the status
    }
    catch( const ProtoToMarkup::MarkupError &e )
    {
        BOSE_LOG( ERROR, "Configuration status from persistence failed markup error - " << e.what() );
    }
    catch( ProtoPersistenceIF::ProtoPersistenceException& e )
    {
        BOSE_LOG( ERROR, "Loading configuration status from persistence failed - " << e.what() );
>>>>>>> 1e90a47e
    }
}

void EddieProductController::PersistSystemConfigurationStatus()
{
    BOSE_INFO( s_logger, __func__ );
    ///Persist configuration status only if it changes.
    if( m_ConfigurationStatus.status().language() not_eq IsLanguageSet() )
        ///To_Do- add condition to Check for network and Account too
    {
        m_ConfigurationStatus.mutable_status()->set_language( IsLanguageSet() );

        try
        {
            m_ConfigurationStatusPersistence->Store( ProtoToMarkup::ToJson( m_ConfigurationStatus ) );
        }
        catch( const ProtoToMarkup::MarkupError &e )
        {
            BOSE_LOG( ERROR, "Configuration status from persistence failed markup error - " << e.what() );
        }
        catch( ProtoPersistenceIF::ProtoPersistenceException& e )
        {
            BOSE_LOG( ERROR, "Loading configuration status from persistence failed - " << e.what() );
        }
    }
}

void EddieProductController::SendActivateAccessPointCmd()
{
    BOSE_INFO( s_logger, __func__ );
}

void EddieProductController::SendDeActivateAccessPointCmd()
{
    BOSE_INFO( s_logger, __func__ );
}

void EddieProductController::HandleIntents( KeyHandlerUtil::ActionType_t intent )
{
    BOSE_INFO( s_logger, "Translated Intent %d", intent );
    m_CliClientMT.SendAsyncResponse( "Translated intent = " + \
                                     std::to_string( intent ) );

    GetHsm().Handle<KeyHandlerUtil::ActionType_t>( &CustomProductControllerState::HandleIntents, intent );
    return;
}

void EddieProductController::HandleNetworkStandbyIntentCb( const KeyHandlerUtil::ActionType_t& intent )
{
    BOSE_INFO( s_logger, "%s: Translated Intent %d", __func__, intent );

    GetHsm().Handle<> ( &CustomProductControllerState::HandleNetworkStandbyIntent );
    return;
}

void EddieProductController::RegisterCliClientCmds()
{
    BOSE_INFO( s_logger, __func__ );
    auto cb = [this]( uint16_t cmdKey, const std::list<std::string> & argList, AsyncCallback<std::string, int32_t> respCb, int32_t transact_id )
    {
        HandleCliCmd( cmdKey, argList, respCb, transact_id );
    };

    m_CliClientMT.RegisterCLIServerCommands( "allowSourceSelect",
                                             "command to send allow/disallow source selection by Caps", "allowSourceSelect yes|no",
                                             GetTask(), cb , static_cast<int>( CLICmdKeys::ALLOW_SOURCE_SELECT ) );
    m_CliClientMT.RegisterCLIServerCommands( "setDisplayAutoMode",
                                             "command to set the display controller automatic mode", "setDisplayAutoMode auto|manual",
                                             GetTask(), cb , static_cast<int>( CLICmdKeys::SET_DISPLAY_AUTO_MODE ) );
    m_CliClientMT.RegisterCLIServerCommands( "setProductState",
                                             "command to set Product Controller state", "setProductState boot|standby|setup",
                                             GetTask(), cb , static_cast<int>( CLICmdKeys::SET_PRODUCT_CONTROLLER_STATE ) );
    m_CliClientMT.RegisterCLIServerCommands( "getProductState",
                                             "command to get Product Controller state", "getProductState",
                                             GetTask(), cb , static_cast<int>( CLICmdKeys::GET_PRODUCT_CONTROLLER_STATE ) );
    m_CliClientMT.RegisterCLIServerCommands( "getProductState",
                                             "command to get Product Controller state",  "getProductState",
                                             GetTask(), cb , static_cast<int>( CLICmdKeys::GET_PRODUCT_CONTROLLER_STATE ) );
    m_CliClientMT.RegisterCLIServerCommands( "raw_key",
                                             "command to simulate raw key events."
                                             "Usage: raw_key origin keyId state ; where origin is 0-6, keyId is 1-7, state 0-1 (press-release).",
                                             "raw_key origin keyId state",
                                             GetTask(), cb , static_cast<int>( CLICmdKeys::RAW_KEY ) );
}

void EddieProductController::HandleCliCmd( uint16_t cmdKey,
                                           const std::list<std::string> & argList,
                                           AsyncCallback<std::string, int32_t> respCb,
                                           int32_t transact_id )
{
    std::string response( "Success" );

    std::ostringstream ss;
    ss << "Received " << cmdKey << std::endl;
    switch( static_cast<CLICmdKeys>( cmdKey ) )
    {
    case CLICmdKeys::SET_DISPLAY_AUTO_MODE:
    {
        HandleSetDisplayAutoMode( argList, response );
        break;
    }
    case CLICmdKeys::ALLOW_SOURCE_SELECT:
    {
        HandleAllowSourceSelectCliCmd( argList, response );
    }
    break;
    case CLICmdKeys::SET_PRODUCT_CONTROLLER_STATE:
    {
        HandleSetProductControllerStateCliCmd( argList, response );
    }
    break;
    case CLICmdKeys::GET_PRODUCT_CONTROLLER_STATE:
    {
        HandleGetProductControllerStateCliCmd( argList, response );
    }
    break;
    case CLICmdKeys::RAW_KEY:
    {
        HandleRawKeyCliCmd( argList, response );
    }
    break;
    default:
        response = "Command not found";
        break;
    }
    respCb( response, transact_id );
}

void EddieProductController::HandleSetDisplayAutoMode( const std::list<std::string>& argList, std::string& response )
{
    if( argList.size() != 1 )
    {
        response  = "command requires one argument\n" ;
        response += "Usage: SetDisplayAutoMode";
        return;
    }
    std::string arg = argList.front();
    if( arg == "auto" )
    {
        m_displayController->SetAutoMode( true );
    }
    else if( arg == "manual" )
    {
        m_displayController->SetAutoMode( false );
    }
    else
    {
        response = "Unknown argument.\n";
        response += "Usage: auto|manual";
    }
}// HandleSetDisplayAutoMode

void EddieProductController::HandleAllowSourceSelectCliCmd( const std::list<std::string>& argList, std::string& response )
{
    if( argList.size() != 1 )
    {
        response = "command requires one argument\n" ;
        response += "Usage: allowSourceSelect yes|no";
        return;
    }
    std::string arg = argList.front();
    if( arg == "yes" )
    {
        SendAllowSourceSelectMessage( true );
    }
    else if( arg == "no" )
    {
        SendAllowSourceSelectMessage( false );
    }
    else
    {
        response = "Unknown argument.\n";
        response += "Usage: allowSourceSelect yes|no";
    }
}

void EddieProductController::HandleRawKeyCliCmd( const std::list<std::string>& argList, std::string& response )
{
    if( argList.size() == 3 )
    {
        auto it = argList.begin();
        uint8_t origin = atoi( ( *it ).c_str() ) ;
        it++;
        uint32_t id = atoi( ( *it ).c_str() ) ;
        it++;
        uint8_t state = atoi( ( *it ).c_str() ) ;

        m_KeyHandler.HandleKeys( origin, state, id );
    }
    else
    {
        response = "Invalid command. use help to look at the raw_key usage";
    }
}

void EddieProductController::HandleSetProductControllerStateCliCmd( const std::list<std::string>& argList,
                                                                    std::string& response )
{
    std::string usage;
    usage = "Usage: setProductState boot|on|standby|setup|idle";

    if( argList.size() != 1 )
    {
        response = "Incorrect usage\n" + usage;
        return;
    }

    std::string arg = argList.front();

    if( arg == "boot" )
    {
        response = "Setting Product Controller state to BOOT";
        GetHsm().ChangeState( PRODUCT_CONTROLLER_STATE_BOOTING );
    }
    else if( arg == "on" )
    {
        response = "Setting Product Controller state to AUDIO_ON";
        SoundTouchInterface::NowSelectionInfo nowSelectionInfo;
        GetHsm().Handle<const SoundTouchInterface::NowSelectionInfo&>( &CustomProductControllerState::HandleNowSelectionInfo, nowSelectionInfo );
    }
    else if( arg == "standby" )
    {
        response = "Setting Product Controller state to NETWORK_STANDBY";
        GetHsm().ChangeState( CUSTOM_PRODUCT_CONTROLLER_STATE_NETWORK_STANDBY );
    }
    else if( arg == "setup" )
    {
        response = "Setting Product Controller state to SETUP";
        GetHsm().ChangeState( CUSTOM_PRODUCT_CONTROLLER_STATE_SETUP );
    }
    else if( arg == "idle" )
    {
        response = "Will be implemented in future";
    }
    else
    {
        response = "Unknown argument\n" + usage;
    }
}

void EddieProductController::HandleGetProductControllerStateCliCmd( const std::list<std::string>& argList,
                                                                    std::string& response )
{
    if( argList.size() > 0 )
    {
        response = "Incorrect usage \nUsage: getProductState";
        return;
    }
    response = "-------------------------------------\n";
    response += "Product Controller State Information\n";
    response += "-------------------------------------\n";
    response += "Current State: " + GetHsm().GetCurrentState()->GetName();
}

void EddieProductController::HandleProductMessage( const ProductMessage& productMessage )
{
    BOSE_DEBUG( s_logger, "Product Controller Messages" );

    if( productMessage.has_id() )
    {
        switch( productMessage.id() )
        {
        case LPM_HARDWARE_DOWN:
        {
            BOSE_DEBUG( s_logger, "Received LPM Hardware Down message" );
            m_isLPMReady = false;
        }
        break;
        case LPM_HARDWARE_UP:
        {
            BOSE_DEBUG( s_logger, "Received LPM Hardware Up message" );
            m_isLPMReady = true;
            // RegisterLpmEvents and RegisterKeyHandler
            RegisterLpmEvents();
            RegisterKeyHandler();
            GetHsm().Handle<bool>( &CustomProductControllerState::HandleLpmState, true );
        }
        break;
        case LPM_INTERFACE_DOWN:
        {
            BOSE_DEBUG( s_logger, "Received LPM Interface Down message" );
            GetHsm().Handle<bool>(
                &CustomProductControllerState::HandleLpmInterfaceState, false );
        }
        break;
        case LPM_INTERFACE_UP:
        {
            BOSE_DEBUG( s_logger, "Received LPM Interface UP message" );
            GetHsm().Handle<bool>(
                &CustomProductControllerState::HandleLpmInterfaceState, true );
        }
        break;
        default:
            BOSE_ERROR( s_logger, "Unhandled product message" );
            break;
        }
        return;
    }
    else
    {
        BOSE_ERROR( s_logger, "productMessage doesn't have an Id" );
        return;
    }
}

////////////////////////////////////////////////////////////////////////////////////////////////////
///
/// @name   EddieProductController::SetupProductSTSController
///
/// @brief  This method is called to perform the needed initialization of the ProductSTSController,
///         specifically, provide the set of sources to be created initially.
///
/// @param  void This method does not take any arguments.
///
/// @return This method does not return anything.
///
////////////////////////////////////////////////////////////////////////////////////////////////////
void EddieProductController::SetupProductSTSController( void )
{
    std::vector<ProductSTSController::SourceDescriptor> sources;
    ProductSTSController::SourceDescriptor descriptor_AUX{ 0, "AUX", true }; // AUX is always available
    sources.push_back( descriptor_AUX );
    Callback<void> cb_STSInitWasComplete( std::bind( &EddieProductController::HandleSTSInitWasComplete, this ) );
    Callback<ProductSTSAccount::ProductSourceSlot> cb_HandleSelectSourceSlot( std::bind( &EddieProductController::HandleSelectSourceSlot, this, std::placeholders::_1 ) );
    m_ProductSTSController.Initialize( sources, cb_STSInitWasComplete, cb_HandleSelectSourceSlot );
}

////////////////////////////////////////////////////////////////////////////////////////////////////
///
/// @name   EddieProductController::HandleSTSInitWasComplete
///
/// @brief  This method is called from the ProductSTSController when all the initially-created
///         sources have been created with CAPS/STS
///
/// @note   THIS METHOD IS CALLED ON THE ProductSTSController THREAD
///
/// @param  void This method does not take any arguments.
///
/// @return This method does not return anything.
///
////////////////////////////////////////////////////////////////////////////////////////////////////
void EddieProductController::HandleSTSInitWasComplete( void )
{
    BOSE_INFO( s_logger, __func__ );
    IL::BreakThread( std::bind( &EddieProductController::HandleSTSReady,
                                this ),
                     GetTask( ) );
}

////////////////////////////////////////////////////////////////////////////////////////////////////
///
/// @name   EddieProductController::HandleSelectSourceSlot
///
/// @brief  This method is called from the ProductSTSController when one of our sources is
///         activated by CAPS/STS
///
/// @note   THIS METHOD IS CALLED ON THE ProductSTSController THREAD
///
/// @param  ProductSTSAccount::ProductSourceSlot sourceSlot - identifies the activated slot
///
/// @return This method does not return anything.
///
////////////////////////////////////////////////////////////////////////////////////////////////////
void EddieProductController::HandleSelectSourceSlot( ProductSTSAccount::ProductSourceSlot sourceSlot )
{
    BOSE_INFO( s_logger, "%s: slot: %d", __func__, sourceSlot );
}

void EddieProductController::HandleNetworkCapabilityReady( const std::list<std::string>& points )
{
    BOSE_INFO( s_logger, __func__ );
    HandleNetworkModuleReady( true );
}

void EddieProductController::HandleNetworkCapabilityNotReady( const std::list<std::string>& points )
{
    BOSE_INFO( s_logger, __func__ );
    HandleNetworkModuleReady( false );
}

void EddieProductController::HandleCapsCapabilityReady( const std::list<std::string>& points )
{
    BOSE_INFO( s_logger, __func__ );
    HandleCAPSReady( true );
}

void EddieProductController::HandleCapsCapabilityNotReady( const std::list<std::string>& points )
{
    BOSE_INFO( s_logger, __func__ );
    HandleCAPSReady( false );
}

void EddieProductController::HandleBtLeCapabilityReady( const std::list<std::string>& points )
{
    BOSE_INFO( s_logger, __func__ );
    HandleBtLeModuleReady( true );
}

void EddieProductController::HandleBtLeCapabilityNotReady( const std::list<std::string>& points )
{
    BOSE_INFO( s_logger, __func__ );
    HandleBtLeModuleReady( false );
}

void EddieProductController::HandleBtLeModuleReady( bool btLeModuleReady )
{
    BOSE_INFO( s_logger, __func__ );
    m_isBLEModuleReady = btLeModuleReady;
    if( m_isBLEModuleReady )
        GetHsm().Handle<>( &CustomProductControllerState::HandleBtLeModuleReady );
}

<<<<<<< HEAD
=======
void EddieProductController::HandleBluetoothSinkPairedList( const BluetoothSinkService::PairedList &list )
{
    m_bluetoothSinkList = list;
    GetHsm().Handle<>( &CustomProductControllerState::HandleNetworkConfigurationStatus );
}

>>>>>>> 1e90a47e
} // namespace ProductApp<|MERGE_RESOLUTION|>--- conflicted
+++ resolved
@@ -39,12 +39,7 @@
     m_IntentHandler( *GetTask(), m_CliClientMT, m_FrontDoorClientIF, *this ),
     m_LpmInterface( std::bind( &EddieProductController::HandleProductMessage,
                                this, std::placeholders::_1 ), GetTask() ),
-<<<<<<< HEAD
-    m_wifiProfilesCount( 0 ),
-=======
     m_wifiProfilesCount(),
-    m_bluetoothSinkList(),
->>>>>>> 1e90a47e
     errorCb( AsyncCallback<FRONT_DOOR_CLIENT_ERRORS> ( std::bind( &EddieProductController::CallbackError,
                                                                   this, std::placeholders::_1 ), GetTask() ) ),
     m_demoController( m_ProductControllerTask, m_KeyHandler )
@@ -61,11 +56,6 @@
 
     InitializeLpmClient();
     m_ConfigurationStatusPersistence = ProtoPersistenceFactory::Create( "ConfigurationStatus", g_ProductPersistenceDir );
-<<<<<<< HEAD
-    ReadSystemLanguageFromPersistence();
-=======
-    m_nowPlayingPersistence = ProtoPersistenceFactory::Create( "NowPlaying", g_ProductPersistenceDir );
->>>>>>> 1e90a47e
     m_ConfigurationStatus.mutable_status()->set_language( IsLanguageSet() );
     ReadConfigurationStatusFromPersistence();
 
@@ -347,63 +337,6 @@
     catch( ProtoPersistenceIF::ProtoPersistenceException& e )
     {
         BOSE_LOG( ERROR, "Loading configuration status from persistence failed - " << e.what() );
-    }
-}
-
-<<<<<<< HEAD
-void EddieProductController::ReadSystemLanguageFromPersistence()
-{
-    try
-    {
-        std::string s = m_LanguagePersistence->Load();
-        ProtoToMarkup::FromJson( s, &m_systemLanguage );
-    }
-    catch( const ProtoToMarkup::MarkupError &e )
-    {
-        BOSE_LOG( ERROR, "ReadSystemLanguageFromPersistence- markup error - " << e.what() );
-    }
-    catch( ProtoPersistenceIF::ProtoPersistenceException& e )
-    {
-        BOSE_LOG( ERROR, "ReadSystemLanguageFromPersistence failed - " << e.what() );
-    }
-}
-
-std::string EddieProductController::GetSystemLanguageCode()
-{
-    return m_systemLanguage.code();
-}
-
-void EddieProductController::PersistSystemLanguageCode()
-{
-    BOSE_INFO( s_logger, __func__ );
-    try
-    {
-        m_LanguagePersistence->Remove();
-        m_LanguagePersistence->Store( ProtoToMarkup::ToJson( m_systemLanguage ) );
-        /// Persist configuration status everytime language gets
-        /// changed.
-        PersistSystemConfigurationStatus();
-    }
-    catch( ... )
-    {
-        BOSE_LOG( ERROR, "Storing language in persistence failed" );
-=======
-void EddieProductController::ReadNowPlayingFromPersistence()
-{
-    try
-    {
-        std::string s = m_nowPlayingPersistence->Load();
-        ProtoToMarkup::FromJson( s, &m_nowPlaying );
-        m_nowPlaying.clear_state(); // Initialize the status
-    }
-    catch( const ProtoToMarkup::MarkupError &e )
-    {
-        BOSE_LOG( ERROR, "Configuration status from persistence failed markup error - " << e.what() );
-    }
-    catch( ProtoPersistenceIF::ProtoPersistenceException& e )
-    {
-        BOSE_LOG( ERROR, "Loading configuration status from persistence failed - " << e.what() );
->>>>>>> 1e90a47e
     }
 }
 
@@ -816,13 +749,4 @@
         GetHsm().Handle<>( &CustomProductControllerState::HandleBtLeModuleReady );
 }
 
-<<<<<<< HEAD
-=======
-void EddieProductController::HandleBluetoothSinkPairedList( const BluetoothSinkService::PairedList &list )
-{
-    m_bluetoothSinkList = list;
-    GetHsm().Handle<>( &CustomProductControllerState::HandleNetworkConfigurationStatus );
-}
-
->>>>>>> 1e90a47e
 } // namespace ProductApp