--- conflicted
+++ resolved
@@ -36,13 +36,10 @@
     m_deviceManager( GetTask(), *this ),
     m_cachedStatus(),
     m_productSource( m_FrontDoorClientIF, *GetTask() ),
-<<<<<<< HEAD
     m_IntentHandler( *GetTask(), m_CliClientMT, m_FrontDoorClientIF, *this )
-=======
     m_LpmInterface( std::bind( &EddieProductController::HandleProductMessage,
                                this, std::placeholders::_1 ), GetTask() ),
     m_demoController( m_ProductControllerTask )
->>>>>>> 6840259e
 {
     BOSE_INFO( s_logger, __func__ );
     /// Add States to HSM object and initialize HSM before doing anything else.
