--- conflicted
+++ resolved
@@ -376,7 +376,6 @@
 
 bool EddieProductController::IsAllModuleReady() const
 {
-<<<<<<< HEAD
     BOSE_INFO( s_logger,
                "%s:|CAPS Ready=%d|LPMReady=%d|AudioPathReady=%D|NetworkModuleReady=%d"
                "|m_isBluetoothReady=%d|STSReady=%d|IsSoftwareUpdateReady=%d|IsUiConnected=%d",
@@ -389,11 +388,6 @@
                IsSTSReady(),
                IsSoftwareUpdateReady(),
                IsUiConnected() );
-=======
-    BOSE_INFO( s_logger, "%s:|CAPS Ready=%d|LPMReady=%d|NetworkModuleReady=%d|m_isBluetoothReady=%d|"
-               "STSReady=%d|IsSoftwareUpdateReady=%d|IsUiConnected=%d|IsSassReady=%d", __func__, IsCAPSReady() , IsLpmReady(),
-               IsNetworkModuleReady(), IsBluetoothModuleReady(), IsSTSReady(), IsSoftwareUpdateReady(), IsUiConnected(), IsSassReady() );
->>>>>>> 22f448e3
 
     return ( IsCAPSReady() and
              IsLpmReady() and
