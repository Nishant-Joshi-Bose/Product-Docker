--- conflicted
+++ resolved
@@ -148,13 +148,10 @@
     m_FrontDoorClientIF->RegisterGet( FRONTDOOR_SYSTEM_LANGUAGE_API , getLanguageReqCb );
     m_FrontDoorClientIF->RegisterGet( FRONTDOOR_SYSTEM_CONFIGURATION_STATUS_API , getConfigurationStatusReqCb );
 
-<<<<<<< HEAD
     m_FrontDoorClientIF->RegisterGet( FRONTDOOR_CONTENT_ALLOWSOURCESELECT_API , getallowSourceSelectReqCb );
 
     m_FrontDoorClientIF->RegisterPost<ProductPb::Language>( FRONTDOOR_SYSTEM_LANGUAGE_API , postLanguageReqCb );
-=======
-    m_FrontDoorClientIF->RegisterPost<ProductPb::Language>( "/system/language" , postLanguageReqCb );
->>>>>>> a683116a
+
     ///Device info get request handler
     m_FrontDoorClientIF->RegisterGet( FRONTDOOR_SYSTEM_INFO_API, getDeviceInfoReqCb );
     ///Device state get request handler
