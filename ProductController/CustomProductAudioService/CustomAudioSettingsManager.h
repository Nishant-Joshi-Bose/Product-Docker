--- conflicted
+++ resolved
@@ -35,10 +35,6 @@
     CustomAudioSettingsManager();
     AudioSettingResultCode::ResultCode_t SetBass( const ProductPb::AudioBassLevel& bass );
     const ProductPb::AudioBassLevel& GetBass() const;
-<<<<<<< HEAD
-
-=======
->>>>>>> 26a0b73a
     void RefreshBass();
 
     AudioSettingResultCode::ResultCode_t SetTreble( const ProductPb::AudioTrebleLevel& treble );
