///////////////////////////////////////////////////////////////////////////////////////////////////
///
/// @file      CustomProductAudioService.cpp
///
/// @brief     This file contains source code for custom behavior for communicating
///            with APProduct Server and APProduct related FrontDoor interaction
///
/// @attention Copyright (C) 2018 Bose Corporation All Rights Reserved
///
////////////////////////////////////////////////////////////////////////////////////////////////////

#include "DPrint.h"
#include "AsyncCallback.h"
#include "APProductFactory.h"
#include "LpmClientFactory.h"
#include "Utilities.h"
#include "CustomProductController.h"
#include "CustomProductAudioService.h"
#include "ProtoToMarkup.h"
#include "SoundTouchInterface/ContentItem.pb.h"
#include "AutoLpmServiceMessages.pb.h"
#include "ProductEndpointDefines.h"
#include "ProductDataCollectionDefines.h"
// TODO - JCH - fix this as part of PGC-2476
//#include "RivieraLPM_IpcProtocol.h"
#define IPC_LATENCY_VALUE_UNKNOWN 0xffff
// end TODO

using namespace std::placeholders;

namespace ProductApp
{
using namespace ProductPb;
////////////////////////////////////////////////////////////////////////////////////////////////////
///
/// @name   CustomProductAudioService::CustomProductAudioService
///
/// @param  CustomProductController& ProductController
///
////////////////////////////////////////////////////////////////////////////////////////////////////
CustomProductAudioService::CustomProductAudioService( CustomProductController& ProductController,
                                                      const FrontDoorClientIF_t& frontDoorClient,
                                                      LpmClientIF::LpmClientPtr lpmClient ):
    ProductAudioService( ProductController.GetTask( ),
                         ProductController.GetMessageHandler(),
                         frontDoorClient ),
    m_ProductLpmHardwareInterface( ProductController.GetLpmHardwareInterface( ) ),
    m_AudioSettingsMgr( std::unique_ptr<CustomAudioSettingsManager>( new CustomAudioSettingsManager() ) ),
    m_ThermalTask( std::unique_ptr<ThermalMonitorTask>(
                       new ThermalMonitorTask( lpmClient, ProductController.GetTask( ),
                                               AsyncCallback<IpcSystemTemperatureData_t>(
                                                   std::bind( &CustomProductAudioService::ThermalDataReceivedCb, this, _1 ),
                                                   ProductController.GetTask( ) ) ) ) ),
    m_DataCollectionClient( ProductController.GetDataCollectionClient() ),
    m_currentMinimumLatency( LpmServiceMessages::LATENCY_VALUE_UNKNOWN )
{
    BOSE_DEBUG( s_logger, __func__ );

    auto func = [this]( bool enabled )
    {
        if( enabled )
        {
            SendAudioSettingsToDataCollection();
        }
    };
    m_DataCollectionClient->RegisterForEnabledNotifications( Callback<bool>( func ) );
}

////////////////////////////////////////////////////////////////////////////////////////////////////
///
/// @name   CustomProductAudioService::RegisterAudioPathEvents
///
////////////////////////////////////////////////////////////////////////////////////////////////////
void CustomProductAudioService::RegisterAudioPathEvents()
{
    BOSE_DEBUG( s_logger, __func__ );

    ////////////////////////////////////////////////////////////////////////////////////////////////////
    /// Register to handle DSP booted indications
    ////////////////////////////////////////////////////////////////////////////////////////////////////
    auto bootedFunc = [ this ]( LpmServiceMessages::IpcDeviceBoot_t image )
    {
        // Verify that stream configuration is actually valid (it's possible that we get a "booted" indication
        // before first audio path select, since DSP booting and audio path selection are independent). This
        // is okay, since in that case audio path selection will still send stream configuration to the DSP)
        if( m_DspStreamConfig.has_audiosettings() )
        {
            BOSE_INFO( s_logger, "DSP booted, send stream config (%s)", ProtoToMarkup::ToJson( m_DspStreamConfig ).c_str() );
            m_ProductLpmHardwareInterface->SetStreamConfig( m_DspStreamConfig, m_StreamConfigResponseCb );
            // stream config callback is normally empty (gets set when we get a SetStreamConfig request that
            // we can't immediately forward to DSP because it's booting)
            m_StreamConfigResponseCb = {};
        }
        m_DspIsRebooting = false;

        ProductMessage bootedMsg;
        *bootedMsg.mutable_dspbooted( ) = image;
        IL::BreakThread( [ this, bootedMsg ]( )
        {
            m_ProductNotify( bootedMsg );
        }, m_ProductTask );
    };

    auto lpmConnectCb = [ this, bootedFunc ]( bool connected )
    {
        if( not connected )
        {
            return;
        }

        bool success =  m_ProductLpmHardwareInterface->RegisterForLpmEvents< LpmServiceMessages::IpcDeviceBoot_t >
                        ( LpmServiceMessages::IPC_DSP_BOOTED_EVENT, Callback<LpmServiceMessages::IpcDeviceBoot_t>( bootedFunc ) );
        if( not success )
        {
            BOSE_ERROR( s_logger, "%s error registering for DSP boot status", __func__ );
            return;
        }
    };
    m_ProductLpmHardwareInterface->RegisterForLpmConnection( lpmConnectCb );

    ////////////////////////////////////////////////////////////////////////////////////////////////////
    /// Initialize member variables related to AudioPath
    /////////////////////////////////////////////////////////////////////////////////////////////////
    // Initialize m_MainStreamAudioSettings with current audio settings value from AudioSettingsManager
    // thermalData will be updated by thermal task periodically in a separate route
    FetchLatestAudioSettings();

    ////////////////////////////////////////////////////////////////////////////////////////////////////
    /// Register for AudioPath requests and events
    /////////////////////////////////////////////////////////////////////////////////////////////////
    m_APPointer = APProductFactory::Create( "ProductAudioService-APProduct", m_ProductTask );
    RegisterCommonAudioPathEvents();

    {
        Callback< std::string, Callback< std::string, std::string > >
        callback( std::bind( &CustomProductAudioService::GetMainStreamAudioSettingsCallback,
                             this,
                             std::placeholders::_1,
                             std::placeholders::_2 ) );

        m_APPointer->RegisterForMainStreamAudioSettingsRequest( callback );
    }
    {
        Callback< std::vector< APProductCommon::ChannelParameters >,
                  std::string,
                  std::string,
                  Callback< bool > >
                  callback( std::bind( &CustomProductAudioService::SetStreamConfigCallback,
                                       this,
                                       std::placeholders::_1,
                                       std::placeholders::_2,
                                       std::placeholders::_3,
                                       std::placeholders::_4 ) );

        m_APPointer->RegisterForSetStreamConfig( callback );
    }
    {
        Callback< bool > callback( std::bind( &CustomProductAudioService::InternalMuteCallback,
                                              this,
                                              std::placeholders::_1 ) );

        m_APPointer->RegisterForInternalMute( callback );
    }
    {
        Callback< uint32_t > callback( std::bind( &CustomProductAudioService::RebroadcastLatencyCallback,
                                                  this,
                                                  std::placeholders::_1 ) );
        m_APPointer->RegisterForRebroadcastLatency( callback );
    }
    ConnectToAudioPath();
}

////////////////////////////////////////////////////////////////////////////////////////////////////
///
/// @name   CustomProductAudioService::GetMainStreamAudioSettingsCallback
///
/// @param  std::string contentItem
///
/// @param  const Callback<std::string, std::string> cb
///
/// @brief  Callback function, when AudioPath wants to notify ProductController about the new contentItem
///         and get latest mainStreamAudioSettings and inputRoute back
///
////////////////////////////////////////////////////////////////////////////////////////////////////
void CustomProductAudioService::GetMainStreamAudioSettingsCallback( std::string contentItem,  const Callback<std::string, std::string> cb )
{
    BOSE_DEBUG( s_logger, "%s - contentItem = %s", __func__, contentItem.c_str() );

    // Parse contentItem string received from APProduct
    bool error = false;
    SoundTouchInterface::ContentItem contentItemProto;
    try
    {
        ProtoToMarkup::FromJson( contentItem, &contentItemProto );
    }
    catch( const ProtoToMarkup::MarkupError &e )
    {
        BOSE_ERROR( s_logger, "Converting contentItem string from APProduct to ContentItem proto failed markup error - %s", e.what() );
        error = true;
    }
    // If no parsing error occured, update m_MainStreamAudioSettings and m_InputRoute with new contentItem
    if( !error && contentItemProto.has_source() && contentItemProto.has_sourceaccount() )
    {
        // Update audio settings
        BOSE_DEBUG( s_logger, "GetMainStreamAudioSettingsCallback, source = %s, sourecAccount = %s", contentItemProto.source().c_str(), contentItemProto.sourceaccount().c_str() );

        bool isChanged = m_AudioSettingsMgr->UpdateContentItem( contentItemProto );
        if( isChanged )
        {
            FetchLatestAudioSettings();
<<<<<<< HEAD
            SendAudioSettingsFrontDoorNotification();
=======
            SendAudioSettingsToDataCollection();
>>>>>>> 8d35c4a0
        }
        // Update input route
        if( contentItemProto.source() == SHELBY_SOURCE::PRODUCT )
        {
            m_InputRoute = ( 1 << AUDIO_INPUT_BIT_POSITION_SPDIF_OPTICAL ) |
                           ( 1 << AUDIO_INPUT_BIT_POSITION_SPDIF_ARC ) |
                           ( 1 << AUDIO_INPUT_BIT_POSITION_EARC );
        }
        else
        {
            m_InputRoute = 1 << AUDIO_INPUT_BIT_POSITION_NETWORK;
        }
    }
    else
    {
        BOSE_ERROR( s_logger, "ContentItem string from APProduct doesn't contain \"source\" or \"sourceAccount\" field" );
    }
    // Reply APProduct with the current m_MainStreamAudioSettings and m_InputRoute
    std::string mainStreamAudioSettings = ProtoToMarkup::ToJson( m_MainStreamAudioSettings );
    std::string inputRoute = std::to_string( m_InputRoute );
    cb.Send( mainStreamAudioSettings, inputRoute );
}

////////////////////////////////////////////////////////////////////////////////////////////////////
///
/// @name   CustomProductAudioService::SendAudioSettingsFrontDoorNotification
///
/// @brief  Send frontdoor notification for all the audio settings endpoints
///
////////////////////////////////////////////////////////////////////////////////////////////////////
void CustomProductAudioService::SendAudioSettingsFrontDoorNotification() const
{
    BOSE_DEBUG( s_logger, __func__ );
    m_FrontDoorClientIF->SendNotification( FRONTDOOR_AUDIO_BASS_API, m_AudioSettingsMgr->GetBass( ) );
    m_FrontDoorClientIF->SendNotification( FRONTDOOR_AUDIO_TREBLE_API, m_AudioSettingsMgr->GetTreble( ) );
    m_FrontDoorClientIF->SendNotification( FRONTDOOR_AUDIO_CENTER_API, m_AudioSettingsMgr->GetCenter( ) );
    m_FrontDoorClientIF->SendNotification( FRONTDOOR_AUDIO_SURROUND_API, m_AudioSettingsMgr->GetSurround( ) );
    m_FrontDoorClientIF->SendNotification( FRONTDOOR_AUDIO_SURROUNDDELAY_API, m_AudioSettingsMgr->GetSurroundDelay( ) );
    m_FrontDoorClientIF->SendNotification( FRONTDOOR_AUDIO_GAINOFFSET_API, m_AudioSettingsMgr->GetGainOffset( ) );
    m_FrontDoorClientIF->SendNotification( FRONTDOOR_AUDIO_AVSYNC_API, m_AudioSettingsMgr->GetAvSync( ) );
    m_FrontDoorClientIF->SendNotification( FRONTDOOR_AUDIO_SUBWOOFERGAIN_API, m_AudioSettingsMgr->GetSubwooferGain( ) );
    m_FrontDoorClientIF->SendNotification( FRONTDOOR_AUDIO_MODE_API, m_AudioSettingsMgr->GetMode( ) );
    m_FrontDoorClientIF->SendNotification( FRONTDOOR_AUDIO_CONTENTTYPE_API, m_AudioSettingsMgr->GetContentType( ) );
    m_FrontDoorClientIF->SendNotification( FRONTDOOR_AUDIO_DUALMONOSELECT_API, m_AudioSettingsMgr->GetDualMonoSelect( ) );
    m_FrontDoorClientIF->SendNotification( FRONTDOOR_AUDIO_EQSELECT_API, m_AudioSettingsMgr->GetEqSelect( ) );
    m_FrontDoorClientIF->SendNotification( FRONTDOOR_AUDIO_SUBWOOFERPOLARITY_API, m_AudioSettingsMgr->GetSubwooferPolarity( ) );
}

////////////////////////////////////////////////////////////////////////////////////////////////////
///
/// @name   CustomProductAudioService::RebroadcastLatencyCallback
///
/// @param  uint32_t latency
///
/// @brief  Callback function, when AudioPath wants to notify ProductController about the
///         rebroadcastLatency value
///
////////////////////////////////////////////////////////////////////////////////////////////////////
void CustomProductAudioService::RebroadcastLatencyCallback( uint32_t latency )
{
    BOSE_DEBUG( s_logger, "%s: latency = %d", __func__, latency );
    if( latency != m_MainStreamAudioSettings.networklatencyms() )
    {
        m_MainStreamAudioSettings.set_networklatencyms( latency );
        SendMainStreamAudioSettingsEvent();
    }
}

////////////////////////////////////////////////////////////////////////////////////////////////////
///
/// @name   CustomProductAudioService::FetchLatestAudioSettings
///
/// @brief  update m_MainStreamAudioSettings with the latest audio settings from AudioSettingsManager
///
////////////////////////////////////////////////////////////////////////////////////////////////////
void CustomProductAudioService::FetchLatestAudioSettings( )
{
    m_MainStreamAudioSettings.set_basslevel( m_AudioSettingsMgr->GetBass( ).value() );
    m_MainStreamAudioSettings.set_treblelevel( m_AudioSettingsMgr->GetTreble( ).value() );
    m_MainStreamAudioSettings.set_centerlevel( m_AudioSettingsMgr->GetCenter( ).value() );
    m_MainStreamAudioSettings.set_surroundlevel( m_AudioSettingsMgr->GetSurround( ).value() );
    m_MainStreamAudioSettings.set_surrounddelay( m_AudioSettingsMgr->GetSurroundDelay( ).value() );
    m_MainStreamAudioSettings.set_gainoffset( m_AudioSettingsMgr->GetGainOffset( ).value() );
    m_MainStreamAudioSettings.set_targetlatencyms( m_AudioSettingsMgr->GetAvSync( ).value() );
    m_MainStreamAudioSettings.set_subwooferlevel( m_AudioSettingsMgr->GetSubwooferGain( ).value() );
    m_MainStreamAudioSettings.set_audiomode( ModeNameToEnum( m_AudioSettingsMgr->GetMode( ).value() ) );
    m_MainStreamAudioSettings.set_contenttype( ContentTypeNameToEnum( m_AudioSettingsMgr->GetContentType( ).value() ) );
    m_MainStreamAudioSettings.set_dualmonoselect( DualMonoSelectNameToEnum( m_AudioSettingsMgr->GetDualMonoSelect( ).value() ) );
    m_MainStreamAudioSettings.set_deltaeqselect( EqSelectNameToEnum( m_AudioSettingsMgr->GetEqSelect( ).mode() ) );
    m_MainStreamAudioSettings.set_subwooferpolarity( SubwooferPolarityNameToEnum( m_AudioSettingsMgr->GetSubwooferPolarity( ).value() ) );
}

////////////////////////////////////////////////////////////////////////////////////////////////////
///
/// @name   CustomProductAudioService::SendAudioSettingsToDataCollection
///
/// @brief  Send all AudioSettings to DataCollectionService
///
////////////////////////////////////////////////////////////////////////////////////////////////////
void CustomProductAudioService::SendAudioSettingsToDataCollection( ) const
{
    BOSE_DEBUG( s_logger, __func__ );
    m_DataCollectionClient->SendData(
        std::make_shared< AudioBassLevel >( m_AudioSettingsMgr->GetBass( ) ),
        DATA_COLLECTION_BASS );
    m_DataCollectionClient->SendData(
        std::make_shared< AudioTrebleLevel >( m_AudioSettingsMgr->GetTreble( ) ),
        DATA_COLLECTION_TREBLE );
    m_DataCollectionClient->SendData(
        std::make_shared< AudioCenterLevel >( m_AudioSettingsMgr->GetCenter( ) ),
        DATA_COLLECTION_CENTER );
    m_DataCollectionClient->SendData(
        std::make_shared< AudioSurroundLevel >( m_AudioSettingsMgr->GetSurround( ) ),
        DATA_COLLECTION_SURROUND );
    m_DataCollectionClient->SendData(
        std::make_shared< AudioSurroundDelay >( m_AudioSettingsMgr->GetSurroundDelay( ) ),
        DATA_COLLECTION_SURROUND_DELAY );
    m_DataCollectionClient->SendData(
        std::make_shared< AudioGainOffset >( m_AudioSettingsMgr->GetGainOffset( ) ),
        DATA_COLLECTION_GAIN_OFFSET );
    m_DataCollectionClient->SendData(
        std::make_shared< AudioAvSync >( m_AudioSettingsMgr->GetAvSync( ) ),
        DATA_COLLECTION_AVSYNC );
    m_DataCollectionClient->SendData(
        std::make_shared< AudioSubwooferGain >( m_AudioSettingsMgr->GetSubwooferGain( ) ),
        DATA_COLLECTION_SUBWOOFER_GAIN );
    m_DataCollectionClient->SendData(
        std::make_shared< AudioMode >( m_AudioSettingsMgr->GetMode( ) ),
        DATA_COLLECTION_MODE );
    m_DataCollectionClient->SendData(
        std::make_shared< AudioContentType >( m_AudioSettingsMgr->GetContentType( ) ),
        DATA_COLLECTION_CONTENT_TYPE );
    m_DataCollectionClient->SendData(
        std::make_shared< AudioDualMonoSelect >( m_AudioSettingsMgr->GetDualMonoSelect( ) ),
        DATA_COLLECTION_DUALMONO_SELECT );
    m_DataCollectionClient->SendData(
        std::make_shared< AudioEqSelect >( m_AudioSettingsMgr->GetEqSelect( ) ),
        DATA_COLLECTION_EQSELECT );
    m_DataCollectionClient->SendData(
        std::make_shared< AudioSubwooferPolarity >( m_AudioSettingsMgr->GetSubwooferPolarity( ) ),
        DATA_COLLECTION_SUBWOOFER_POLARITY );
}

////////////////////////////////////////////////////////////////////////////////////////////////////
///
/// @name   CustomProductAudioService::SetStreamConfigCallback
///
/// @param  std::vector<APProductCommon::ChannelParameters> channelParams
///
/// @param  std::string serializedAudioSettings
///
/// @param  std::string serializedInputRoute
///
/// @param  const Callback<bool> cb
///
/// @brief  Callback function, when AudioPath wants to send streamConfig structure to change DSP settings
///         serializedAudioSettings contains audio settings, thermal data, and stream mix
///         serializedInputRoute contains input route info
///
/////////////////////////////////////////////////////////////////////////////////////////////////////
void CustomProductAudioService::SetStreamConfigCallback( std::vector<APProductCommon::ChannelParameters> channelParams,
                                                         std::string serializedAudioSettings,
                                                         std::string serializedInputRoute,
                                                         const Callback<bool> cb )
{
    BOSE_DEBUG( s_logger, __func__ );
    LpmServiceMessages::IpcDspStreamConfigReqPayload_t streamConfig;
    LpmServiceMessages::AudioSettings_t audioSettingsProto;
    try
    {
        ProtoToMarkup::FromJson( serializedAudioSettings, &audioSettingsProto );
    }
    catch( const ProtoToMarkup::MarkupError &e )
    {
        BOSE_ERROR( s_logger, "Converting serializedAudioSettings to proto failed markup error - %s", e.what() );
        cb.Send( false );
        return;
    }

    streamConfig.mutable_audiosettings()->CopyFrom( audioSettingsProto );
    BOSE_DEBUG( s_logger, "streamConfig.audioSettings = %s", streamConfig.audiosettings().DebugString().c_str() );

    if( serializedInputRoute.empty() )
    {
        streamConfig.set_inputroute( m_InputRoute );
    }
    else
    {
        streamConfig.set_inputroute( std::stoi( serializedInputRoute ) );
    }
    BOSE_DEBUG( s_logger, "streamConfig.inputRoute = %d", streamConfig.inputroute() );

    uint32_t channel = 0;
    for( auto& itr : channelParams )
    {
        LpmServiceMessages::ChannelMix_t* channelMix;
        channelMix = streamConfig.add_channelmix();
        channelMix->set_volume( itr.m_volumLevel );
        channelMix->set_usermute( itr.m_userMuted );
        channelMix->set_location( static_cast<LpmServiceMessages::PresentationLocation_t>( itr.m_presentationLocation ) );
        channelMix->set_intent( static_cast<LpmServiceMessages::StreamIntent_t>( itr.m_streamIntent ) );
        BOSE_DEBUG( s_logger, "streamConfig.channelMix[%d] = %s", channel, channelMix->DebugString().c_str() );
        channel++;
    }

    m_DspStreamConfig = streamConfig;
    if( not m_DspIsRebooting )
    {
        // send it to the DSP
        m_ProductLpmHardwareInterface->SetStreamConfig( streamConfig, cb );
    }
    else
    {
        // wait until the DSP reboots to send it, and save the response callback
        m_StreamConfigResponseCb = cb;
    }
}

////////////////////////////////////////////////////////////////////////////////////////////////////
///
/// @name   CustomProductAudioService::InternalMuteCallback
///
/// @param  bool mute
///
////////////////////////////////////////////////////////////////////////////////////////////////////
void CustomProductAudioService::InternalMuteCallback( bool mute )
{
    BOSE_DEBUG( s_logger, "%s, mute = %s", __func__, mute ? "true" : "false" );
    m_ProductLpmHardwareInterface->SetInternalMute( mute );
}

////////////////////////////////////////////////////////////////////////////////////////////////////
///
/// @name   CustomProductAudioService::SendMainStreamAudioSettingsEvent
///
/// @brief  ProductController notifies APProduct about latest mainStreamAudioSettings by sending
///         this event.
///
////////////////////////////////////////////////////////////////////////////////////////////////////
void CustomProductAudioService::SendMainStreamAudioSettingsEvent()
{
    std::string mainStreamAudioSettings = ProtoToMarkup::ToJson( m_MainStreamAudioSettings );
    BOSE_DEBUG( s_logger, "%s: %s", __func__, mainStreamAudioSettings.c_str() );
    m_APPointer -> SetMainStreamAudioSettings( mainStreamAudioSettings );
}

////////////////////////////////////////////////////////////////////////////////////////////////////
///
/// @name   CustomProductAudioService::SetMinimumOutputLatency
///
/// @param  int32_t latency
///
/// @brief  Send DSP minimumOutputLatency to AudioPath
///
/////////////////////////////////////////////////////////////////////////////////////////////////////
void CustomProductAudioService::SetMinimumOutputLatency( int32_t latency )
{
    BOSE_VERBOSE( s_logger, __func__ );
    if( ( latency == LpmServiceMessages::LATENCY_VALUE_UNKNOWN ) or ( latency == m_currentMinimumLatency ) )
    {
        return;
    }
    m_currentMinimumLatency = latency;
    auto respCb = []( int32_t resp )
    {
        BOSE_VERBOSE( s_logger, "%s: received callback with latency(%d)", __func__, resp );
    };
    BOSE_INFO( s_logger, "%s: sending minimum output latency(%d) to AudioPath", __func__, m_currentMinimumLatency );
    m_APPointer -> SetOutputLatency( m_currentMinimumLatency, respCb );
}

////////////////////////////////////////////////////////////////////////////////////////////////////
///
/// @name   CustomProductAudioService::ThermalDataReceivedCb
///
/// @param  IpcSystemTemperatureData_t data
///
/// @brief  Callback function, when thermal task receives thermal data from LPM
///
/////////////////////////////////////////////////////////////////////////////////////////////////////
void CustomProductAudioService::ThermalDataReceivedCb( IpcSystemTemperatureData_t data )
{
    BOSE_VERBOSE( s_logger, __func__ );
    m_MainStreamAudioSettings.mutable_temperaturedata()->CopyFrom( data );
    SendMainStreamAudioSettingsEvent();
}

////////////////////////////////////////////////////////////////////////////////////////////////////
///
/// @name   CustomProductAudioService::SetThermalMonitorEnabled
///
/// @param  bool enabled
///
/////////////////////////////////////////////////////////////////////////////////////////////////////
void CustomProductAudioService::SetThermalMonitorEnabled( bool enabled )
{
    BOSE_DEBUG( s_logger, __func__ );
    if( enabled )
    {
        m_ThermalTask->Start();
    }
    else
    {
        m_ThermalTask->Stop();
    }
}

////////////////////////////////////////////////////////////////////////////////////////////////////
///
/// @name   CustomProductAudioService::SetAiqInstalled
///
/// @param  bool installed
///
/// @brief  Info from DSP about whether AdaptIQ EQ is available on DSP
///
/////////////////////////////////////////////////////////////////////////////////////////////////////
void CustomProductAudioService::SetAiqInstalled( bool installed )
{
    BOSE_DEBUG( s_logger, "%s: installed = %s", __func__, installed ? "true" : "false" );
    ResultCode_t ret = m_AudioSettingsMgr->UpdateEqSelectSupportedMode( AudioEqSelect_supportedMode_Name( AudioEqSelect_supportedMode_EQ_AIQ_A ), installed );
    if( ret == ResultCode_t::NO_ERROR )
    {
        m_FrontDoorClientIF->SendNotification( FRONTDOOR_AUDIO_EQSELECT_API, m_AudioSettingsMgr->GetEqSelect( ) );
    }
}

////////////////////////////////////////////////////////////////////////////////////////////////////
///
/// @brief Helper functions to convert audio setting values from string format to enumuration
///        required from DSP
///
////////////////////////////////////////////////////////////////////////////////////////////////////
LpmServiceMessages::AudioSettingsAudioMode_t CustomProductAudioService::ModeNameToEnum( const std::string& modeName )
{
    if( modeName == AudioMode_supportedMode_Name( AudioMode_supportedMode_NORMAL ) )
    {
        return AUDIOSETTINGS_AUDIO_MODE_NORMAL;
    }
    else if( modeName == AudioMode_supportedMode_Name( AudioMode_supportedMode_DIALOG ) )
    {
        return AUDIOSETTINGS_AUDIO_MODE_DIALOG;
    }
    return AUDIOSETTINGS_AUDIO_MODE_NORMAL;
}

LpmServiceMessages::AudioSettingsContent_t CustomProductAudioService::ContentTypeNameToEnum( const std::string& contentTypeName )
{
    if( contentTypeName == AudioContentType_supportedValue_Name( AudioContentType_supportedValue_AUDIO ) )
    {
        return AUDIOSETTINGS_CONTENT_AUDIO;
    }
    else if( contentTypeName == AudioContentType_supportedValue_Name( AudioContentType_supportedValue_VIDEO ) )
    {
        return AUDIOSETTINGS_CONTENT_VIDEO;
    }
    return AUDIOSETTINGS_CONTENT_UNSPECIFIED;
}

LpmServiceMessages::AudioSettingsDualMonoMode_t CustomProductAudioService::DualMonoSelectNameToEnum( const std::string& dualMonoSelectName )
{
    if( dualMonoSelectName == AudioDualMonoSelect_supportedValue_Name( AudioDualMonoSelect_supportedValue_LEFT ) )
    {
        return AUDIOSETTINGS_DUAL_MONO_LEFT;
    }
    else if( dualMonoSelectName == AudioDualMonoSelect_supportedValue_Name( AudioDualMonoSelect_supportedValue_RIGHT ) )
    {
        return AUDIOSETTINGS_DUAL_MONO_RIGHT;
    }
    return AUDIOSETTINGS_DUAL_MONO_BOTH;
}

LpmServiceMessages::AudioSettingsSubwooferPolarity_t CustomProductAudioService::SubwooferPolarityNameToEnum( const std::string& subwooferPolarityName )
{
    if( subwooferPolarityName == AudioSubwooferPolarity_supportedValue_Name( AudioSubwooferPolarity_supportedValue_POLARITY_IN_PHASE ) )
    {
        return AUDIOSETTINGS_SUBWOOFERPOLARITY_INPHASE;
    }
    else if( subwooferPolarityName == AudioSubwooferPolarity_supportedValue_Name( AudioSubwooferPolarity_supportedValue_POLARITY_OUT_OF_PHASE ) )
    {
        return AUDIOSETTINGS_SUBWOOFERPOLARITY_OUTOFPHASE;
    }
    return AUDIOSETTINGS_SUBWOOFERPOLARITY_INPHASE;
}

////////////////////////////////////////////////////////////////////////////////////////////////////
///
/// @brief Helper functions to convert eq select values from string format to enumuration required by DSP
///
////////////////////////////////////////////////////////////////////////////////////////////////////
LpmServiceMessages::AudioSettingsDeltaEqSelect_t CustomProductAudioService::EqSelectNameToEnum( const std::string& modeName )
{
    if( modeName == AudioEqSelect_supportedMode_Name( AudioEqSelect_supportedMode_EQ_AIQ_A ) )
    {
        return AUDIOSETTINGS_DELTAEQ_AIQ_A;
    }
    else if( modeName == AudioEqSelect_supportedMode_Name( AudioEqSelect_supportedMode_EQ_RETAIL_A ) )
    {
        return AUDIOSETTINGS_DELTAEQ_RETAIL_A;
    }
    return AUDIOSETTINGS_DELTAEQ_NONE;
}

///////////////////////////////////////////////////////////////////////////////////////////////////
///
/// @name   CustomProductAudioService::RegisterFrontDoorEvents
///
/// @brief  On Professor, it register for put/post/get FrontDoor request for bass, treble, center,
///         surround, surroundDelay, gainOffset, avSync, subwooferGain, mode, contentType
///
///////////////////////////////////////////////////////////////////////////////////////////////////
void CustomProductAudioService::RegisterFrontDoorEvents()
{
    BOSE_DEBUG( s_logger, __func__ );

    ///////////////////////////////////////////////////////////////////////////////////////////////
    /// Endpoint /audio/bass - register handlers for POST/PUT/GET requests
    ///////////////////////////////////////////////////////////////////////////////////////////////
    auto getBassAction = [this]( )
    {
        return m_AudioSettingsMgr->GetBass( );
    };
    auto setBassAction = [this]( AudioBassLevel val )
    {
        ResultCode_t error = m_AudioSettingsMgr->SetBass( val );

        if( error == ResultCode_t::NO_ERROR )
        {
            m_MainStreamAudioSettings.set_basslevel( m_AudioSettingsMgr->GetBass( ).value() );
            SendMainStreamAudioSettingsEvent();
            m_DataCollectionClient->SendData(
                std::make_shared< AudioBassLevel >( m_AudioSettingsMgr->GetBass( ) ),
                DATA_COLLECTION_BASS );
        }
        return error;
    };

    m_AudioBassSetting = std::unique_ptr< AudioSetting< AudioBassLevel > >
                         ( new AudioSetting< AudioBassLevel >
                           ( FRONTDOOR_AUDIO_BASS_API,
                             getBassAction,
                             setBassAction,
                             m_FrontDoorClientIF,
                             m_ProductTask,
                             FRONTDOOR_PRODUCT_CONTROLLER_VERSION,
                             FRONTDOOR_PRODUCT_CONTROLLER_GROUP_NAME ) );

    ///////////////////////////////////////////////////////////////////////////////////////////////
    /// Endpoint /audio/treble - register handlers for POST/PUT/GET requests
    ///////////////////////////////////////////////////////////////////////////////////////////////
    auto getTrebleAction = [ this ]( )
    {
        return m_AudioSettingsMgr->GetTreble( );
    };
    auto setTrebleAction = [ this ]( AudioTrebleLevel val )
    {
        ResultCode_t error = m_AudioSettingsMgr->SetTreble( val );

        if( error == ResultCode_t::NO_ERROR )
        {
            m_MainStreamAudioSettings.set_treblelevel( m_AudioSettingsMgr->GetTreble( ).value() );
            SendMainStreamAudioSettingsEvent();
            m_DataCollectionClient->SendData(
                std::make_shared< AudioTrebleLevel >( m_AudioSettingsMgr->GetTreble( ) ),
                DATA_COLLECTION_TREBLE );
        }
        return error;
    };
    m_AudioTrebleSetting = std::unique_ptr< AudioSetting< AudioTrebleLevel > >
                           ( new AudioSetting< AudioTrebleLevel >
                             ( FRONTDOOR_AUDIO_TREBLE_API,
                               getTrebleAction,
                               setTrebleAction,
                               m_FrontDoorClientIF,
                               m_ProductTask,
                               FRONTDOOR_PRODUCT_CONTROLLER_VERSION,
                               FRONTDOOR_PRODUCT_CONTROLLER_GROUP_NAME ) );

    ///////////////////////////////////////////////////////////////////////////////////////////////
    /// Endpoint /audio/center - register handlers for POST/PUT/GET requests
    ///////////////////////////////////////////////////////////////////////////////////////////////
    auto getCenterAction = [ this ]( )
    {
        return m_AudioSettingsMgr->GetCenter( );
    };
    auto setCenterAction = [ this ]( AudioCenterLevel val )
    {
        ResultCode_t error = m_AudioSettingsMgr->SetCenter( val );

        if( error == ResultCode_t::NO_ERROR )
        {
            m_MainStreamAudioSettings.set_centerlevel( m_AudioSettingsMgr->GetCenter( ).value() );
            SendMainStreamAudioSettingsEvent();
            m_DataCollectionClient->SendData(
                std::make_shared< AudioCenterLevel >( m_AudioSettingsMgr->GetCenter( ) ),
                DATA_COLLECTION_CENTER );
        }
        return error;
    };
    m_AudioCenterSetting = std::unique_ptr< AudioSetting< AudioCenterLevel > >
                           ( new AudioSetting<AudioCenterLevel>
                             ( FRONTDOOR_AUDIO_CENTER_API,
                               getCenterAction,
                               setCenterAction,
                               m_FrontDoorClientIF,
                               m_ProductTask,
                               FRONTDOOR_PRODUCT_CONTROLLER_VERSION,
                               FRONTDOOR_PRODUCT_CONTROLLER_GROUP_NAME ) );

    ///////////////////////////////////////////////////////////////////////////////////////////////
    /// Endpoint /audio/surround - register handlers for POST/PUT/GET requests
    ///////////////////////////////////////////////////////////////////////////////////////////////
    auto getSurroundAction = [ this ]( )
    {
        return m_AudioSettingsMgr->GetSurround( );
    };
    auto setSurroundAction = [ this ]( AudioSurroundLevel val )
    {
        ResultCode_t error = m_AudioSettingsMgr->SetSurround( val );

        if( error == ResultCode_t::NO_ERROR )
        {
            m_MainStreamAudioSettings.set_surroundlevel( m_AudioSettingsMgr->GetSurround( ).value() );
            SendMainStreamAudioSettingsEvent();
            m_DataCollectionClient->SendData(
                std::make_shared< AudioSurroundLevel >( m_AudioSettingsMgr->GetSurround( ) ),
                DATA_COLLECTION_SURROUND );
        }
        return error;
    };
    m_AudioSurroundSetting = std::unique_ptr< AudioSetting< AudioSurroundLevel > >
                             ( new AudioSetting< AudioSurroundLevel >
                               ( FRONTDOOR_AUDIO_SURROUND_API,
                                 getSurroundAction,
                                 setSurroundAction,
                                 m_FrontDoorClientIF,
                                 m_ProductTask,
                                 FRONTDOOR_PRODUCT_CONTROLLER_VERSION,
                                 FRONTDOOR_PRODUCT_CONTROLLER_GROUP_NAME ) );

    ///////////////////////////////////////////////////////////////////////////////////////////////
    /// Endpoint /audio/surroundDelay - register handlers for POST/PUT/GET requests
    ///////////////////////////////////////////////////////////////////////////////////////////////
    auto getSurroundDelayAction = [ this ]( )
    {
        return m_AudioSettingsMgr->GetSurroundDelay( );
    };
    auto setSurroundDelayAction = [ this ]( AudioSurroundDelay val )
    {
        ResultCode_t error = m_AudioSettingsMgr->SetSurroundDelay( val );
        if( error == ResultCode_t::NO_ERROR )
        {
            m_MainStreamAudioSettings.set_surrounddelay( m_AudioSettingsMgr->GetSurroundDelay( ).value() );
            SendMainStreamAudioSettingsEvent();
            m_DataCollectionClient->SendData(
                std::make_shared< AudioSurroundDelay >( m_AudioSettingsMgr->GetSurroundDelay( ) ),
                DATA_COLLECTION_SURROUND_DELAY );
        }
        return error;
    };
    m_AudioSurroundDelaySetting = std::unique_ptr< AudioSetting< AudioSurroundDelay > >
                                  ( new AudioSetting< AudioSurroundDelay >
                                    ( FRONTDOOR_AUDIO_SURROUNDDELAY_API,
                                      getSurroundDelayAction,
                                      setSurroundDelayAction,
                                      m_FrontDoorClientIF,
                                      m_ProductTask,
                                      FRONTDOOR_PRODUCT_CONTROLLER_VERSION,
                                      FRONTDOOR_PRODUCT_CONTROLLER_GROUP_NAME ) );

    ///////////////////////////////////////////////////////////////////////////////////////////////
    /// Endpoint /audio/gainOffset - register handlers for POST/PUT/GET requests
    ///////////////////////////////////////////////////////////////////////////////////////////////
    auto getGainOffsetAction = [ this ]( )
    {
        return m_AudioSettingsMgr->GetGainOffset( );
    };
    auto setGainOffsetAction = [ this ]( AudioGainOffset val )
    {
        ResultCode_t error = m_AudioSettingsMgr->SetGainOffset( val );

        if( error == ResultCode_t::NO_ERROR )
        {
            m_MainStreamAudioSettings.set_gainoffset( m_AudioSettingsMgr->GetGainOffset( ).value() );
            SendMainStreamAudioSettingsEvent();
            m_DataCollectionClient->SendData(
                std::make_shared< AudioGainOffset >( m_AudioSettingsMgr->GetGainOffset( ) ),
                DATA_COLLECTION_GAIN_OFFSET );
        }
        return error;
    };
    m_AudioGainOffsetSetting =  std::unique_ptr< AudioSetting< AudioGainOffset > >
                                ( new AudioSetting< AudioGainOffset >
                                  ( FRONTDOOR_AUDIO_GAINOFFSET_API,
                                    getGainOffsetAction,
                                    setGainOffsetAction,
                                    m_FrontDoorClientIF,
                                    m_ProductTask,
                                    FRONTDOOR_PRODUCT_CONTROLLER_VERSION,
                                    FRONTDOOR_PRODUCT_CONTROLLER_GROUP_NAME ) );

    ///////////////////////////////////////////////////////////////////////////////////////////////
    /// Endpoint /audio/avSync - register handlers for POST/PUT/GET requests
    ///////////////////////////////////////////////////////////////////////////////////////////////
    auto getAvSyncAction = [ this ]( )
    {
        return m_AudioSettingsMgr->GetAvSync( );
    };
    auto setAvSyncAction = [ this ]( AudioAvSync val )
    {
        ResultCode_t error = m_AudioSettingsMgr->SetAvSync( val );

        if( error == ResultCode_t::NO_ERROR )
        {
            m_MainStreamAudioSettings.set_targetlatencyms( m_AudioSettingsMgr->GetAvSync( ).value() );
            SendMainStreamAudioSettingsEvent();
            m_DataCollectionClient->SendData(
                std::make_shared< AudioAvSync >( m_AudioSettingsMgr->GetAvSync( ) ),
                DATA_COLLECTION_AVSYNC );
        }
        return error;
    };
    m_AudioAvSyncSetting = std::unique_ptr< AudioSetting< AudioAvSync > >
                           ( new AudioSetting< AudioAvSync >
                             ( FRONTDOOR_AUDIO_AVSYNC_API,
                               getAvSyncAction,
                               setAvSyncAction,
                               m_FrontDoorClientIF,
                               m_ProductTask,
                               FRONTDOOR_PRODUCT_CONTROLLER_VERSION,
                               FRONTDOOR_PRODUCT_CONTROLLER_GROUP_NAME ) );

    ///////////////////////////////////////////////////////////////////////////////////////////////
    /// Endpoint /audio/subWooferGain - register handlers for POST/PUT/GET requests
    ///////////////////////////////////////////////////////////////////////////////////////////////
    auto getSubwooferGainAction = [ this ]( )
    {
        return m_AudioSettingsMgr->GetSubwooferGain( );
    };
    auto setSubwooferGainAction = [ this ]( AudioSubwooferGain val )
    {
        ResultCode_t error = m_AudioSettingsMgr->SetSubwooferGain( val );

        if( error == ResultCode_t::NO_ERROR )
        {
            m_MainStreamAudioSettings.set_subwooferlevel(
                m_AudioSettingsMgr->GetSubwooferGain( ).value() );

            SendMainStreamAudioSettingsEvent();
            m_DataCollectionClient->SendData(
                std::make_shared< AudioSubwooferGain >( m_AudioSettingsMgr->GetSubwooferGain( ) ),
                DATA_COLLECTION_SUBWOOFER_GAIN );
        }
        return error;
    };
    m_AudioSubwooferGainSetting = std::unique_ptr< AudioSetting<AudioSubwooferGain > >
                                  ( new AudioSetting< AudioSubwooferGain >
                                    ( FRONTDOOR_AUDIO_SUBWOOFERGAIN_API,
                                      getSubwooferGainAction,
                                      setSubwooferGainAction,
                                      m_FrontDoorClientIF,
                                      m_ProductTask,
                                      FRONTDOOR_PRODUCT_CONTROLLER_VERSION,
                                      FRONTDOOR_PRODUCT_CONTROLLER_GROUP_NAME ) );

    ///////////////////////////////////////////////////////////////////////////////////////////////
    /// Endpoint /audio/mode - register handlers for POST/PUT/GET requests
    ///////////////////////////////////////////////////////////////////////////////////////////////
    auto getModeAction = [ this ]( )
    {
        return m_AudioSettingsMgr->GetMode( );
    };
    auto setModeAction = [ this ]( AudioMode val )
    {
        ResultCode_t error = m_AudioSettingsMgr->SetMode( val );

        if( error == ResultCode_t::NO_ERROR )
        {
            m_MainStreamAudioSettings.set_audiomode(
                ModeNameToEnum( m_AudioSettingsMgr->GetMode( ).value() ) );
            SendMainStreamAudioSettingsEvent();
            m_DataCollectionClient->SendData(
                std::make_shared< AudioMode >( m_AudioSettingsMgr->GetMode( ) ),
                DATA_COLLECTION_MODE );
        }
        return error;
    };
    m_AudioModeSetting = std::unique_ptr< AudioSetting<AudioMode > >
                         ( new AudioSetting< AudioMode >
                           ( FRONTDOOR_AUDIO_MODE_API,
                             getModeAction,
                             setModeAction,
                             m_FrontDoorClientIF,
                             m_ProductTask,
                             FRONTDOOR_PRODUCT_CONTROLLER_VERSION,
                             FRONTDOOR_PRODUCT_CONTROLLER_GROUP_NAME ) );

    ///////////////////////////////////////////////////////////////////////////////////////////////
    /// Endpoint /audio/contentType - register handlers for POST/PUT/GET requests
    ///////////////////////////////////////////////////////////////////////////////////////////////
    auto getContentTypeAction = [ this ]( )
    {
        return m_AudioSettingsMgr->GetContentType( );
    };
    auto setContentTypeAction = [ this ]( AudioContentType val )
    {
        ResultCode_t error = m_AudioSettingsMgr->SetContentType( val );

        if( error == ResultCode_t::NO_ERROR )
        {
            m_MainStreamAudioSettings.set_contenttype( ContentTypeNameToEnum(
                                                           m_AudioSettingsMgr->GetContentType( ).value() ) );
            SendMainStreamAudioSettingsEvent();
            m_DataCollectionClient->SendData(
                std::make_shared< AudioContentType >( m_AudioSettingsMgr->GetContentType( ) ),
                DATA_COLLECTION_CONTENT_TYPE );
        }
        return error;
    };
    m_AudioContentTypeSetting = std::unique_ptr< AudioSetting<AudioContentType > >
                                ( new AudioSetting< AudioContentType >
                                  ( FRONTDOOR_AUDIO_CONTENTTYPE_API,
                                    getContentTypeAction,
                                    setContentTypeAction,
                                    m_FrontDoorClientIF,
                                    m_ProductTask,
                                    FRONTDOOR_PRODUCT_CONTROLLER_VERSION,
                                    FRONTDOOR_PRODUCT_CONTROLLER_GROUP_NAME ) );

    ///////////////////////////////////////////////////////////////////////////////////////////////
    /// Endpoint /audio/dualMonoSelect - register handlers for POST/PUT/GET requests
    ///////////////////////////////////////////////////////////////////////////////////////////////
    auto getDualMonoSelectAction = [ this ]( )
    {
        return m_AudioSettingsMgr->GetDualMonoSelect( );
    };
    auto setDualMonoSelectAction = [ this ]( AudioDualMonoSelect val )
    {
        ResultCode_t error = m_AudioSettingsMgr->SetDualMonoSelect( val );

        if( error == ResultCode_t::NO_ERROR )
        {
            m_MainStreamAudioSettings.set_dualmonoselect( DualMonoSelectNameToEnum(
                                                              m_AudioSettingsMgr->GetDualMonoSelect( ).value() ) );
            SendMainStreamAudioSettingsEvent();
            m_DataCollectionClient->SendData(
                std::make_shared< AudioDualMonoSelect >( m_AudioSettingsMgr->GetDualMonoSelect( ) ),
                DATA_COLLECTION_DUALMONO_SELECT );
        }
        return error;
    };
    m_DualMonoSelectSetting = std::unique_ptr< AudioSetting<AudioDualMonoSelect > >
                              ( new AudioSetting< AudioDualMonoSelect >
                                ( FRONTDOOR_AUDIO_DUALMONOSELECT_API,
                                  getDualMonoSelectAction,
                                  setDualMonoSelectAction,
                                  m_FrontDoorClientIF,
                                  m_ProductTask,
                                  FRONTDOOR_PRODUCT_CONTROLLER_VERSION,
                                  FRONTDOOR_PRODUCT_CONTROLLER_GROUP_NAME ) );

    ///////////////////////////////////////////////////////////////////////////////////////////////
    /// Endpoint /audio/eqSelect - register handlers for POST/PUT/GET requests
    ///////////////////////////////////////////////////////////////////////////////////////////////
    auto getEqSelectAction = [ this ]( )
    {
        return m_AudioSettingsMgr->GetEqSelect( );
    };
    auto setEqSelectAction = [ this ]( AudioEqSelect val )
    {
        ResultCode_t error = m_AudioSettingsMgr->SetEqSelect( val );

        if( error == ResultCode_t::NO_ERROR )
        {
            m_MainStreamAudioSettings.set_deltaeqselect(
                EqSelectNameToEnum( m_AudioSettingsMgr->GetEqSelect( ).mode() ) );
            SendMainStreamAudioSettingsEvent();
            m_DataCollectionClient->SendData(
                std::make_shared< AudioEqSelect >( m_AudioSettingsMgr->GetEqSelect( ) ),
                DATA_COLLECTION_EQSELECT );
        }
        return error;
    };
    m_EqSelectSetting = std::unique_ptr< AudioSetting< AudioEqSelect > >
                        ( new AudioSetting< AudioEqSelect >
                          ( FRONTDOOR_AUDIO_EQSELECT_API,
                            getEqSelectAction,
                            setEqSelectAction,
                            m_FrontDoorClientIF,
                            m_ProductTask,
                            FRONTDOOR_PRODUCT_CONTROLLER_VERSION,
                            FRONTDOOR_PRODUCT_CONTROLLER_GROUP_NAME ) );

    ///////////////////////////////////////////////////////////////////////////////////////////////
    /// Endpoint /audio/SubwooferPolarity - register handlers for POST/PUT/GET requests
    ///////////////////////////////////////////////////////////////////////////////////////////////
    auto getSubwooferPolarityAction = [ this ]( )
    {
        return m_AudioSettingsMgr->GetSubwooferPolarity( );
    };
    auto setSubwooferPolarityAction = [ this ]( AudioSubwooferPolarity val )
    {
        ResultCode_t error = m_AudioSettingsMgr->SetSubwooferPolarity( val );
        if( error == ResultCode_t::NO_ERROR )
        {
            m_MainStreamAudioSettings.set_subwooferpolarity(
                SubwooferPolarityNameToEnum( m_AudioSettingsMgr->GetSubwooferPolarity( ).value() ) );
            SendMainStreamAudioSettingsEvent();
            m_DataCollectionClient->SendData(
                std::make_shared< AudioSubwooferPolarity >( m_AudioSettingsMgr->GetSubwooferPolarity( ) ),
                DATA_COLLECTION_SUBWOOFER_POLARITY );
        }
        return error;
    };
    m_SubwooferPolaritySetting = std::unique_ptr< AudioSetting< AudioSubwooferPolarity > >
                                 ( new AudioSetting< AudioSubwooferPolarity >
                                   ( FRONTDOOR_AUDIO_SUBWOOFERPOLARITY_API,
                                     getSubwooferPolarityAction,
                                     setSubwooferPolarityAction,
                                     m_FrontDoorClientIF,
                                     m_ProductTask,
                                     FRONTDOOR_PRODUCT_CONTROLLER_VERSION,
                                     FRONTDOOR_PRODUCT_CONTROLLER_GROUP_NAME ) );
}

}// namespace ProductApp<|MERGE_RESOLUTION|>--- conflicted
+++ resolved
@@ -208,11 +208,8 @@
         if( isChanged )
         {
             FetchLatestAudioSettings();
-<<<<<<< HEAD
             SendAudioSettingsFrontDoorNotification();
-=======
             SendAudioSettingsToDataCollection();
->>>>>>> 8d35c4a0
         }
         // Update input route
         if( contentItemProto.source() == SHELBY_SOURCE::PRODUCT )
@@ -263,6 +260,57 @@
 
 ////////////////////////////////////////////////////////////////////////////////////////////////////
 ///
+/// @name   CustomProductAudioService::SendAudioSettingsToDataCollection
+///
+/// @brief  Send all AudioSettings to DataCollectionService
+///
+////////////////////////////////////////////////////////////////////////////////////////////////////
+void CustomProductAudioService::SendAudioSettingsToDataCollection( ) const
+{
+    BOSE_DEBUG( s_logger, __func__ );
+    m_DataCollectionClient->SendData(
+        std::make_shared< AudioBassLevel >( m_AudioSettingsMgr->GetBass( ) ),
+        DATA_COLLECTION_BASS );
+    m_DataCollectionClient->SendData(
+        std::make_shared< AudioTrebleLevel >( m_AudioSettingsMgr->GetTreble( ) ),
+        DATA_COLLECTION_TREBLE );
+    m_DataCollectionClient->SendData(
+        std::make_shared< AudioCenterLevel >( m_AudioSettingsMgr->GetCenter( ) ),
+        DATA_COLLECTION_CENTER );
+    m_DataCollectionClient->SendData(
+        std::make_shared< AudioSurroundLevel >( m_AudioSettingsMgr->GetSurround( ) ),
+        DATA_COLLECTION_SURROUND );
+    m_DataCollectionClient->SendData(
+        std::make_shared< AudioSurroundDelay >( m_AudioSettingsMgr->GetSurroundDelay( ) ),
+        DATA_COLLECTION_SURROUND_DELAY );
+    m_DataCollectionClient->SendData(
+        std::make_shared< AudioGainOffset >( m_AudioSettingsMgr->GetGainOffset( ) ),
+        DATA_COLLECTION_GAIN_OFFSET );
+    m_DataCollectionClient->SendData(
+        std::make_shared< AudioAvSync >( m_AudioSettingsMgr->GetAvSync( ) ),
+        DATA_COLLECTION_AVSYNC );
+    m_DataCollectionClient->SendData(
+        std::make_shared< AudioSubwooferGain >( m_AudioSettingsMgr->GetSubwooferGain( ) ),
+        DATA_COLLECTION_SUBWOOFER_GAIN );
+    m_DataCollectionClient->SendData(
+        std::make_shared< AudioMode >( m_AudioSettingsMgr->GetMode( ) ),
+        DATA_COLLECTION_MODE );
+    m_DataCollectionClient->SendData(
+        std::make_shared< AudioContentType >( m_AudioSettingsMgr->GetContentType( ) ),
+        DATA_COLLECTION_CONTENT_TYPE );
+    m_DataCollectionClient->SendData(
+        std::make_shared< AudioDualMonoSelect >( m_AudioSettingsMgr->GetDualMonoSelect( ) ),
+        DATA_COLLECTION_DUALMONO_SELECT );
+    m_DataCollectionClient->SendData(
+        std::make_shared< AudioEqSelect >( m_AudioSettingsMgr->GetEqSelect( ) ),
+        DATA_COLLECTION_EQSELECT );
+    m_DataCollectionClient->SendData(
+        std::make_shared< AudioSubwooferPolarity >( m_AudioSettingsMgr->GetSubwooferPolarity( ) ),
+        DATA_COLLECTION_SUBWOOFER_POLARITY );
+}
+
+////////////////////////////////////////////////////////////////////////////////////////////////////
+///
 /// @name   CustomProductAudioService::RebroadcastLatencyCallback
 ///
 /// @param  uint32_t latency
@@ -307,57 +355,6 @@
 
 ////////////////////////////////////////////////////////////////////////////////////////////////////
 ///
-/// @name   CustomProductAudioService::SendAudioSettingsToDataCollection
-///
-/// @brief  Send all AudioSettings to DataCollectionService
-///
-////////////////////////////////////////////////////////////////////////////////////////////////////
-void CustomProductAudioService::SendAudioSettingsToDataCollection( ) const
-{
-    BOSE_DEBUG( s_logger, __func__ );
-    m_DataCollectionClient->SendData(
-        std::make_shared< AudioBassLevel >( m_AudioSettingsMgr->GetBass( ) ),
-        DATA_COLLECTION_BASS );
-    m_DataCollectionClient->SendData(
-        std::make_shared< AudioTrebleLevel >( m_AudioSettingsMgr->GetTreble( ) ),
-        DATA_COLLECTION_TREBLE );
-    m_DataCollectionClient->SendData(
-        std::make_shared< AudioCenterLevel >( m_AudioSettingsMgr->GetCenter( ) ),
-        DATA_COLLECTION_CENTER );
-    m_DataCollectionClient->SendData(
-        std::make_shared< AudioSurroundLevel >( m_AudioSettingsMgr->GetSurround( ) ),
-        DATA_COLLECTION_SURROUND );
-    m_DataCollectionClient->SendData(
-        std::make_shared< AudioSurroundDelay >( m_AudioSettingsMgr->GetSurroundDelay( ) ),
-        DATA_COLLECTION_SURROUND_DELAY );
-    m_DataCollectionClient->SendData(
-        std::make_shared< AudioGainOffset >( m_AudioSettingsMgr->GetGainOffset( ) ),
-        DATA_COLLECTION_GAIN_OFFSET );
-    m_DataCollectionClient->SendData(
-        std::make_shared< AudioAvSync >( m_AudioSettingsMgr->GetAvSync( ) ),
-        DATA_COLLECTION_AVSYNC );
-    m_DataCollectionClient->SendData(
-        std::make_shared< AudioSubwooferGain >( m_AudioSettingsMgr->GetSubwooferGain( ) ),
-        DATA_COLLECTION_SUBWOOFER_GAIN );
-    m_DataCollectionClient->SendData(
-        std::make_shared< AudioMode >( m_AudioSettingsMgr->GetMode( ) ),
-        DATA_COLLECTION_MODE );
-    m_DataCollectionClient->SendData(
-        std::make_shared< AudioContentType >( m_AudioSettingsMgr->GetContentType( ) ),
-        DATA_COLLECTION_CONTENT_TYPE );
-    m_DataCollectionClient->SendData(
-        std::make_shared< AudioDualMonoSelect >( m_AudioSettingsMgr->GetDualMonoSelect( ) ),
-        DATA_COLLECTION_DUALMONO_SELECT );
-    m_DataCollectionClient->SendData(
-        std::make_shared< AudioEqSelect >( m_AudioSettingsMgr->GetEqSelect( ) ),
-        DATA_COLLECTION_EQSELECT );
-    m_DataCollectionClient->SendData(
-        std::make_shared< AudioSubwooferPolarity >( m_AudioSettingsMgr->GetSubwooferPolarity( ) ),
-        DATA_COLLECTION_SUBWOOFER_POLARITY );
-}
-
-////////////////////////////////////////////////////////////////////////////////////////////////////
-///
 /// @name   CustomProductAudioService::SetStreamConfigCallback
 ///
 /// @param  std::vector<APProductCommon::ChannelParameters> channelParams
