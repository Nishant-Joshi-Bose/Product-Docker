--- conflicted
+++ resolved
@@ -107,12 +107,8 @@
     BOSE_DEBUG( s_logger, __func__ );
     if( !mode.has_value() )
     {
-<<<<<<< HEAD
+        BOSE_INFO( s_logger, "Mode doesn't contain any value (%s)", mode.DebugString().c_str() );
         return AudioSettingResultCode::ResultCode_t::MISSING_VALUE;
-=======
-        BOSE_INFO( s_logger, "Mode doesn't contain any value (%s)", mode.DebugString().c_str() );
-        return ResultCode_t::MISSING_VALUE;
->>>>>>> 389289ff
     }
     if( !isValueInArray( mode.value(),
                          m_audioSettings["audioSettingValues"][kModeName]["properties"]["supportedValues"] ) )
