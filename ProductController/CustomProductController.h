--- conflicted
+++ resolved
@@ -53,13 +53,8 @@
 #include "SystemPowerMacro.pb.h"
 #include "ProductFrontDoorKeyInjectIF.h"
 #include "AccessorySoftwareInstallManager.h"
-<<<<<<< HEAD
-#include "A4VQuickSetServiceClientFactory.h"
-#include "MonotonicClock.h"
-=======
 #include "MonotonicClock.h"
 #include "DeviceControllerClientIF.h"
->>>>>>> 076e7ff6
 
 ////////////////////////////////////////////////////////////////////////////////////////////////////
 ///                          Start of the Product Application Namespace                          ///
@@ -576,11 +571,8 @@
     bool m_haltInPlayableTransitionNetworkStandby = false;
 
     int64_t m_bootCompleteTime              = 0;
-<<<<<<< HEAD
-=======
 
     VoiceServicePB::VoiceStatus m_voiceStatus = VoiceServicePB::VoiceStatus::UNKNOWN;
->>>>>>> 076e7ff6
 };
 
 ////////////////////////////////////////////////////////////////////////////////////////////////////
