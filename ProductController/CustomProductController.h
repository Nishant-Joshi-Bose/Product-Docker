--- conflicted
+++ resolved
@@ -369,11 +369,7 @@
     std::unique_ptr<LightBar::LightBarController>                   m_lightbarController;
     std::shared_ptr<DisplayController>                              m_displayController;
     IntentHandler                                                   m_IntentHandler;
-<<<<<<< HEAD
     Clock                                                       m_Clock;
-=======
-    Clock                                                           m_Clock;
->>>>>>> 4013c6d9
     bool                                                            m_isBLEModuleReady  = false;
     bool                                                            m_isUiConnected = false;
 
