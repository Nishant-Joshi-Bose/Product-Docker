[
  {
    "name": "AVS-qc8017_32",
    "selected_version": "Release/Castle-Fork/0.3.15.41380.2733922"
  },
  {
    "name": "bose-opkg-utils",
    "selected_version": "master@964c29cc453ccd3d1b28fb40bae8df11c0dc3b3c"
  },
  {
    "name": "BoseLibs-qc8017_32",
    "selected_version": "Release/master/0.3.11-322+7baef63"
  },
  {
    "name": "BoseOPKG-native",
    "selected_version": "Release/master/0.4.0-21+b24eca9"
  },
  {
    "name": "BoseOPKG-qc8017_32",
    "selected_version": "Release/master/0.4.0-21+b24eca9"
  },
  {
    "name": "BoseOPKG-x86",
    "selected_version": "Release/master/0.4.0-21+b24eca9"
  },
  {
    "name": "BoseWebMonaco",
    "selected_version": "Release/master/0.3.5-124+fa8c675"
  },
  {
    "name": "CastleAudioPath-qc8017_32",
    "selected_version": "Release/Castle-Fork/0.3.4-20608"
  },
  {
    "name": "CastleAudioPath-qc8017_64",
    "selected_version": "Release/Castle-Fork-Classic/0.2.9-20523"
  },
  {
    "name": "CastleCli-qc8017_32",
    "selected_version": "Release/master/0.3.2-42+d76abce"
  },
  {
    "name": "CastleDataCollectionClient-qc8017_32",
    "selected_version": "Release/master/0.3.7-49+a987998"
  },
  {
    "name": "CastleDemoController-qc8017_32",
    "selected_version": "Release/master/0.3.2-62+b9fcc88"
  },
  {
    "name": "CastleHTTPProxy-qc8017_32",
    "selected_version": "Release/master/0.2.1-31+d7e3d00"
  },
  {
    "name": "CastleLibs-native",
    "selected_version": "branches/castle-libs@2593"
  },
  {
    "name": "CastleLibs-qc8017_32",
    "selected_version": "branches/castle-libs@2593"
  },
  {
    "name": "CastleLibs-x86",
    "selected_version": "branches/castle-libs@2593"
  },
  {
    "name": "CastleLightBarController-qc8017_32",
    "selected_version": "Release/master/0.3.8-71+96fe1a4"
  },
  {
    "name": "CastleNetworkService-qc8017_32",
    "selected_version": "Release/master/0.3.1-181+ed72644"
  },
  {
    "name": "CastlePassport-qc8017_32",
    "selected_version": "Release/master/0.3.86-524+e45febf"
  },
  {
    "name": "CastlePassportClient-qc8017_32",
    "selected_version": "Release/master/0.3.86-524+e45febf"
  },
  {
    "name": "CastleProductControllerCommon",
<<<<<<< HEAD
    "selected_version": "CASTLE-9357@824bc3bf6824eeb5fef823f38070c54d2b489615"
=======
    "selected_version": "master@b4dc8c0d6f4891914a5337537cd017d61bb5b5b6"
>>>>>>> 5a2965c5
  },
  {
    "name": "CastleProductUIAssets",
    "selected_version": "master@43394152e689030529a94750d56fe9cd196b885a"
  },
  {
    "name": "CastleTestUtils",
    "selected_version": "master@3f82683063c23c9e9e65c36cf8be5e48c6e391ca"
  },
  {
    "name": "FrontDoor-qc8017_32",
    "selected_version": "Release/master/0.3.8-166+bdf45c8"
  },
  {
    "name": "GalapagosClient-qc8017_32",
    "selected_version": "Continuous/master/0.2.0-86+18bce98"
  },
  {
    "name": "HTTPInterface-qc8017_32",
    "selected_version": "Release/master/0.3.3-53+83e0de2"
  },
  {
    "name": "KeyHandler-qc8017_32",
    "selected_version": "Release/master/0.2.3-71+1801c14"
  },
  {
    "name": "protobuf-native",
    "selected_version": "branches/protobuf@2590"
  },
  {
    "name": "protobuf-qc8017_32",
    "selected_version": "branches/protobuf@2590"
  },
  {
    "name": "Riviera-HSP-Images",
    "selected_version": "Release/master/2.4"
  },
  {
    "name": "Riviera-Toolchain",
    "selected_version": "Release/master/2.4"
  },
  {
    "name": "RivieraLpmService-qc8017_32",
    "selected_version": "Release/master/0.3.11-131+2b16d62"
  },
  {
    "name": "RivieraLpmTools",
    "selected_version": "@2139"
  },
  {
    "name": "RivieraLpmUpdater",
    "selected_version": "Release/master/0.3.2-39+0fb03f2"
  },
  {
    "name": "SASS-qc8017_32",
    "selected_version": "Release/IP3/0.3.1-209+faa7229"
  },
  {
    "name": "Shepherd-qc8017_32",
    "selected_version": "Release/master/0.3.3-63+5fcbc13"
  },
  {
    "name": "SoftwareUpdate-qc8017_32",
    "selected_version": "Release/IP3/0.3.15-391+5afd1c8"
  },
  {
    "name": "SoundTouch-SDK-qc8017_32",
    "selected_version": "Release/Castle-Fork/0.3.15.41380.2733922"
  },
  {
    "name": "SystemEventService-qc8017_32",
    "selected_version": "Release/master/0.3.0-21+6450a02"
  },
  {
    "name": "Webkit",
    "selected_version": "Release/master/0.3.3-33+5811010"
  },
  {
    "name": "WiFi-Setup-Webpage",
    "selected_version": "master@19f561f91af118db5439955e4d85bc0a914964eb"
  }
]<|MERGE_RESOLUTION|>--- conflicted
+++ resolved
@@ -81,11 +81,7 @@
   },
   {
     "name": "CastleProductControllerCommon",
-<<<<<<< HEAD
-    "selected_version": "CASTLE-9357@824bc3bf6824eeb5fef823f38070c54d2b489615"
-=======
     "selected_version": "master@b4dc8c0d6f4891914a5337537cd017d61bb5b5b6"
->>>>>>> 5a2965c5
   },
   {
     "name": "CastleProductUIAssets",
