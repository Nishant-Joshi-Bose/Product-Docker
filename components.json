--- conflicted
+++ resolved
@@ -97,12 +97,8 @@
   },
   {
     "name": "CastleProductControllerCommon",
-<<<<<<< HEAD
-    "selected_version": "PGC-691@8757caaeadc3325aca0b43153006aa5483236e25"
-=======
-    "selected_version": "master@047dc2ce3679af78c764e39f38a8610ff82fc1b3"
->>>>>>> 26fca007
-  },
+    "selected_version": "PGC-691@982db93aa13a18e989a154d8939e802e0ab38311"
+ },
   {
     "name": "CastleProductUIAssets",
     "selected_version": "master@bde707144a74f923837a1dbc785717619a3ad203"
