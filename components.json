--- conflicted
+++ resolved
@@ -77,11 +77,7 @@
   },
   {
     "name": "CastleProductControllerCommon",
-<<<<<<< HEAD
     "selected_version": "master@524902d5e4bbd30e367d4c3896875a3e190ebf7f"
-=======
-    "selected_version": "master@7e502ce7e23f411bb3cbeb328ddf5c82fbeef601"
->>>>>>> b9920614
   },
   {
     "name": "CastleProductUIAssets",
