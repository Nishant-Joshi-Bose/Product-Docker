[
  {
    "name": "AVS-qc8017_32",
    "selected_version": "Release/Castle-Fork/0.3.6.40929.2672236"
  },
  {
    "name": "bose-opkg-utils",
    "selected_version": "master@887d0ab5d58c2aa3b6d3c0fb0c1dc31adf81e799"
  },
  {
    "name": "BoseLibs-qc8017_32",
    "selected_version": "Release/master/0.3.5-232+ed59d2f"
  },
  {
    "name": "BoseOPKG-native",
    "selected_version": "Release/master/0.1.0-4+31ebf8c"
  },
  {
    "name": "BoseOPKG-qc8017_32",
    "selected_version": "Release/master/0.1.0-4+31ebf8c"
  },
  {
    "name": "BoseOPKG-x86",
    "selected_version": "Release/master/0.1.0-4+31ebf8c"
  },
  {
    "name": "BoseWebMonaco",
    "selected_version": "Release/develop/0.2.1-32+59feb17"
  },
  {
    "name": "CastleAudioPath-qc8017_32",
    "selected_version": "Release/Castle-Fork/0.2.5-20386"
  },
  {
    "name": "CastleCli-qc8017_32",
    "selected_version": "Release/master/0.2.3-26+8cf9ea4"
  },
  {
    "name": "CastleDataCollectionClient-qc8017_32",
    "selected_version": "Release/master/0.3.1-10+d61b02f"
  },
  {
    "name": "CastleDemoController-qc8017_32",
    "selected_version": "Release/master/0.3.2-62+b9fcc88"
  },
  {
    "name": "CastleLibs-qc8017_32",
    "selected_version": "branches/castle-libs@2549"
  },
  {
    "name": "CastleLightBarController-qc8017_32",
    "selected_version": "Release/master/0.3.3-36+4b737e3"
  },
  {
    "name": "CastleNetworkService-qc8017_32",
    "selected_version": "Release/master/0.3.1-156+2fba04b"
  },
  {
    "name": "CastlePassport-qc8017_32",
    "selected_version": "Release/master/0.3.2-410+44390aa"
  },
  {
    "name": "CastlePassportClient-qc8017_32",
    "selected_version": "Release/master/0.3.2-410+44390aa"
  },
  {
    "name": "CastleProductControllerCommon",
    "selected_version": "master@8f0bcce78d108a177c8b80099f7e96e403ebdf3a"
  },
  {
    "name": "CastleProductUIAssets",
    "selected_version": "master@c158e65cfaf3c9a0897998790017d2b012dad8d3"
  },
  {
    "name": "CastleTestUtils",
<<<<<<< HEAD
    "selected_version": "master@20ec5a73e34691b2e0d21552218140dec3e8b8e3"
=======
    "selected_version": "master@c74794b209ef5904a217646793e1bcbf3a409a6f"
>>>>>>> 232f1d0a
  },
  {
    "name": "EddieLPM-Package",
    "selected_version": {
      "RIVIERA_HSP_VERSION=1.3": "Release/trunk/0.3.3.2671065/DP1",
      "RIVIERA_HSP_VERSION=2.1": "Release/trunk/0.3.3.2671065/DP2"
    }
  },
  {
    "name": "FrontDoor-qc8017_32",
    "selected_version": "Release/master/0.3.5-93+a323e45"
  },
  {
    "name": "GalapagosClient-qc8017_32",
    "selected_version": "Release/master/0.0.2-30+87e0b96"
  },
  {
    "name": "KeyHandler-qc8017_32",
    "selected_version": "Release/master/0.2.3-63+7790ce4"
  },
  {
    "name": "protobuf-native",
    "selected_version": "branches/protobuf@2548"
  },
  {
    "name": "protobuf-qc8017_32",
    "selected_version": "branches/protobuf@2548"
  },
  {
    "name": "Riviera-HSP-Images",
    "selected_version": "Release/master/${RIVIERA_HSP_VERSION}"
  },
  {
    "name": "Riviera-Toolchain",
    "selected_version": "Release/master/1.3"
  },
  {
    "name": "RivieraLpmService-qc8017_32",
    "selected_version": "Release/master/0.3.3-81+b0d568b"
  },
  {
    "name": "RivieraLpmUpdater",
    "selected_version": "Release/master/0.3.1-36+8a43bfa"
  },
  {
    "name": "Shepherd-qc8017_32",
    "selected_version": "Release/master/0.3.0-49+29239c4"
  },
  {
    "name": "SoftwareUpdate-qc8017_32",
    "selected_version": "Release/master/0.3.5-264+836db92"
  },
  {
    "name": "SoundTouch-SDK-qc8017_32",
    "selected_version": "Release/Castle-Fork/0.3.6.40929.2672236"
  },
  {
    "name": "Webkit",
    "selected_version": "Release/master/0.3.2-28+3d92062"
  },
  {
    "name": "WiFi-Setup-Webpage",
    "selected_version": "master@19f561f91af118db5439955e4d85bc0a914964eb"
  }
]<|MERGE_RESOLUTION|>--- conflicted
+++ resolved
@@ -73,11 +73,7 @@
   },
   {
     "name": "CastleTestUtils",
-<<<<<<< HEAD
-    "selected_version": "master@20ec5a73e34691b2e0d21552218140dec3e8b8e3"
-=======
     "selected_version": "master@c74794b209ef5904a217646793e1bcbf3a409a6f"
->>>>>>> 232f1d0a
   },
   {
     "name": "EddieLPM-Package",
