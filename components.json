--- conflicted
+++ resolved
@@ -1,12 +1,7 @@
 [
   {
-<<<<<<< HEAD
-    "name": "A4VQuickSetService-qc8017_32",
-    "selected_version": "Release/master/3.0.8-142+5537dcf"
-=======
     "name": "A4VDeviceController-qc8017_32",
     "selected_version": "Release/stable/1.0.2-750+6e22d24"
->>>>>>> 076e7ff6
   },
   {
     "name": "A4VRemoteCommunicationService-qc8017_32",
@@ -14,41 +9,6 @@
   },
   {
     "name": "A4VVideoManagerService-qc8017_32",
-<<<<<<< HEAD
-    "selected_version": "Release/master/2.2.2-37+d69137a"
-  },
-  {
-    "name": "AudioPathService-qc8017_64",
-    "selected_version": "Release/stable_mr1_2019/4.0.2-4510+43d8fc0"
-  },
-  {
-    "name": "AudioPathClient-qc8017_32",
-    "selected_version": "Release/stable_mr1_2019/4.0.2-4510+43d8fc0"
-  },
-  {
-    "name": "AudioPathProducts-qc8017_64",
-    "selected_version": "Release/stable_mr1_2019/4.0.2-4510+43d8fc0"
-  },
-  {
-    "name": "AudioSource-qc8017_32",
-    "selected_version": "Release/master/2.2.0-242+6370224"
-  },
-  {
-    "name": "AudioSource-BMX-native",
-    "selected_version": "Release/master/0.0.1-123+6bffbeb"
-  },
-  {
-    "name": "AudioSource-BMX-qc8017_32",
-    "selected_version": "Release/master/0.0.1-123+6bffbeb"
-  },
-  {
-    "name": "AudioSource-BMX-x86_64",
-    "selected_version": "Release/master/0.0.1-123+6bffbeb"
-  },
-  {
-    "name": "AVS-qc8017_32",
-    "selected_version": "Release/Castle-Fork-stable-MR1hotfix/...45059"
-=======
     "selected_version": "Release/stable/2.2.2-51+d38fd2f"
   },
   {
@@ -82,7 +42,6 @@
   {
     "name": "AVSService-qc8017_32",
     "selected_version": "Release/stable/2.2.0-51+017bb02"
->>>>>>> 076e7ff6
   },
   {
     "name": "BLERemoteXCVR",
@@ -90,17 +49,6 @@
   },
   {
     "name": "BLESetup-qc8017_32",
-<<<<<<< HEAD
-    "selected_version": "Release/stable_mr1_2019/3.1.3-495+536af29"
-  },
-  {
-    "name": "BLEToFrontDoorService-qc8017_32",
-    "selected_version": "Release/stable_mr1_2019/2.2.5-291+6f79fee"
-  },
-  {
-    "name": "Bluetooth-qc8017_32",
-    "selected_version": "Release/stable_mr1_2019/2.4.3-367+cdbc6ce"
-=======
     "selected_version": "Release/stable/3.1.10-10-g8858c67"
   },
   {
@@ -110,7 +58,6 @@
   {
     "name": "Bluetooth-qc8017_32",
     "selected_version": "Release/stable/2.5.0-26-ga7f6688"
->>>>>>> 076e7ff6
   },
   {
     "name": "bose-opkg-utils",
@@ -118,11 +65,7 @@
   },
   {
     "name": "bose-web-riviera-ap-page",
-<<<<<<< HEAD
-    "selected_version": "master@27c68d395d207814956f881a2a45eba57b6eaf13"
-=======
     "selected_version": "master@1adf1514484f4f320795cd1a2074e48abc8137e1"
->>>>>>> 076e7ff6
   },
   {
     "name": "bose-web-update-page",
@@ -130,45 +73,6 @@
   },
   {
     "name": "BoseLibs-qc8017_32",
-<<<<<<< HEAD
-    "selected_version": "Release/master/3.1.0-928+56df5a6"
-  },
-  {
-    "name": "BoseWebBrussels",
-    "selected_version": "Release/MR1_2019/3.0.2-12+2625684"
-  },
-  {
-    "name": "BTSTSSink-qc8017_32",
-    "selected_version": "Release/stable_mr1_2019/2.4.5-582+2c7d1ae"
-  },
-  {
-    "name": "CastleLibs-native",
-    "selected_version": "branches/castle-libs@2817"
-  },
-  {
-    "name": "CastleLibs-qc8017_32",
-    "selected_version": "branches/castle-libs@2817"
-  },
-  {
-    "name": "CastleLibs-x86",
-    "selected_version": "branches/castle-libs@2817"
-  },
-  {
-    "name": "Cli-qc8017_32",
-    "selected_version": "Release/master/2.2.0-158+02e67cb"
-  },
-  {
-    "name": "DataCollectionClient-qc8017_32",
-    "selected_version": "Release/master/2.2.3-198+f213928"
-  },
-  {
-    "name": "DataCollectionService-qc8017_32",
-    "selected_version": "Release/master/2.2.1-197+ab1de9d"
-  },
-  {
-    "name": "DemoController-qc8017_32",
-    "selected_version": "Release/stable_mr1_2019/2.2.0-212+5a72798"
-=======
     "selected_version": "Release/stable/3.3.0-1099+d0168d1"
   },
   {
@@ -218,7 +122,6 @@
   {
     "name": "DemoController-qc8017_32",
     "selected_version": "Release/stable/2.2.0-224+8552f54"
->>>>>>> 076e7ff6
   },
   {
     "name": "DinghyWebBrowser-qc8017_64",
@@ -226,37 +129,6 @@
   },
   {
     "name": "FrontDoor-qc8017_32",
-<<<<<<< HEAD
-    "selected_version": "Release/master/2.2.0-636+d80cbec"
-  },
-  {
-    "name": "FrontDoorService-qc8017_32",
-    "selected_version": "Release/master/2.2.0-569+3fa41f0"
-  },
-  {
-    "name": "FrontDoorUtility-qc8017_32",
-    "selected_version": "Release/master/2.2.0-215+d80cbec"
-  },
-  {
-    "name": "GalapagosClient-qc8017_32",
-    "selected_version": "Release/master/3.0.0-354+60e1919"
-  },
-  {
-    "name": "HTTPInterface-qc8017_32",
-    "selected_version": "Release/master/3.0.0-218+038267c"
-  },
-  {
-    "name": "HTTPProxy-qc8017_32",
-    "selected_version": "Release/stable_mr1_2019/2.2.0-214+020df4b"
-  },
-  {
-    "name": "KeyHandler-qc8017_32",
-    "selected_version": "Release/master/2.2.0-164+f4dcbe4"
-  },
-  {
-    "name": "LightBarController-qc8017_32",
-    "selected_version": "Release/master/2.2.0-298+53c146b"
-=======
     "selected_version": "Release/stable/2.2.0-695+d5d2571"
   },
   {
@@ -298,7 +170,6 @@
   {
     "name": "LightBarController-qc8017_32",
     "selected_version": "Release/stable/2.2.0-334+b3b27a4"
->>>>>>> 076e7ff6
   },
   {
     "name": "LpmMfgTool",
@@ -306,17 +177,6 @@
   },
   {
     "name": "NetworkService-qc8017_32",
-<<<<<<< HEAD
-    "selected_version": "Release/master/2.2.6-782+a407f40"
-  },
-  {
-    "name": "opensource-jsoncpp-qc8017_32",
-    "selected_version": "Release/bose-master/1.8.3-24-gd7685ff"
-  },
-  {
-    "name": "opensource-libwebsockets-qc8017_32",
-    "selected_version": "Release/bose-v2.4-stable/2.4.1-61+ge112fc5"
-=======
     "selected_version": "Release/stable/2.2.6-816+b1ae796"
   },
   {
@@ -338,7 +198,6 @@
   {
     "name": "opensource-OpenAvnuApple-qc8017_32",
     "selected_version": "Release/bose-stable/v1.0-1771-g12c9681"
->>>>>>> 076e7ff6
   },
   {
     "name": "opensource-opkg-native",
@@ -358,29 +217,6 @@
   },
   {
     "name": "opensource-zlib-qc8017_32",
-<<<<<<< HEAD
-    "selected_version": "Release/bose-master/v1.2.11-10-ga556715"
-  },
-  {
-    "name": "Passport-qc8017_32",
-    "selected_version": "Release/stable_mr1_2019/2.2.0-1786+3928dea"
-  },
-  {
-    "name": "PassportClient-qc8017_32",
-    "selected_version": "Release/stable/2.2.0-1230+f81e8a6"
-  },
-  {
-    "name": "product-startup",
-    "selected_version": "Release/MR1_2019/4.0.1-7+17e25f4"
-  },
-  {
-    "name": "ProductControllerCommon",
-    "selected_version": "stable_mr1_2019@e290d3f1ea47be52ef0243a4721f8a1efa0c5766"
-  },
-  {
-    "name": "ProductControllerCommonProto-qc8017_32",
-    "selected_version": "Release/stable_mr1_2019/2.2.0-376+d8ef7bd"
-=======
     "selected_version": "Release/bose-stable/v1.2.11-17-g5ac7d47"
   },
   {
@@ -402,7 +238,6 @@
   {
     "name": "ProductControllerCommonProto-qc8017_32",
     "selected_version": "Release/stable/2.2.0-407+7485699"
->>>>>>> 076e7ff6
   },
   {
     "name": "ProductUIAssets",
@@ -410,33 +245,6 @@
   },
   {
     "name": "protobuf-native",
-<<<<<<< HEAD
-    "selected_version": "branches/protobuf@2815"
-  },
-  {
-    "name": "protobuf-qc8017_32",
-    "selected_version": "branches/protobuf@2815"
-  },
-  {
-    "name": "protobuf-x86_64",
-    "selected_version": "branches/protobuf@2815"
-  },
-  {
-    "name": "Riviera-HSP-Images",
-    "selected_version": "Release/master/4.7"
-  },
-  {
-    "name": "Riviera-Toolchain",
-    "selected_version": "Release/master/4.7"
-  },
-  {
-    "name": "RivieraLpmService-qc8017_32",
-    "selected_version": "Release/master/3.0.3-321+d17990e"
-  },
-  {
-    "name": "RivieraLpmTools",
-    "selected_version": "@3604"
-=======
     "selected_version": "Release/bose-stable/v2.4.1-12-g00ce868"
   },
   {
@@ -462,7 +270,6 @@
   {
     "name": "RivieraLpmService-qc8017_32",
     "selected_version": "Release/stable/3.1.4-375+2970ef8"
->>>>>>> 076e7ff6
   },
   {
     "name": "RivieraLpmUpdater",
@@ -474,33 +281,6 @@
   },
   {
     "name": "RivieraSwUpRecovery-qc8017_32",
-<<<<<<< HEAD
-    "selected_version": "Release/master/3.0.0-109+6ac21a5"
-  },
-  {
-    "name": "SASS-qc8017_32",
-    "selected_version": "Release/stable_mr1_2019/2.3.3-1206+720f83d"
-  },
-  {
-    "name": "SASS-qc8017_64",
-    "selected_version": "Release/stable_mr1_2019/2.3.3-1206+720f83d"
-  },
-  {
-    "name": "SecureDeviceKey",
-    "selected_version": "master@5b260896e58eb4575ddbd5fd0f676439f5ea54aa"
-  },
-  {
-    "name": "Shepherd-qc8017_32",
-    "selected_version": "Release/master/2.2.0-147+f0370df"
-  },
-  {
-    "name": "SoftwareUpdate-qc8017_32",
-    "selected_version": "Release/stable/3.0.7-1441+7303d6e"
-  },
-  {
-    "name": "SoundTouch-SDK-qc8017_32",
-    "selected_version": "Release/Castle-Fork-stable-MR1hotfix/...45059"
-=======
     "selected_version": "Release/stable/3.0.0-121+412579a"
   },
   {
@@ -530,7 +310,6 @@
   {
     "name": "SoundTouch-SDK-qc8017_32",
     "selected_version": "Release/Castle-Fork-stable/2.2.2.45108.3265231"
->>>>>>> 076e7ff6
   },
   {
     "name": "svc-pts-log-decrypt",
@@ -538,17 +317,6 @@
   },
   {
     "name": "SystemEventService-qc8017_32",
-<<<<<<< HEAD
-    "selected_version": "Release/master/2.2.0-127+0256c76"
-  },
-  {
-    "name": "Telemetry-qc8017_32",
-    "selected_version": "Release/master/2.2.0-104+cba3ab4"
-  },
-  {
-    "name": "TestUtils",
-    "selected_version": "master@a421b510e20f25cb06d6adc15435370b1e6f79ad"
-=======
     "selected_version": "Release/stable/2.2.0-137+3a71515"
   },
   {
@@ -558,17 +326,10 @@
   {
     "name": "TestUtils",
     "selected_version": "stable@75df6b7f41a3f116025b89e6a15ba55421066f1e"
->>>>>>> 076e7ff6
   },
   {
     "name": "unittest-cpp-qc8017_32",
     "selected_version": "Release/bose-master/2.0.0-43+d7333bd"
-<<<<<<< HEAD
-  },
-  {
-    "name": "Webkit",
-    "selected_version": "Release/master/2.2.0-112+ea97924"
-=======
   },
   {
     "name": "VPAController-qc8017_32",
@@ -577,6 +338,5 @@
   {
     "name": "Webkit",
     "selected_version": "Release/stable/2.2.1-128+5c2a005"
->>>>>>> 076e7ff6
   }
 ]