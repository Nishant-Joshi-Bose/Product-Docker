--- conflicted
+++ resolved
@@ -37,11 +37,7 @@
   },
   {
     "name": "Riviera-HSP",
-<<<<<<< HEAD
-    "selected_version": "Continuous/dev/1.0-4-g29e3bee"
-=======
     "selected_version": "Release/master/1.1"
->>>>>>> 644ebfe5
   },
   {
     "name": "SoundTouch-SDK-qc8017_32",
