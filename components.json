[
  {
    "name": "AudioPath-qc8017_32",
    "selected_version": "Release/Castle-Fork/1.5.8-21218"
  },
  {
    "name": "AudioPath-qc8017_64",
    "selected_version": "Release/Castle-Fork/1.5.8-21218"
  },
  {
    "name": "AudioSource-qc8017_32",
    "selected_version": "Continuous/master/0.1.4-130+0c4f8e2"
  },
  {
    "name": "AVS-qc8017_32",
    "selected_version": "Continuous/Castle-Fork/2018-07-02_1206"
  },
  {
    "name": "BLESetup-qc8017_32",
    "selected_version": "Release/master/1.5.0-82+e4b9243"
  },
  {
    "name": "bose-opkg-utils",
    "selected_version": "master@964c29cc453ccd3d1b28fb40bae8df11c0dc3b3c"
  },
  {
    "name": "bose-web-riviera-ap-page",
    "selected_version": "master@6b8a79c34eb1839c98ba3d8b4608a41eb32fed78"
  },
  {
    "name": "bose-web-update-page",
    "selected_version": "master@0117055987ebb22729bdeed0155fb10c2558d001"
  },
  {
    "name": "BoseLibs-qc8017_32",
    "selected_version": "Continuous/master/1.5.2-481+51f5a61"
  },
  {
    "name": "BoseOPKG-native",
    "selected_version": "Release/master/1.0.0-30+960ca94"
  },
  {
    "name": "BoseOPKG-qc8017_32",
    "selected_version": "Release/master/1.0.0-30+960ca94"
  },
  {
    "name": "BoseOPKG-x86",
    "selected_version": "Release/master/1.0.0-30+960ca94"
  },
  {
    "name": "BoseWebMonaco",
    "selected_version": "Release/master/1.5.5-410+f777ce3"
  },
  {
    "name": "BTSource-qc8017_32",
    "selected_version": "Release/master/1.5.0-31+efc5ac4"
  },
  {
    "name": "BTStackAdapter-qc8017_32",
    "selected_version": "Release/master/1.6.0-82+80ad03e"
  },
  {
    "name": "BTSTSSink-qc8017_32",
    "selected_version": "Release/master/1.5.0-43+3b6c006"
  },
  {
    "name": "CastleLibs-native",
    "selected_version": "branches/castle-libs@2684"
  },
  {
    "name": "CastleLibs-qc8017_32",
    "selected_version": "branches/castle-libs@2684"
  },
  {
    "name": "CastleLibs-x86",
    "selected_version": "branches/castle-libs@2684"
  },
  {
    "name": "Cli-qc8017_32",
    "selected_version": "Release/master/1.5.1-79+3fcd225"
  },
  {
    "name": "DataCollectionClient-qc8017_32",
    "selected_version": "Release/master/1.0.1-99+b471e4f"
  },
  {
    "name": "DataCollectionService-qc8017_32",
    "selected_version": "Release/master/1.0.1-55+6478504"
  },
  {
    "name": "DemoController-qc8017_32",
    "selected_version": "Release/master/1.5.1-116+68c8ba2"
  },
  {
    "name": "DinghyWebBrowser-qc8017_64",
    "selected_version": "Release/bose-master/1.0.0-46+8a6938e"
  },
  {
    "name": "FrontDoor-qc8017_32",
    "selected_version": "Release/master/1.5.2-400+b0e36f6"
  },
  {
    "name": "FrontDoorService-qc8017_32",
    "selected_version": "Release/master/1.5.2-154+61695bc"
  },
  {
    "name": "FrontDoorUtility-qc8017_32",
    "selected_version": "Release/master/1.5.2-56+858603c"
  },
  {
    "name": "GalapagosClient-qc8017_32",
    "selected_version": "Release/master/1.5.2-197+2352364"
  },
  {
    "name": "HTTPInterface-qc8017_32",
    "selected_version": "Release/master/1.5.1-93+cc68df2"
  },
  {
    "name": "HTTPProxy-qc8017_32",
    "selected_version": "Release/master/1.5.1-116+bd66c32"
  },
  {
    "name": "KeyHandler-qc8017_32",
    "selected_version": "Release/master/1.5.0-110+2bdc8bd"
  },
  {
    "name": "LightBarController-qc8017_32",
    "selected_version": "Release/master/1.5.3-158+6b9b88e"
  },
  {
    "name": "LpmMfgTool",
    "selected_version": "Release/master/0.0.1-4+34833d6"
  },
  {
    "name": "NetworkService-qc8017_32",
    "selected_version": "Release/master/1.5.5-384+d6cf54a"
  },
  {
    "name": "opensource-jsoncpp-native",
    "selected_version": "Release/bose-master/1.8.3-14-g144ef57"
  },
  {
    "name": "opensource-jsoncpp-qc8017_32",
    "selected_version": "Release/bose-master/1.8.3-14-g144ef57"
  },
  {
    "name": "Passport-qc8017_32",
    "selected_version": "Release/master/1.5.0-884+c50e458"
  },
  {
    "name": "PassportClient-qc8017_32",
    "selected_version": "Release/master/1.5.0-884+c50e458"
  },
  {
    "name": "ProductControllerCommonProto-native",
    "selected_version": "Continuous/master/1.0.0-2+3b2e622"
  },
  {
    "name": "ProductControllerCommonProto-x86_64",
    "selected_version": "Continuous/master/1.0.0-2+3b2e622"
  },
  {
    "name": "ProductControllerCommonProto-qc8017_32",
    "selected_version": "Continuous/master/1.0.0-2+3b2e622"
  },
  {
    "name": "ProductControllerCommon",
<<<<<<< HEAD
    "selected_version": "PP_CASTLE-9853_0608@52a98fc1c3df5e1d6afc51f11109532e9125c39e"
=======
    "selected_version": "master@a343a8db96fb4fa39c8b55a34c879888a6d1090d"
>>>>>>> 8e849554
  },
  {
    "name": "ProductUIAssets",
    "selected_version": "master@3abdcec9611e25ba45c7c0df9e856885ba891285"
  },
  {
    "name": "opensource-zlib-native",
    "selected_version": "Release/bose-master/v1.2.11-3-gce215f7"
  },
  {
    "name": "opensource-zlib-qc8017_32",
    "selected_version": "Release/bose-master/v1.2.11-3-gce215f7"
  },
  {
    "name": "opensource-zlib-qc8017_64",
    "selected_version": "Release/bose-master/v1.2.11-3-gce215f7"
  },
  {
    "name": "opensource-zlib-ti",
    "selected_version": "Release/bose-master/v1.2.11-3-gce215f7"
  },
  {
    "name": "opensource-zlib-x86",
    "selected_version": "Release/bose-master/v1.2.11-3-gce215f7"
  },
  {
    "name": "opensource-zlib-x86_64",
    "selected_version": "Release/bose-master/v1.2.11-3-gce215f7"
  },
  {
    "name": "protobuf-native",
    "selected_version": "branches/protobuf@2590"
  },
  {
    "name": "protobuf-qc8017_32",
    "selected_version": "branches/protobuf@2590"
  },
  {
    "name": "Riviera-HSP-Images",
    "selected_version": "Release/sop/3.10.3"
  },
  {
    "name": "Riviera-Toolchain",
    "selected_version": "Release/master/3.10"
  },
  {
    "name": "RivieraLpmService-qc8017_32",
    "selected_version": "Release/master/1.5.0-196+cab6049"
  },
  {
    "name": "RivieraLpmTools",
    "selected_version": "@2139"
  },
  {
    "name": "RivieraLpmUpdater",
    "selected_version": "Release/master/1.0.0-58+75a9930"
  },
  {
    "name": "SASS-qc8017_32",
    "selected_version": "Release/master/1.5.3-445+c63927f"
  },
  {
    "name": "Shepherd-qc8017_32",
    "selected_version": "Release/master/1.5.1-95+aa53fc1"
  },
  {
    "name": "SoftwareUpdate-qc8017_32",
    "selected_version": "Release/master/1.5.6-696+4297f3f"
  },
  {
    "name": "SoundTouch-SDK-qc8017_32",
    "selected_version": "Continuous/Castle-Fork/2018-07-02_1206"
  },
  {
    "name": "SystemEventService-qc8017_32",
    "selected_version": "Release/master/0.5.2-66+fb291e4"
  },
  {
    "name": "Telemetry-qc8017_32",
    "selected_version": "Release/master/1.5.1-16+8db70f0"
  },
  {
    "name": "TestUtils",
    "selected_version": "master@52afe60e6508c30ba84ada1de32530f90abb5603"
  },
  {
    "name": "Webkit",
    "selected_version": "Release/master/0.4.1-73+b4c1865"
  }
]<|MERGE_RESOLUTION|>--- conflicted
+++ resolved
@@ -165,11 +165,7 @@
   },
   {
     "name": "ProductControllerCommon",
-<<<<<<< HEAD
-    "selected_version": "PP_CASTLE-9853_0608@52a98fc1c3df5e1d6afc51f11109532e9125c39e"
-=======
-    "selected_version": "master@a343a8db96fb4fa39c8b55a34c879888a6d1090d"
->>>>>>> 8e849554
+    "selected_version": "master@3b2e62216e1d6496ee2f46ea84b5548f1ad7dd5f"
   },
   {
     "name": "ProductUIAssets",
