[
  {
    "name": "A4VQuickSetService-qc8017_32",
    "selected_version": "Release/SOS/2.0.0-20+3f4fe5c"
  },
  {
    "name": "A4VRemoteCommunicationService-qc8017_32",
    "selected_version": "Release/SOS/2.0.0-11+fdc5625"
  },
  {
    "name": "A4VVideoManagerService-qc8017_32",
    "selected_version": "Release/SOS/2.0.0-18+a7f91a3"
  },
  {
    "name": "AudioPath-qc8017_32",
    "selected_version": "Release/SOS/2.0.0-135+890ff59"
  },
  {
    "name": "AudioPath-qc8017_64",
    "selected_version": "Release/SOS/2.0.0-135+890ff59"
  },
  {
    "name": "AudioSource-qc8017_32",
    "selected_version": "Release/SOS/2.0.0-155+4039682"
  },
  {
    "name": "AVS-qc8017_32",
    "selected_version": "Release/Castle-Fork-SOS/2.0.0.43270.2936924"
  },
  {
    "name": "BLERemoteXCVR",
    "selected_version": "Release/master/v2.0.0-0+9c2b8b9"
  },
  {
    "name": "BLESetup-qc8017_32",
    "selected_version": "Release/SOS/2.0.0-175+225e81f"
  },
  {
    "name": "BLEToFrontDoorService-qc8017_32",
    "selected_version": "Release/SOS/2.0.0-56+373e9ab"
  },
  {
    "name": "bose-opkg-utils",
    "selected_version": "SOS@964c29cc453ccd3d1b28fb40bae8df11c0dc3b3c"
  },
  {
    "name": "bose-web-riviera-ap-page",
    "selected_version": "SOS@6b8a79c34eb1839c98ba3d8b4608a41eb32fed78"
  },
  {
    "name": "bose-web-update-page",
    "selected_version": "SOS@42d683a01409593fa09d7cf4dd3e3541856f9e92"
  },
  {
    "name": "BoseLibs-qc8017_32",
    "selected_version": "Release/SOS/2.0.1-545+796f3da"
  },
  {
    "name": "BoseOPKG-native",
    "selected_version": "Release/master/1.0.3-32+6335e0e"
  },
  {
    "name": "BoseOPKG-qc8017_32",
    "selected_version": "Release/master/1.0.3-32+6335e0e"
  },
  {
    "name": "BoseOPKG-x86",
    "selected_version": "Release/master/1.0.3-32+6335e0e"
  },
  {
    "name": "BoseWebMonaco",
    "selected_version": "Release/master/2.0.0-449+ff53022"
  },
  {
    "name": "BTStackAdapter-qc8017_32",
    "selected_version": "Release/SOS/2.0.0-150+293df7a"
  },
  {
    "name": "BTSTSSink-qc8017_32",
    "selected_version": "Release/SOS/2.0.0-81+6061549"
  },
  {
    "name": "CastleLibs-native",
    "selected_version": "branches/castle-libs-SOS@2695"
  },
  {
    "name": "CastleLibs-qc8017_32",
    "selected_version": "branches/castle-libs-SOS@2695"
  },
  {
    "name": "CastleLibs-x86",
    "selected_version": "branches/castle-libs-SOS@2695"
  },
  {
    "name": "Cli-qc8017_32",
    "selected_version": "Release/SOS/2.0.0-96+09919bd"
  },
  {
    "name": "DataCollectionClient-qc8017_32",
    "selected_version": "Release/SOS/2.0.1-115+caadad5"
  },
  {
    "name": "DataCollectionService-qc8017_32",
    "selected_version": "Release/SOS/2.0.0-84+2fe63e0"
  },
  {
    "name": "DemoController-qc8017_32",
    "selected_version": "Release/SOS/2.0.0-127+624cb40"
  },
  {
    "name": "DinghyWebBrowser-qc8017_64",
    "selected_version": "Release/bose-master/1.0.0-67+155c3e8"
  },
  {
    "name": "FrontDoor-qc8017_32",
    "selected_version": "Release/SOS/2.0.0-462+ce0db95"
  },
  {
    "name": "FrontDoorService-qc8017_32",
    "selected_version": "Release/SOS/2.0.0-272+b16912c"
  },
  {
    "name": "FrontDoorUtility-qc8017_32",
    "selected_version": "Release/SOS/2.0.0-94+13c2750"
  },
  {
    "name": "GalapagosClient-qc8017_32",
    "selected_version": "Release/SOS/2.0.0-219+3939393"
  },
  {
    "name": "HTTPInterface-qc8017_32",
    "selected_version": "Release/SOS/2.0.0-110+7b44735"
  },
  {
    "name": "HTTPProxy-qc8017_32",
    "selected_version": "Release/SOS/2.0.0-130+eba064e"
  },
  {
    "name": "KeyHandler-qc8017_32",
    "selected_version": "Release/SOS/2.0.0-119+face85a"
  },
  {
    "name": "LightBarController-qc8017_32",
    "selected_version": "Release/SOS/2.0.0-177+2d01499"
  },
  {
    "name": "LpmMfgTool",
    "selected_version": "Release/master/0.0.1-4+34833d6"
  },
  {
    "name": "NetworkService-qc8017_32",
    "selected_version": "Release/SOS/2.0.0-517+e508032"
  },
  {
    "name": "opensource-jsoncpp-qc8017_32",
    "selected_version": "Release/bose-SOS/1.8.3-18-gf65cba3"
  },
  {
    "name": "opensource-libwebsockets-qc8017_32",
    "selected_version": "Release/bose-SOS/2.4.1-36+gdeea8b5"
  },
  {
    "name": "opensource-zlib-qc8017_32",
    "selected_version": "Release/bose-SOS/v1.2.11-5-g7c8ac0a"
  },
  {
    "name": "Passport-qc8017_32",
    "selected_version": "Release/SOS/2.0.0-962+3df1152"
  },
  {
    "name": "PassportClient-qc8017_32",
    "selected_version": "Release/SOS/2.0.0-962+3df1152"
  },
  {
    "name": "ProductControllerCommon",
<<<<<<< HEAD
    "selected_version": "SOS@36bbd32fc8f950c341199eb9accc706c20a73d80"
=======
    "selected_version": "SOS@97bbeb3bd2786a48670e996edeb47da5a569cf9b"
>>>>>>> 46530892
  },
  {
    "name": "ProductControllerCommonProto-qc8017_32",
    "selected_version": "Release/SOS/2.0.0-82+36bbd32"
  },
  {
    "name": "ProductUIAssets",
    "selected_version": "SOS@220944def647a72ce0194d43ef23f1d3fe146987"
  },
  {
    "name": "protobuf-native",
    "selected_version": "branches/protobuf@2590"
  },
  {
    "name": "protobuf-qc8017_32",
    "selected_version": "branches/protobuf@2590"
  },
  {
    "name": "Riviera-HSP-Images",
    "selected_version": "Release/sos/3.10.5"
  },
  {
    "name": "Riviera-Toolchain",
    "selected_version": "Release/sos/3.10.5"
  },
  {
    "name": "RivieraLPM",
    "selected_version": "trunk@2772"
  },
  {
    "name": "RivieraLpmService-qc8017_32",
    "selected_version": "Release/SOS/2.0.0-225+45f489f"
  },
  {
    "name": "RivieraLpmTools",
    "selected_version": "@2962"
  },
  {
    "name": "RivieraLpmUpdater",
    "selected_version": "Release/SOS/2.0.0-74+d03c1bd"
  },
  {
    "name": "RivieraSwUpRecovery-qc8017_32",
    "selected_version": "Release/SOS/2.0.0-10+f9d3b67"
  },
  {
    "name": "SASS-qc8017_32",
    "selected_version": "Release/SOS/2.0.0-534+9d73882"
  },
  {
    "name": "Shepherd-qc8017_32",
    "selected_version": "Release/SOS/2.0.0-104+c109ffb"
  },
  {
    "name": "SoftwareUpdate-qc8017_32",
    "selected_version": "Release/SOS/2.0.0-809+d77df51"
  },
  {
    "name": "SoundTouch-SDK-qc8017_32",
    "selected_version": "Release/Castle-Fork-SOS/2.0.0.43270.2936924"
  },
  {
    "name": "svc-pts-log-decrypt",
    "selected_version": "SOS@18c13afce2d583571bbf8717cd2409ef0a7827d5"
  },
  {
    "name": "SystemEventService-qc8017_32",
    "selected_version": "Release/SOS/2.0.0-76+3dce6c0"
  },
  {
    "name": "Telemetry-qc8017_32",
    "selected_version": "Release/SOS/2.0.0-35+2b42cd4"
  },
  {
    "name": "TestUtils",
    "selected_version": "master@cab04e3b9a7c63428f52b38958bd21b6a2125bd9"
  },
  {
    "name": "unittest-cpp-qc8017_32",
    "selected_version": "Release/bose-master/2.0.0-20+8575b87"
  },
  {
    "name": "Webkit",
    "selected_version": "Release/SOS/1.5.0-90+4ec9539"
  }
]<|MERGE_RESOLUTION|>--- conflicted
+++ resolved
@@ -173,11 +173,7 @@
   },
   {
     "name": "ProductControllerCommon",
-<<<<<<< HEAD
-    "selected_version": "SOS@36bbd32fc8f950c341199eb9accc706c20a73d80"
-=======
     "selected_version": "SOS@97bbeb3bd2786a48670e996edeb47da5a569cf9b"
->>>>>>> 46530892
   },
   {
     "name": "ProductControllerCommonProto-qc8017_32",
