[
  {
    "name": "AudioPathClient-qc8017_32",
    "selected_version": "Release/stable_mr1_2019/4.0.2-4265+2c404b0"
  },
  {
    "name": "AudioPathProducts-qc8017_32",
    "selected_version": "Release/stable_mr1_2019/4.0.2-4265+2c404b0"
  },
  {
    "name": "AudioPathProducts-qc8017_64",
    "selected_version": "Release/stable_mr1_2019/4.0.2-4265+2c404b0"
  },
  {
    "name": "AudioPathService-qc8017_64",
    "selected_version": "Release/stable_mr1_2019/4.0.2-4265+2c404b0"
  },
  {
    "name": "AudioSource-BMX-qc8017_32",
    "selected_version": "Release/master/0.0.1-123+6bffbeb"
  },
  {
    "name": "AudioSource-BMX-x86_64",
    "selected_version": "Release/master/0.0.1-123+6bffbeb"
  },
  {
    "name": "AudioSource-qc8017_32",
    "selected_version": "Release/master/2.2.0-242+6370224"
  },
  {
    "name": "AVS-qc8017_32",
<<<<<<< HEAD
    "selected_version": "Continuous/AVS-VPA/2019-01-22_1143"
=======
    "selected_version": "Release/Castle-Fork/2.2.2.44682.3195590"
>>>>>>> e21cd29b
  },
  {
    "name": "BLESetup-qc8017_32",
    "selected_version": "Release/master/3.1.3-471+697dc7a"
  },
  {
    "name": "BLEToFrontDoorService-qc8017_32",
    "selected_version": "Release/master/2.2.5-260+4a07574"
  },
  {
    "name": "Bluetooth-qc8017_32",
    "selected_version": "Release/master/2.4.3-300+5cc357f"
  },
  {
    "name": "bose-opkg-utils",
    "selected_version": "master@964c29cc453ccd3d1b28fb40bae8df11c0dc3b3c"
  },
  {
    "name": "bose-web-riviera-ap-page",
    "selected_version": "master@1adf1514484f4f320795cd1a2074e48abc8137e1"
  },
  {
    "name": "bose-web-update-page",
    "selected_version": "master@24b0ffaad4d130ae5a2df0e470868846c7888392"
  },
  {
    "name": "BoseLibs-qc8017_32",
    "selected_version": "Release/master/3.1.0-928+56df5a6"
  },
  {
    "name": "BoseWebMonaco",
    "selected_version": "Release/MR1_2019/3.0.11-595+d02c9807"
  },
  {
    "name": "BTSTSSink-qc8017_32",
    "selected_version": "Release/master/2.4.5-537+a11f84d"
  },
  {
    "name": "CastleLibs-native",
    "selected_version": "branches/castle-libs@2817"
  },
  {
    "name": "CastleLibs-qc8017_32",
    "selected_version": "branches/castle-libs@2817"
  },
  {
    "name": "CastleLibs-x86",
    "selected_version": "branches/castle-libs@2817"
  },
  {
    "name": "Cli-qc8017_32",
    "selected_version": "Continuous/stable/2.2.0-163+506c019"
  },
  {
    "name": "CloudControlClient-qc8017_32",
    "selected_version": "Release/dog-food-rc1/0.0.3-45+58619fe"
  },
  {
    "name": "DataCollectionClient-qc8017_32",
    "selected_version": "Release/master/2.2.3-198+f213928"
  },
  {
    "name": "DataCollectionService-qc8017_32",
    "selected_version": "Release/master/2.2.1-197+ab1de9d"
  },
  {
    "name": "DemoController-qc8017_32",
    "selected_version": "Release/master/2.2.0-208+114f0ae"
  },
  {
    "name": "DinghyWebBrowser-qc8017_64",
    "selected_version": "Release/bose-master/1.0.0-67+155c3e8"
  },
  {
    "name": "FrontDoor-qc8017_32",
    "selected_version": "Release/master/2.2.0-636+d80cbec"
  },
  {
    "name": "FrontDoorService-qc8017_32",
    "selected_version": "Release/master/2.2.0-569+3fa41f0"
  },
  {
    "name": "FrontDoorUtility-qc8017_32",
    "selected_version": "Release/master/2.2.0-215+d80cbec"
  },
  {
    "name": "GalapagosClient-qc8017_32",
    "selected_version": "Release/master/2.2.0-342+28c0ae1"
  },
  {
    "name": "GoogleVoiceAssistant-qc8017_64",
    "selected_version": "Continuous/master/2.2.6-955+c3adab0"
  },
  {
    "name": "HTTPInterface-qc8017_32",
    "selected_version": "Release/master/3.0.0-218+038267c"
  },
  {
    "name": "HTTPProxy-qc8017_32",
    "selected_version": "Release/master/2.2.0-208+ad8275c"
  },
  {
    "name": "KeyHandler-qc8017_32",
    "selected_version": "Release/master/2.2.0-164+f4dcbe4"
  },
  {
    "name": "LightBarController-qc8017_32",
    "selected_version": "Release/master/2.2.0-298+53c146b"
  },
  {
    "name": "LpmMfgTool",
    "selected_version": "Release/master/0.0.1-4+34833d6"
  },
  {
    "name": "NetworkService-qc8017_32",
    "selected_version": "Release/master/2.2.6-782+a407f40"
  },
  {
    "name": "opensource-jsoncpp-qc8017_32",
    "selected_version": "Release/bose-master/1.8.3-24-gd7685ff"
  },
  {
    "name": "opensource-libwebsockets-qc8017_32",
    "selected_version": "Release/bose-v2.4-stable/2.4.1-61+ge112fc5"
  },
  {
    "name": "opensource-opkg-native",
    "selected_version": "Release/bose-dev/v0.3.6.2-2-gb1e1aba"
  },
  {
    "name": "opensource-opkg-qc8017_32",
    "selected_version": "Release/bose-dev/v0.3.6.2-2-gb1e1aba"
  },
  {
    "name": "opensource-opkg-x86",
    "selected_version": "Release/bose-dev/v0.3.6.2-2-gb1e1aba"
  },
  {
    "name": "opensource-util-linux-qc8017_32",
    "selected_version": "Release/bose-master/1.5.0-10+877ade5"
  },
  {
    "name": "opensource-zlib-qc8017_32",
    "selected_version": "Release/bose-master/v1.2.11-10-ga556715"
  },
  {
    "name": "Passport-qc8017_32",
    "selected_version": "Release/stable/2.2.0-1701+f81e8a6"
  },
  {
    "name": "PassportClient-qc8017_32",
    "selected_version": "Release/stable/2.2.0-1230+f81e8a6"
  },
  {
    "name": "product-startup",
    "selected_version": "Release/MR1_2019/4.0.1-7+17e25f4"
  },
  {
    "name": "ProductControllerCommon",
    "selected_version": "stable@7cd3e21227055025642d23b44d1ebabc13a785f0"
  },
  {
    "name": "ProductControllerCommonProto-qc8017_32",
    "selected_version": "Release/master/2.2.0-342+0fd207f"
  },
  {
    "name": "ProductUIAssets",
    "selected_version": "master@49516f77c25f1abf2ececfb12be97b2c89ed53f7"
  },
  {
    "name": "protobuf-native",
    "selected_version": "Release/bose-stable/v2.4.1-9-ga75e122"
  },
  {
    "name": "protobuf-qc8017_32",
    "selected_version": "Release/bose-stable/v2.4.1-9-ga75e122"
  },
  {
    "name": "protobuf-x86_64",
    "selected_version": "Release/bose-stable/v2.4.1-9-ga75e122"
  },
  {
    "name": "Riviera-HSP-Images",
    "selected_version": "Release/master/4.7"
  },
  {
    "name": "Riviera-Toolchain",
    "selected_version": "Release/master/4.7"
  },
  {
    "name": "RivieraLpmService-qc8017_32",
    "selected_version": "Release/master/3.0.3-321+d17990e"
  },
  {
    "name": "RivieraLpmTools",
    "selected_version": "@3604"
  },
  {
    "name": "RivieraLpmUpdater",
    "selected_version": "Release/stable/2.1.0-88+ff212a3"
  },
  {
    "name": "RivieraSwUpRecovery-qc8017_32",
    "selected_version": "Release/master/3.0.0-109+6ac21a5"
  },
  {
    "name": "SASS-qc8017_32",
    "selected_version": "Release/master/2.3.3-1115+ca8e874"
  },
  {
    "name": "SASS-qc8017_64",
    "selected_version": "Release/master/2.3.3-1115+ca8e874"
  },
  {
    "name": "SecureDeviceKey",
    "selected_version": "master@5b260896e58eb4575ddbd5fd0f676439f5ea54aa"
  },
  {
    "name": "Shepherd-qc8017_32",
    "selected_version": "Release/stable/2.2.0-148+1bd49fb"
  },
  {
    "name": "SoftwareUpdate-qc8017_32",
    "selected_version": "Release/stable/3.0.7-1441+7303d6e"
  },
  {
    "name": "SoundTouch-SDK-qc8017_32",
    "selected_version": "Release/Castle-Fork/2.2.2.44682.3195590"
  },
  {
    "name": "svc-pts-log-decrypt",
    "selected_version": "master@2bb0045d023c434a6b6569a1bba24c32af744312"
  },
  {
    "name": "SystemEventService-qc8017_32",
    "selected_version": "Release/master/2.2.0-127+0256c76"
  },
  {
    "name": "Telemetry-qc8017_32",
    "selected_version": "Release/master/2.2.0-104+cba3ab4"
  },
  {
    "name": "TestUtils",
    "selected_version": "master@a421b510e20f25cb06d6adc15435370b1e6f79ad"
  },
  {
    "name": "VPAController-qc8017_32",
    "selected_version": "Release/stable/2.2.5-531+17fed2a"
  },
  {
    "name": "Webkit",
    "selected_version": "Release/master/2.2.0-112+ea97924"
  }
]<|MERGE_RESOLUTION|>--- conflicted
+++ resolved
@@ -29,11 +29,7 @@
   },
   {
     "name": "AVS-qc8017_32",
-<<<<<<< HEAD
-    "selected_version": "Continuous/AVS-VPA/2019-01-22_1143"
-=======
-    "selected_version": "Release/Castle-Fork/2.2.2.44682.3195590"
->>>>>>> e21cd29b
+    "selected_version": "Continuous/AVS-VPA/2019-01-30_0512"
   },
   {
     "name": "BLESetup-qc8017_32",
@@ -89,7 +85,7 @@
   },
   {
     "name": "CloudControlClient-qc8017_32",
-    "selected_version": "Release/dog-food-rc1/0.0.3-45+58619fe"
+    "selected_version": "Release/dog-food-rc2/0.0.4-48+6ef78c4"
   },
   {
     "name": "DataCollectionClient-qc8017_32",
@@ -125,7 +121,7 @@
   },
   {
     "name": "GoogleVoiceAssistant-qc8017_64",
-    "selected_version": "Continuous/master/2.2.6-955+c3adab0"
+    "selected_version": "Continuous/master/2.2.6-1002+eea7a20"
   },
   {
     "name": "HTTPInterface-qc8017_32",
