[
  {
    "name": "A4VQuickSetService",
    "selected_version": "master@7a61c0e1f51d0e96fcd4ffeb1085ce05f7478071"
  },
  {
    "name": "A4VRemoteCommunicationService",
    "selected_version": "master@ab77e2216a0b358837791fd837a2c165f46f811e"
  },
  {
    "name": "BLERemoteXCVR",
    "selected_version": "Release/master/0.15-56+g286fcdd"
  },
  {
    "name": "A4VVideoManagerService",
    "selected_version": "master@95b7d64abf58cc7ccee894865e78306f56313ba6"
  },
  {
    "name": "AVS-qc8017_32",
    "selected_version": "Release/Castle-Fork/0.3.9.41102.2693311"
  },
  {
    "name": "bose-opkg-utils",
    "selected_version": "master@887d0ab5d58c2aa3b6d3c0fb0c1dc31adf81e799"
  },
  {
    "name": "BoseLibs-qc8017_32",
    "selected_version": "Release/master/0.3.9-260+a9ea8ff"
  },
  {
    "name": "BoseOPKG-native",
    "selected_version": "Release/master/0.1.0-4+31ebf8c"
  },
  {
    "name": "BoseOPKG-qc8017_32",
    "selected_version": "Release/master/0.1.0-4+31ebf8c"
  },
  {
    "name": "BoseOPKG-x86",
    "selected_version": "Release/master/0.1.0-4+31ebf8c"
  },
  {
    "name": "BoseWebMonaco",
    "selected_version": "Release/develop/0.2.1-69+6b1fec0"
  },
  {
    "name": "CastleAudioPath-qc8017_32",
    "selected_version": "Release/Castle-Fork/0.2.7-20452"
  },
  {
    "name": "CastleAudioPath-qc8017_64",
    "selected_version": "Release/Castle-Fork/0.2.7-20452"
  },
  {
    "name": "CastleCli-qc8017_32",
    "selected_version": "Release/master/0.2.3-26+8cf9ea4"
  },
  {
    "name": "CastleDemoController-qc8017_32",
    "selected_version": "Release/master/0.3.2-62+b9fcc88"
  },
  {
    "name": "CastleLibs-native",
    "selected_version": "branches/castle-libs@2549"
  },
  {
    "name": "CastleLibs-qc8017_32",
    "selected_version": "branches/castle-libs@2549"
  },
  {
    "name": "CastleLibs-x86",
    "selected_version": "branches/castle-libs@2549"
  },
  {
    "name": "CastleLightBarController-qc8017_32",
    "selected_version": "Release/master/0.3.5-59+eb49f00"
  },
  {
    "name": "CastleNetworkService-qc8017_32",
    "selected_version": "Release/master/0.3.1-176+32ae99f"
  },
  {
    "name": "CastlePassport-qc8017_32",
    "selected_version": "Release/master/0.3.8-480+1f9654a"
  },
  {
    "name": "CastlePassportClient-qc8017_32",
    "selected_version": "Release/master/0.3.8-480+1f9654a"
  },
  {
    "name": "CastleProductControllerCommon",
<<<<<<< HEAD
    "selected_version": "master@cbd155dd42e03239a29e6aa0f41631f037df5a30"
=======
    "selected_version": "master@3f0181ff63b9af123b0e25ed5856c9763e5ef01b"
>>>>>>> 743c080a
  },
  {
    "name": "FrontDoor-qc8017_32",
    "selected_version": "Release/master/0.3.8-166+bdf45c8"
  },
  {
    "name": "GalapagosClient-qc8017_32",
    "selected_version": "Release/master/0.1.1-56+508fe9a"
  },
  {
    "name": "KeyHandler-qc8017_32",
    "selected_version": "Release/master/0.2.3-63+7790ce4"
  },
  {
    "name": "ProfessorLPM-Package",
    "selected_version": "Release/trunk/0.3.7.2703915/DP2"
  },
  {
    "name": "protobuf-native",
    "selected_version": "branches/protobuf@2564"
  },
  {
    "name": "protobuf-qc8017_32",
    "selected_version": "branches/protobuf@2564"
  },
  {
    "name": "Riviera-HSP-Images",
    "selected_version": "Release/master/2.4"
  },
  {
    "name": "Riviera-Toolchain",
    "selected_version": "Release/master/2.4"
  },
  {
    "name": "RivieraLPM",
    "selected_version": "trunk@1983"
  },
  {
    "name": "RivieraLpmService-qc8017_32",
    "selected_version": "Release/master/0.3.7-107+628da8c"
  },
  {
    "name": "RivieraLpmUpdater",
    "selected_version": "Release/master/0.3.2-39+0fb03f2"
  },
  {
    "name": "Shepherd-qc8017_32",
    "selected_version": "Release/master/0.3.1-58+fe7b095"
  },
  {
    "name": "SoftwareUpdate-qc8017_32",
    "selected_version": "Release/IP3/0.3.9-327+522f883"
  },
  {
    "name": "SoundTouch-SDK-qc8017_32",
    "selected_version": "Release/Castle-Fork/0.3.9.41102.2693311"
  },
  {
    "name": "SystemEventService-qc8017_32",
    "selected_version": "Release/master/0.0.1-12+33dbc10"
  },
  {
    "name": "unittest-cpp-qc8017_32",
    "selected_version": "Release/bose-master/2.0.0-3+167ffec"
  },
  {
    "name": "Webkit",
    "selected_version": "Release/master/0.3.2-28+3d92062"
  },
  {
    "name": "WiFi-Setup-Webpage",
    "selected_version": "master@19f561f91af118db5439955e4d85bc0a914964eb"
  }
]<|MERGE_RESOLUTION|>--- conflicted
+++ resolved
@@ -89,11 +89,7 @@
   },
   {
     "name": "CastleProductControllerCommon",
-<<<<<<< HEAD
     "selected_version": "master@cbd155dd42e03239a29e6aa0f41631f037df5a30"
-=======
-    "selected_version": "master@3f0181ff63b9af123b0e25ed5856c9763e5ef01b"
->>>>>>> 743c080a
   },
   {
     "name": "FrontDoor-qc8017_32",
