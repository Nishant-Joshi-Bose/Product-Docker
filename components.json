[
  {
    "name": "AVS-qc8017_32",
    "selected_version": "Release/Castle-Fork/0.3.18.41479.2744053"
  },
  {
    "name": "bose-opkg-utils",
    "selected_version": "master@964c29cc453ccd3d1b28fb40bae8df11c0dc3b3c"
  },
  {
    "name": "BoseLibs-qc8017_32",
    "selected_version": "Release/master/0.3.11-322+7baef63"
  },
  {
    "name": "BoseOPKG-native",
    "selected_version": "Release/master/0.4.0-21+b24eca9"
  },
  {
    "name": "BoseOPKG-qc8017_32",
    "selected_version": "Release/master/0.4.0-21+b24eca9"
  },
  {
    "name": "BoseOPKG-x86",
    "selected_version": "Release/master/0.4.0-21+b24eca9"
  },
  {
    "name": "BoseWebMonaco",
    "selected_version": "Release/master/0.3.6-141+9d40368"
  },
  {
    "name": "CastleAudioPath-qc8017_32",
    "selected_version": "Release/Castle-Fork/0.3.6-20644"
  },
  {
    "name": "CastleAudioPath-qc8017_64",
    "selected_version": "Release/Castle-Fork-Classic/0.2.9-20523"
  },
  {
    "name": "CastleCli-qc8017_32",
    "selected_version": "Release/master/0.3.2-42+d76abce"
  },
  {
    "name": "CastleDataCollectionClient-qc8017_32",
    "selected_version": "Release/master/0.3.7-49+a987998"
  },
  {
    "name": "CastleDemoController-qc8017_32",
    "selected_version": "Release/master/0.3.3-66+c3b9b9f"
  },
  {
    "name": "CastleHTTPProxy-qc8017_32",
    "selected_version": "Release/master/0.2.4-45+2e01a36"
  },
  {
    "name": "CastleLibs-native",
    "selected_version": "branches/castle-libs@2593"
  },
  {
    "name": "CastleLibs-qc8017_32",
    "selected_version": "branches/castle-libs@2593"
  },
  {
    "name": "CastleLibs-x86",
    "selected_version": "branches/castle-libs@2593"
  },
  {
    "name": "CastleLightBarController-qc8017_32",
    "selected_version": "Release/master/0.3.8-71+96fe1a4"
  },
  {
    "name": "CastleNetworkService-qc8017_32",
    "selected_version": "Release/master/0.3.1-181+ed72644"
  },
  {
    "name": "CastlePassport-qc8017_32",
    "selected_version": "Release/master/0.3.90-556+cb693bd"
  },
  {
    "name": "CastlePassportClient-qc8017_32",
    "selected_version": "Release/master/0.3.90-556+cb693bd"
  },
  {
    "name": "CastleProductControllerCommon",
<<<<<<< HEAD
    "selected_version": "master@4c348b56b9b211690169eda55b9209b9c20c00e0"
=======
    "selected_version": "master@271256ae57943193269867946c9e2f838af2ca95"
>>>>>>> 073ac856
  },
  {
    "name": "CastleProductUIAssets",
    "selected_version": "master@43394152e689030529a94750d56fe9cd196b885a"
  },
  {
    "name": "CastleTestUtils",
    "selected_version": "master@ebfe7aab604cab846b5283bb769436f8f3b3e8e8"
  },
  {
    "name": "FrontDoor-qc8017_32",
    "selected_version": "Release/master/0.3.8-166+bdf45c8"
  },
  {
    "name": "GalapagosClient-qc8017_32",
    "selected_version": "Release/master/0.2.2-100+f3a90f2"
  },
  {
    "name": "HTTPInterface-qc8017_32",
    "selected_version": "Release/master/0.3.3-53+83e0de2"
  },
  {
    "name": "KeyHandler-qc8017_32",
    "selected_version": "Release/master/0.2.3-71+1801c14"
  },
  {
    "name": "protobuf-native",
    "selected_version": "branches/protobuf@2590"
  },
  {
    "name": "protobuf-qc8017_32",
    "selected_version": "branches/protobuf@2590"
  },
  {
    "name": "Riviera-HSP-Images",
    "selected_version": "Release/master/3.0"
  },
  {
    "name": "Riviera-Toolchain",
    "selected_version": "Release/master/3.0"
  },
  {
    "name": "RivieraLpmService-qc8017_32",
    "selected_version": "Release/master/0.3.11-131+2b16d62"
  },
  {
    "name": "RivieraLpmTools",
    "selected_version": "@2139"
  },
  {
    "name": "RivieraLpmUpdater",
    "selected_version": "Release/master/0.3.2-39+0fb03f2"
  },
  {
    "name": "SADI-qc8017_32",
    "selected_version": "Release/master/1.1.1-23+496ef0d"
  },
  {
    "name": "SASS-qc8017_32",
    "selected_version": "Release/IP3/0.3.2-218+f980516"
  },
  {
    "name": "Shepherd-qc8017_32",
    "selected_version": "Release/master/0.3.4-68+c3828ad"
  },
  {
    "name": "SoftwareUpdate-qc8017_32",
    "selected_version": "Release/IP3/0.3.16-395+10cc929"
  },
  {
    "name": "SoundTouch-SDK-qc8017_32",
    "selected_version": "Release/Castle-Fork/0.3.18.41479.2744053"
  },
  {
    "name": "SystemEventService-qc8017_32",
    "selected_version": "Release/master/0.3.0-21+6450a02"
  },
  {
    "name": "Webkit",
    "selected_version": "Release/master/0.3.3-33+5811010"
  },
  {
    "name": "WiFi-Setup-Webpage",
    "selected_version": "master@d788ac402061fcfcfe165c37b19ec9587bf3124f"
  }
]<|MERGE_RESOLUTION|>--- conflicted
+++ resolved
@@ -81,11 +81,7 @@
   },
   {
     "name": "CastleProductControllerCommon",
-<<<<<<< HEAD
     "selected_version": "master@4c348b56b9b211690169eda55b9209b9c20c00e0"
-=======
-    "selected_version": "master@271256ae57943193269867946c9e2f838af2ca95"
->>>>>>> 073ac856
   },
   {
     "name": "CastleProductUIAssets",
