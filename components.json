[
  {
    "name": "AudioPathClient-qc8017_32",
    "selected_version": "Release/stable/2.2.11-2791+9fea303"
  },
  {
    "name": "AudioPathClient-qc8017_64",
    "selected_version": "Release/stable/2.2.11-2791+9fea303"
  },
  {
    "name": "AudioPathProducts-qc8017_32",
    "selected_version": "Release/stable/2.2.11-2791+9fea303"
  },
  {
    "name": "AudioPathProducts-qc8017_64",
    "selected_version": "Release/stable/2.2.11-2791+9fea303"
  },
  {
    "name": "AudioPathService-qc8017_32",
    "selected_version": "Release/stable/2.2.11-2791+9fea303"
  },
  {
    "name": "AudioPathService-qc8017_64",
    "selected_version": "Release/stable/2.2.11-2791+9fea303"
  },
  {
    "name": "AudioSource-BMX-native",
    "selected_version": "Release/master/0.0.1-22+6abe31b"
  },
  {
    "name": "AudioSource-BMX-qc8017_32",
    "selected_version": "Release/master/0.0.1-22+6abe31b"
  },
  {
    "name": "AudioSource-BMX-x86_64",
    "selected_version": "Release/master/0.0.1-22+6abe31b"
  },
  {
    "name": "AudioSource-qc8017_32",
    "selected_version": "Release/master/2.2.0-215+4e548ea"
  },
  {
    "name": "AVS-qc8017_32",
    "selected_version": "Release/Castle-Fork/2.2.0.44354.3116893"
  },
  {
    "name": "BLESetup-qc8017_32",
    "selected_version": "Release/master/3.1.0-361+4bd7187"
  },
  {
    "name": "BLEToFrontDoorService-qc8017_32",
    "selected_version": "Release/master/2.2.1-202+37b68ca"
  },
  {
    "name": "Bluetooth-qc8017_32",
    "selected_version": "Release/master/2.3.2-225+c075c88"
  },
  {
    "name": "bose-opkg-utils",
    "selected_version": "master@964c29cc453ccd3d1b28fb40bae8df11c0dc3b3c"
  },
  {
    "name": "bose-web-riviera-ap-page",
    "selected_version": "master@3bdc2dc1e5cee745cfced370201352045cd57195"
  },
  {
    "name": "bose-web-update-page",
    "selected_version": "master@24b0ffaad4d130ae5a2df0e470868846c7888392"
  },
  {
    "name": "BoseLibs-qc8017_32",
    "selected_version": "Release/master/2.2.3-807+ef01867"
  },
  {
    "name": "BoseWebMonaco",
    "selected_version": "Release/MR1_2019/3.0.7-570+36a238d"
  },
  {
    "name": "BTSTSSink-qc8017_32",
    "selected_version": "Release/master/2.4.0-380+e61fb42"
  },
  {
    "name": "CastleLibs-native",
    "selected_version": "branches/castle-libs@2766"
  },
  {
    "name": "CastleLibs-qc8017_32",
    "selected_version": "branches/castle-libs@2766"
  },
  {
    "name": "CastleLibs-x86",
    "selected_version": "branches/castle-libs@2766"
  },
  {
    "name": "Cli-qc8017_32",
    "selected_version": "Release/master/2.2.0-150+458ef28"
  },
  {
    "name": "DataCollectionClient-qc8017_32",
    "selected_version": "Release/master/2.2.3-189+2fc39b1"
  },
  {
    "name": "DataCollectionService-qc8017_32",
    "selected_version": "Release/master/2.2.1-174+0dedebe"
  },
  {
    "name": "DemoController-qc8017_32",
    "selected_version": "Release/master/2.2.0-190+65b1cbd"
  },
  {
    "name": "DinghyWebBrowser-qc8017_64",
    "selected_version": "Release/bose-master/1.0.0-67+155c3e8"
  },
  {
    "name": "FrontDoor-qc8017_32",
    "selected_version": "Release/master/2.2.0-570+c45e5de"
  },
  {
    "name": "FrontDoorService-qc8017_32",
    "selected_version": "Release/master/2.2.0-498+7d72bc0"
  },
  {
    "name": "FrontDoorUtility-qc8017_32",
    "selected_version": "Release/master/2.2.0-188+d58554b"
  },
  {
    "name": "GalapagosClient-qc8017_32",
    "selected_version": "Release/master/2.2.0-304+2240588"
  },
  {
    "name": "HTTPInterface-qc8017_32",
    "selected_version": "Release/master/2.2.1-174+4896d7d"
  },
  {
    "name": "HTTPProxy-qc8017_32",
    "selected_version": "Release/master/2.2.0-190+ee9b474"
  },
  {
    "name": "KeyHandler-qc8017_32",
    "selected_version": "Release/master/2.2.0-153+11de369"
  },
  {
    "name": "LightBarController-qc8017_32",
    "selected_version": "Release/master/2.2.0-267+ecb8a6c"
  },
  {
    "name": "LpmMfgTool",
    "selected_version": "Release/master/0.0.1-4+34833d6"
  },
  {
    "name": "NetworkService-qc8017_32",
    "selected_version": "Release/master/2.2.1-711+3d59dc3"
  },
  {
    "name": "opensource-jsoncpp-qc8017_32",
    "selected_version": "Release/bose-master/1.8.3-22-gbda6e44"
  },
  {
    "name": "opensource-libarchive-qc8017_32",
    "selected_version": "Release/bose-dev/v3.3.1-13-gb412ba2"
  },
  {
    "name": "opensource-libwebsockets-qc8017_32",
    "selected_version": "Release/bose-v2.4-stable/2.4.1-53+ga6495a7"
  },
  {
    "name": "opensource-opkg-native",
    "selected_version": "Release/bose-dev/v0.3.6.2-2-gb1e1aba"
  },
  {
    "name": "opensource-opkg-qc8017_32",
    "selected_version": "Release/bose-dev/v0.3.6.2-2-gb1e1aba"
  },
  {
    "name": "opensource-opkg-x86",
    "selected_version": "Release/bose-dev/v0.3.6.2-2-gb1e1aba"
  },
  {
    "name": "opensource-zlib-qc8017_32",
    "selected_version": "Release/bose-master/v1.2.11-8-gc49d32b"
  },
  {
    "name": "Passport-qc8017_32",
    "selected_version": "Release/master/2.2.0-1536+d97126b"
  },
  {
    "name": "PassportClient-qc8017_32",
    "selected_version": "Release/master/2.2.0-1134+f4120b0"
  },
  {
    "name": "product-startup",
    "selected_version": "Release/master/4.0.0-5+5179185"
  },
  {
    "name": "ProductControllerCommon",
    "selected_version": "master@7b957054a6dfde48dbba6fb7e836bd0184b7087a"
  },
  {
    "name": "ProductControllerCommonProto-qc8017_32",
    "selected_version": "Release/master/2.2.0-274+7b95705"
  },
  {
    "name": "ProductUIAssets",
    "selected_version": "master@220944def647a72ce0194d43ef23f1d3fe146987"
  },
  {
    "name": "protobuf-native",
    "selected_version": "branches/protobuf@2768"
  },
  {
    "name": "protobuf-qc8017_32",
    "selected_version": "branches/protobuf@2768"
  },
  {
    "name": "Riviera-HSP-Images",
    "selected_version": "Release/master/4.4"
  },
  {
    "name": "Riviera-Toolchain",
    "selected_version": "Release/master/4.4"
  },
  {
    "name": "RivieraLpmService-qc8017_32",
    "selected_version": "Release/master/3.0.1-304+f947259"
  },
  {
    "name": "RivieraLpmTools",
    "selected_version": "@3604"
  },
  {
    "name": "RivieraLpmUpdater",
    "selected_version": "Release/master/1.0.0-69+a38d6c8"
  },
  {
    "name": "RivieraSwUpRecovery-qc8017_32",
    "selected_version": "Release/master/3.0.0-92+aad484f"
  },
  {
    "name": "SASS-qc8017_32",
    "selected_version": "Release/master/2.2.1-960+3a6deed"
  },
  {
    "name": "Shepherd-qc8017_32",
    "selected_version": "Release/master/2.2.0-143+ae38480"
  },
  {
    "name": "SoftwareUpdate-qc8017_32",
<<<<<<< HEAD
    "selected_version": "Continuous/CASTLE-17549/3.0.3-1199+782c246"
=======
    "selected_version": "Release/master/3.0.3-1193+b8e2408"
>>>>>>> d713523a
  },
  {
    "name": "SoundTouch-SDK-qc8017_32",
    "selected_version": "Release/Castle-Fork/2.2.0.44354.3116893"
  },
  {
    "name": "svc-pts-log-decrypt",
    "selected_version": "master@12e8bd2762b5e5a78c743280deb43cfb097fa05c"
  },
  {
    "name": "SystemEventService-qc8017_32",
    "selected_version": "Release/master/2.2.0-121+7d9d559"
  },
  {
    "name": "Telemetry-qc8017_32",
    "selected_version": "Release/master/2.2.0-89+c72c74d"
  },
  {
    "name": "TestUtils",
    "selected_version": "master@3b8415af4ec4ea41e288beb2bbb2248a0ef43886"
  },
  {
    "name": "Webkit",
    "selected_version": "Release/master/2.2.0-103+242528e"
  }
]<|MERGE_RESOLUTION|>--- conflicted
+++ resolved
@@ -245,11 +245,7 @@
   },
   {
     "name": "SoftwareUpdate-qc8017_32",
-<<<<<<< HEAD
     "selected_version": "Continuous/CASTLE-17549/3.0.3-1199+782c246"
-=======
-    "selected_version": "Release/master/3.0.3-1193+b8e2408"
->>>>>>> d713523a
   },
   {
     "name": "SoundTouch-SDK-qc8017_32",
