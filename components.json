[
  {
    "name": "AudioPath-qc8017_32",
    "selected_version": "Release/Castle-Fork/1.5.8-21218"
  },
  {
    "name": "AudioPath-qc8017_64",
    "selected_version": "Release/Castle-Fork/1.5.8-21218"
  },
  {
    "name": "AudioSource-qc8017_32",
    "selected_version": "Release/master/1.5.0-140+58cdd2d"
  },
  {
    "name": "AVS-qc8017_32",
    "selected_version": "Continuous/Castle-Fork/2018-07-13_1141"
  },
  {
    "name": "BLESetup-qc8017_32",
    "selected_version": "Continuous/master/1.5.2-124+702e66f"
  },
  {
    "name": "BLEToFrontDoorService-qc8017_32",
    "selected_version": "Continuous/master/1.5.0-20+0e287e7"
  },
  {
    "name": "bose-opkg-utils",
    "selected_version": "master@964c29cc453ccd3d1b28fb40bae8df11c0dc3b3c"
  },
  {
    "name": "bose-web-riviera-ap-page",
    "selected_version": "master@6b8a79c34eb1839c98ba3d8b4608a41eb32fed78"
  },
  {
    "name": "bose-web-update-page",
    "selected_version": "master@0117055987ebb22729bdeed0155fb10c2558d001"
  },
  {
    "name": "BoseLibs-qc8017_32",
    "selected_version": "Release/master/1.5.3-490+b30ee1c"
  },
  {
    "name": "BoseOPKG-native",
    "selected_version": "Release/master/1.0.2-31+e723a9a"
  },
  {
    "name": "BoseOPKG-qc8017_32",
    "selected_version": "Release/master/1.0.2-31+e723a9a"
  },
  {
    "name": "BoseOPKG-x86",
    "selected_version": "Release/master/1.0.2-31+e723a9a"
  },
  {
    "name": "BoseWebMonaco",
    "selected_version": "Release/master/1.5.5-410+f777ce3"
  },
  {
    "name": "BTSource-qc8017_32",
    "selected_version": "Continuous/master/1.5.0-34+aeecd0b"
  },
  {
    "name": "BTStackAdapter-qc8017_32",
    "selected_version": "Continuous/master/1.6.2-95+40713e0"
  },
  {
    "name": "BTSTSSink-qc8017_32",
    "selected_version": "Continuous/master/1.5.0-47+43a547d"
  },
  {
    "name": "CastleLibs-native",
    "selected_version": "branches/castle-libs@2684"
  },
  {
    "name": "CastleLibs-qc8017_32",
    "selected_version": "branches/castle-libs@2684"
  },
  {
    "name": "CastleLibs-x86",
    "selected_version": "branches/castle-libs@2684"
  },
  {
    "name": "Cli-qc8017_32",
    "selected_version": "Release/master/1.5.1-85+f18c756"
  },
  {
    "name": "DataCollectionClient-qc8017_32",
    "selected_version": "Release/master/1.0.1-104+d65a101"
  },
  {
    "name": "DataCollectionService-qc8017_32",
    "selected_version": "Continuous/master/1.0.1-71+0fdb91e"
  },
  {
    "name": "DemoController-qc8017_32",
    "selected_version": "Continuous/master/1.5.1-119+17f42e0"
  },
  {
    "name": "DinghyWebBrowser-qc8017_64",
    "selected_version": "Release/bose-master/1.0.0-46+8a6938e"
  },
  {
    "name": "FrontDoor-qc8017_32",
    "selected_version": "Release/master/1.5.3-418+d866963"
  },
  {
    "name": "FrontDoorService-qc8017_32",
    "selected_version": "Release/master/1.5.3-190+2e4b431"
  },
  {
    "name": "FrontDoorUtility-qc8017_32",
    "selected_version": "Release/master/1.5.3-70+41b2f43"
  },
  {
    "name": "GalapagosClient-qc8017_32",
    "selected_version": "Release/master/1.5.3-206+6895b00"
  },
  {
    "name": "HTTPInterface-qc8017_32",
    "selected_version": "Release/master/1.5.1-98+7035410"
  },
  {
    "name": "HTTPProxy-qc8017_32",
    "selected_version": "Continuous/master/1.5.1-122+eb02bde"
  },
  {
    "name": "KeyHandler-qc8017_32",
    "selected_version": "Continuous/master/1.5.0-114+870a165"
  },
  {
    "name": "LightBarController-qc8017_32",
    "selected_version": "Release/master/1.5.4-167+a7714d0"
  },
  {
    "name": "LpmMfgTool",
    "selected_version": "Release/master/0.0.1-4+34833d6"
  },
  {
    "name": "NetworkService-qc8017_32",
    "selected_version": "Release/master/1.5.5-434+d378706"
  },
  {
    "name": "opensource-jsoncpp-qc8017_32",
    "selected_version": "Release/bose-master/1.8.3-16-g40b3e67"
  },
  {
    "name": "opensource-libwebsockets-qc8017_32",
    "selected_version": "Release/bose-v2.4-stable/2.4.1-34+ge17bf91"
  },
  {
    "name": "opensource-zlib-qc8017_32",
    "selected_version": "Release/bose-master/v1.2.11-3-gce215f7"
  },
  {
    "name": "Passport-qc8017_32",
    "selected_version": "Continuous/master/1.5.0-902+fb0202d"
  },
  {
    "name": "PassportClient-qc8017_32",
    "selected_version": "Release/master/1.5.0-900+105b35d"
  },
  {
    "name": "ProductControllerCommon",
<<<<<<< HEAD
    "selected_version": "master@7dd558901dd36260e281d2a2dc78327bc8e16f67"
=======
    "selected_version": "master@05264b54203e8629b5938b970aa19a4effa950d3"
>>>>>>> 1f0af5c4
  },
  {
    "name": "ProductControllerCommonProto-qc8017_32",
    "selected_version": "Release/master/1.0.1-40+011076e"
  },
  {
    "name": "ProductUIAssets",
    "selected_version": "master@3abdcec9611e25ba45c7c0df9e856885ba891285"
  },
  {
    "name": "protobuf-native",
    "selected_version": "branches/protobuf@2590"
  },
  {
    "name": "protobuf-qc8017_32",
    "selected_version": "branches/protobuf@2590"
  },
  {
    "name": "Riviera-HSP-Images",
    "selected_version": "Release/sop/3.10.3"
  },
  {
    "name": "Riviera-Toolchain",
    "selected_version": "Release/master/3.10"
  },
  {
    "name": "RivieraLpmService-qc8017_32",
    "selected_version": "Release/master/1.5.2-204+6dae9b7"
  },
  {
    "name": "RivieraLpmTools",
    "selected_version": "@2139"
  },
  {
    "name": "RivieraLpmUpdater",
    "selected_version": "Release/master/1.0.0-58+75a9930"
  },
  {
    "name": "SASS-qc8017_32",
    "selected_version": "Release/master/1.5.4-487+d1c1e20"
  },
  {
    "name": "Shepherd-qc8017_32",
    "selected_version": "Continuous/master/1.5.1-97+a6ad77c"
  },
  {
    "name": "SoftwareUpdate-qc8017_32",
    "selected_version": "Release/master/1.5.8-735+f8cc926"
  },
  {
    "name": "SoundTouch-SDK-qc8017_32",
    "selected_version": "Continuous/Castle-Fork/2018-07-13_1141"
  },
  {
    "name": "SystemEventService-qc8017_32",
    "selected_version": "Release/master/0.5.2-71+58057d5"
  },
  {
    "name": "Telemetry-qc8017_32",
    "selected_version": "Continuous/master/1.5.1-20+0c4331f"
  },
  {
    "name": "TestUtils",
    "selected_version": "master@5574d60a95a42cb08dff1ef31b696ed8e104696c"
  },
  {
    "name": "Webkit",
    "selected_version": "Continuous/master/0.4.1-76+f313726"
  }
]<|MERGE_RESOLUTION|>--- conflicted
+++ resolved
@@ -161,11 +161,7 @@
   },
   {
     "name": "ProductControllerCommon",
-<<<<<<< HEAD
     "selected_version": "master@7dd558901dd36260e281d2a2dc78327bc8e16f67"
-=======
-    "selected_version": "master@05264b54203e8629b5938b970aa19a4effa950d3"
->>>>>>> 1f0af5c4
   },
   {
     "name": "ProductControllerCommonProto-qc8017_32",
