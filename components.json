--- conflicted
+++ resolved
@@ -1,11 +1,11 @@
 [
   {
     "name": "AudioPath-qc8017_32",
-    "selected_version": "Release/master/1.5.13-68+c00dc3d"
+    "selected_version": "Continuous/master/2.1.0-963+b774b3b"
   },
   {
     "name": "AudioPath-qc8017_64",
-    "selected_version": "Release/master/1.5.13-68+c00dc3d"
+    "selected_version": "Continuous/master/2.1.0-963+b774b3b"
   },
   {
     "name": "AudioSource-qc8017_32",
@@ -78,13 +78,6 @@
   {
     "name": "Cli-qc8017_32",
     "selected_version": "Release/master/2.2.0-120+51cc80e"
-<<<<<<< HEAD
-  },
-  {
-    "name": "CloudControlClient-qc8017_32",
-    "selected_version": "Continuous/master/0.0.1-34+5f91f9b"
-=======
->>>>>>> 7859fc5e
   },
   {
     "name": "DataCollectionClient-qc8017_32",
@@ -144,11 +137,7 @@
   },
   {
     "name": "NetworkService-qc8017_32",
-<<<<<<< HEAD
-    "selected_version": "Release/master/2.1.3-577+9246150"
-=======
     "selected_version": "Continuous/master/2.2.0-593+b64ba1e"
->>>>>>> 7859fc5e
   },
   {
     "name": "opensource-jsoncpp-qc8017_32",
