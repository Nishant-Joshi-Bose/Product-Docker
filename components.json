[
  {
    "name": "AudioPathClient-qc8017_32",
    "selected_version": "Release/stable/4.0.0-4072+9512a3b"
  },
  {
    "name": "AudioPathProducts-qc8017_32",
    "selected_version": "Release/stable/4.0.0-4072+9512a3b"
  },
  {
    "name": "AudioPathProducts-qc8017_64",
    "selected_version": "Release/stable/4.0.0-4072+9512a3b"
  },
  {
    "name": "AudioPathService-qc8017_64",
    "selected_version": "Release/stable/4.0.0-4072+9512a3b"
  },
  {
    "name": "AudioSource-BMX-qc8017_32",
    "selected_version": "Release/master/0.0.1-87+f1079e5"
  },
  {
    "name": "AudioSource-BMX-x86_64",
    "selected_version": "Release/master/0.0.1-87+f1079e5"
  },
  {
    "name": "AudioSource-qc8017_32",
    "selected_version": "Release/master/2.2.0-239+3b1439c"
  },
  {
    "name": "AVS-qc8017_32",
    "selected_version": "Release/Castle-Fork/2.2.2.44631.3186324"
  },
  {
    "name": "BLESetup-qc8017_32",
    "selected_version": "Release/master/3.1.3-422+6dd62f0"
  },
  {
    "name": "BLEToFrontDoorService-qc8017_32",
    "selected_version": "Release/master/2.2.5-251+9efd6e0"
  },
  {
    "name": "Bluetooth-qc8017_32",
    "selected_version": "Release/master/2.4.2-281+b6af3f0"
  },
  {
    "name": "bose-opkg-utils",
    "selected_version": "master@964c29cc453ccd3d1b28fb40bae8df11c0dc3b3c"
  },
  {
    "name": "bose-web-riviera-ap-page",
    "selected_version": "master@27c68d395d207814956f881a2a45eba57b6eaf13"
  },
  {
    "name": "bose-web-update-page",
    "selected_version": "master@24b0ffaad4d130ae5a2df0e470868846c7888392"
  },
  {
    "name": "BoseLibs-qc8017_32",
    "selected_version": "Release/master/3.1.0-928+56df5a6"
  },
  {
    "name": "BoseWebMonaco",
    "selected_version": "Release/MR1_2019/3.0.11-595+d02c9807"
  },
  {
    "name": "BTSTSSink-qc8017_32",
    "selected_version": "Release/master/2.4.4-512+9b6ce9e"
  },
  {
    "name": "CastleLibs-native",
    "selected_version": "branches/castle-libs@2817"
  },
  {
    "name": "CastleLibs-qc8017_32",
    "selected_version": "branches/castle-libs@2817"
  },
  {
    "name": "CastleLibs-x86",
    "selected_version": "branches/castle-libs@2817"
  },
  {
    "name": "Cli-qc8017_32",
    "selected_version": "Release/master/2.2.0-158+02e67cb"
  },
  {
    "name": "DataCollectionClient-qc8017_32",
    "selected_version": "Release/master/2.2.3-198+f213928"
  },
  {
    "name": "DataCollectionService-qc8017_32",
    "selected_version": "Release/master/2.2.1-193+3865350"
  },
  {
    "name": "DemoController-qc8017_32",
    "selected_version": "Release/master/2.2.0-204+600fe0c"
  },
  {
    "name": "DinghyWebBrowser-qc8017_64",
    "selected_version": "Release/bose-master/1.0.0-67+155c3e8"
  },
  {
    "name": "FrontDoor-qc8017_32",
    "selected_version": "Release/master/2.2.0-636+d80cbec"
  },
  {
    "name": "FrontDoorService-qc8017_32",
    "selected_version": "Release/master/2.2.0-541+e5d74bb"
  },
  {
    "name": "FrontDoorUtility-qc8017_32",
    "selected_version": "Release/master/2.2.0-215+d80cbec"
  },
  {
    "name": "GalapagosClient-qc8017_32",
    "selected_version": "Release/master/2.2.0-334+65ec530"
  },
  {
    "name": "HTTPInterface-qc8017_32",
    "selected_version": "Release/master/2.2.1-213+d3dac0c"
  },
  {
    "name": "HTTPProxy-qc8017_32",
    "selected_version": "Release/master/2.2.0-206+5b76a8e"
  },
  {
    "name": "KeyHandler-qc8017_32",
    "selected_version": "Release/master/2.2.0-164+f4dcbe4"
  },
  {
    "name": "LightBarController-qc8017_32",
    "selected_version": "Release/master/2.2.0-291+d21e105"
  },
  {
    "name": "LpmMfgTool",
    "selected_version": "Release/master/0.0.1-4+34833d6"
  },
  {
    "name": "NetworkService-qc8017_32",
    "selected_version": "Release/master/2.2.6-782+a407f40"
  },
  {
    "name": "opensource-jsoncpp-qc8017_32",
    "selected_version": "Release/bose-master/1.8.3-24-gd7685ff"
  },
  {
    "name": "opensource-libarchive-qc8017_32",
    "selected_version": "Release/bose-dev/v3.3.1-13-gb412ba2"
  },
  {
    "name": "opensource-libwebsockets-qc8017_32",
    "selected_version": "Release/bose-v2.4-stable/2.4.1-61+ge112fc5"
  },
  {
    "name": "opensource-opkg-native",
    "selected_version": "Release/bose-dev/v0.3.6.2-2-gb1e1aba"
  },
  {
    "name": "opensource-opkg-qc8017_32",
    "selected_version": "Release/bose-dev/v0.3.6.2-2-gb1e1aba"
  },
  {
    "name": "opensource-opkg-x86",
    "selected_version": "Release/bose-dev/v0.3.6.2-2-gb1e1aba"
  },
  {
    "name": "opensource-util-linux-qc8017_32",
    "selected_version": "Release/bose-master/1.5.0-10+877ade5"
  },
  {
    "name": "opensource-zlib-qc8017_32",
    "selected_version": "Release/bose-master/v1.2.11-10-ga556715"
  },
  {
    "name": "Passport-qc8017_32",
    "selected_version": "Release/master/2.2.0-1655+52bb41b"
  },
  {
    "name": "PassportClient-qc8017_32",
    "selected_version": "Release/master/2.2.0-1206+f724a7e"
  },
  {
    "name": "product-startup",
    "selected_version": "Release/MR1_2019/4.0.1-7+17e25f4"
  },
  {
    "name": "ProductControllerCommon",
    "selected_version": "master@b9b6ea70466f778c9f8712ab719589af61b0460e"
  },
  {
    "name": "ProductControllerCommonProto-qc8017_32",
    "selected_version": "Release/master/2.2.0-326+b9b6ea7"
  },
  {
    "name": "ProductUIAssets",
    "selected_version": "master@49516f77c25f1abf2ececfb12be97b2c89ed53f7"
  },
  {
    "name": "protobuf-native",
    "selected_version": "branches/protobuf@2815"
  },
  {
    "name": "protobuf-qc8017_32",
    "selected_version": "branches/protobuf@2815"
  },
  {
    "name": "protobuf-x86_64",
    "selected_version": "branches/protobuf@2815"
  },
  {
    "name": "Riviera-HSP-Images",
    "selected_version": "Release/master/4.7"
  },
  {
    "name": "Riviera-Toolchain",
    "selected_version": "Release/master/4.7"
  },
  {
    "name": "RivieraLpmService-qc8017_32",
    "selected_version": "Release/master/3.0.2-318+3164f8e"
  },
  {
    "name": "RivieraLpmTools",
    "selected_version": "@3604"
  },
  {
    "name": "RivieraLpmUpdater",
    "selected_version": "Release/master/1.0.0-69+a38d6c8"
  },
  {
    "name": "RivieraSwUpRecovery-qc8017_32",
    "selected_version": "Release/master/3.0.0-107+5123c33"
  },
  {
    "name": "SASS-qc8017_32",
    "selected_version": "Release/master/2.3.3-1102+ae1ead1"
  },
  {
    "name": "SASS-qc8017_64",
    "selected_version": "Release/master/2.3.3-1102+ae1ead1"
  },
  {
    "name": "SecureDeviceKey",
    "selected_version": "master@5b260896e58eb4575ddbd5fd0f676439f5ea54aa"
  },
  {
    "name": "Shepherd-qc8017_32",
    "selected_version": "Release/master/2.2.0-147+f0370df"
  },
  {
    "name": "SoftwareUpdate-qc8017_32",
<<<<<<< HEAD
    "selected_version": "Continuous/CASTLE-20226-KeyCombo/3.1.0-1440+1f044c9"
=======
    "selected_version": "Release/stable/3.0.7-1415+416d131"
>>>>>>> 78ac8f72
  },
  {
    "name": "SoundTouch-SDK-qc8017_32",
    "selected_version": "Release/Castle-Fork/2.2.2.44631.3186324"
  },
  {
    "name": "svc-pts-log-decrypt",
    "selected_version": "master@12e8bd2762b5e5a78c743280deb43cfb097fa05c"
  },
  {
    "name": "SystemEventService-qc8017_32",
    "selected_version": "Release/master/2.2.0-127+0256c76"
  },
  {
    "name": "Telemetry-qc8017_32",
    "selected_version": "Release/master/2.2.0-99+0ac48f0"
  },
  {
    "name": "TestUtils",
    "selected_version": "master@384b5fd5950dccc89a4b85ae0abe319a6dea5c79"
  },
  {
    "name": "Webkit",
    "selected_version": "Release/master/2.2.0-112+ea97924"
  }
]<|MERGE_RESOLUTION|>--- conflicted
+++ resolved
@@ -249,11 +249,7 @@
   },
   {
     "name": "SoftwareUpdate-qc8017_32",
-<<<<<<< HEAD
     "selected_version": "Continuous/CASTLE-20226-KeyCombo/3.1.0-1440+1f044c9"
-=======
-    "selected_version": "Release/stable/3.0.7-1415+416d131"
->>>>>>> 78ac8f72
   },
   {
     "name": "SoundTouch-SDK-qc8017_32",
