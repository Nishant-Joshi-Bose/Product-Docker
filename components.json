[
  {
    "name": "A4VQuickSetService",
    "selected_version": "master@6f880640061007279e5dc7fa750e5fb45adec6c5"
  },
  {
    "name": "A4VRemoteCommunicationService",
    "selected_version": "master@ab77e2216a0b358837791fd837a2c165f46f811e"
  },
  {
    "name": "BLERemoteXCVR",
    "selected_version": "Release/master/0.15-56+g286fcdd"
  },
  {
    "name": "A4VVideoManagerService",
    "selected_version": "master@95b7d64abf58cc7ccee894865e78306f56313ba6"
  },
  {
    "name": "AVS-qc8017_32",
    "selected_version": "Release/Castle-Fork/0.3.8.41015.2682265"
  },
  {
    "name": "bose-opkg-utils",
    "selected_version": "master@887d0ab5d58c2aa3b6d3c0fb0c1dc31adf81e799"
  },
  {
    "name": "BoseLibs-qc8017_32",
    "selected_version": "Release/master/0.3.8-250+b7e7ef1"
  },
  {
    "name": "BoseOPKG-native",
    "selected_version": "Release/master/0.1.0-4+31ebf8c"
  },
  {
    "name": "BoseOPKG-qc8017_32",
    "selected_version": "Release/master/0.1.0-4+31ebf8c"
  },
  {
    "name": "BoseOPKG-x86",
    "selected_version": "Release/master/0.1.0-4+31ebf8c"
  },
  {
    "name": "BoseWebBrussels",
    "selected_version": "Continuous/develop/0.0.1-2+fdc6859"
  },
  {
    "name": "CastleAudioPath-qc8017_32",
    "selected_version": "Release/Castle-Fork/0.2.5-20386"
  },
  {
    "name": "CastleAudioPath-qc8017_64",
    "selected_version": "Release/Castle-Fork/0.2.7-20452"
  },
  {
    "name": "CastleCli-qc8017_32",
    "selected_version": "Release/master/0.2.3-26+8cf9ea4"
  },
  {
    "name": "CastleLibs-native",
    "selected_version": "branches/castle-libs@2549"
  },
  {
    "name": "CastleLibs-qc8017_32",
    "selected_version": "branches/castle-libs@2549"
  },
  {
    "name": "CastleLibs-x86",
    "selected_version": "branches/castle-libs@2549"
  },
  {
    "name": "CastleLightBarController-qc8017_32",
    "selected_version": "Continuous/master/0.3.3-40+e56a866"
  },
  {
    "name": "CastleNetworkService-qc8017_32",
    "selected_version": "Release/master/0.3.1-161+ed41fb6"
  },
  {
    "name": "CastlePassport-qc8017_32",
    "selected_version": "Release/master/0.3.2-410+44390aa"
  },
  {
    "name": "CastlePassportClient-qc8017_32",
    "selected_version": "Release/master/0.3.2-410+44390aa"
  },
  {
    "name": "CastleProductControllerCommon",
<<<<<<< HEAD
    "selected_version": "PGC-759_c@50e95c16af2e873dd49d996a911901dba6e204f7"
=======
    "selected_version": "master@4e1f69a815500caee86f7955671c59f886fec4ce"
>>>>>>> d0ceefdd
  },
  {
    "name": "FrontDoor-qc8017_32",
    "selected_version": "Release/master/0.3.6-102+8b058cd"
  },
  {
    "name": "GalapagosClient-qc8017_32",
    "selected_version": "Release/master/0.1.1-56+508fe9a"
  },
  {
    "name": "KeyHandler-qc8017_32",
    "selected_version": "Release/master/0.2.3-63+7790ce4"
  },
  {
    "name": "ProfessorLPM-Package",
    "selected_version": {
      "RIVIERA_HSP_VERSION=1.3": "Release/trunk/0.3.5.2692545/DP1",
      "RIVIERA_HSP_VERSION=2.1": "Release/trunk/0.3.5.2692545/DP2"
    }
  },
  {
    "name": "protobuf-native",
    "selected_version": "branches/protobuf@2548"
  },
  {
    "name": "protobuf-qc8017_32",
    "selected_version": "branches/protobuf@2548"
  },
  {
    "name": "Riviera-HSP-Images",
    "selected_version": "Release/master/${RIVIERA_HSP_VERSION}"
  },
  {
    "name": "Riviera-Toolchain",
    "selected_version": "Release/master/1.3"
  },
  {
    "name": "RivieraLPM",
    "selected_version": "trunk@1754"
  },
  {
    "name": "RivieraLpmService-qc8017_32",
    "selected_version": "Release/master/0.3.5-99+a45b673"
  },
  {
    "name": "RivieraLpmUpdater",
    "selected_version": "Release/master/0.3.1-36+8a43bfa"
  },
  {
    "name": "SASS-qc8017_32",
    "selected_version": "Continuous/master/0.1.1-122+5bf289e"
  },
  {
    "name": "Shepherd-qc8017_32",
    "selected_version": "Release/master/0.3.0-49+29239c4"
  },
  {
    "name": "SoftwareUpdate-qc8017_32",
    "selected_version": "Release/master/0.3.7-301+1d78fe1"
  },
  {
    "name": "SoundTouch-SDK-qc8017_32",
    "selected_version": "Release/Castle-Fork/0.3.6.40929.2672236"
  },
  {
    "name": "unittest-cpp-qc8017_32",
    "selected_version": "Release/bose-master/2.0.0-3+167ffec"
  },
  {
    "name": "Webkit",
    "selected_version": "Continuous/master/0.3.2-30+f72a09c"
  }
]<|MERGE_RESOLUTION|>--- conflicted
+++ resolved
@@ -85,11 +85,7 @@
   },
   {
     "name": "CastleProductControllerCommon",
-<<<<<<< HEAD
     "selected_version": "PGC-759_c@50e95c16af2e873dd49d996a911901dba6e204f7"
-=======
-    "selected_version": "master@4e1f69a815500caee86f7955671c59f886fec4ce"
->>>>>>> d0ceefdd
   },
   {
     "name": "FrontDoor-qc8017_32",
