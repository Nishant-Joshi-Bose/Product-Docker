[
  {
    "name": "A4VQuickSetService",
    "selected_version": "master@9bcdbdc731c618aea9c69e7310a3a92e331f8d3c"
  },
  {
    "name": "A4VRemoteCommunicationService",
    "selected_version": "master@567a0fb2769e9c2b5aff0f57ff507f40fd633f98"
  },
  {
    "name": "A4VVideoManagerService",
    "selected_version": "master@b3e2d776f7d3b64319c712dcc7ed1300aaa43024"
  },
  {
    "name": "AudioPath-qc8017_32",
    "selected_version": "Release/Castle-Fork/1.5.8-21218"
  },
  {
    "name": "AudioPath-qc8017_64",
    "selected_version": "Release/Castle-Fork/1.5.8-21218"
  },
  {
    "name": "AudioSource-qc8017_32",
    "selected_version": "Release/master/0.1.4-127+943c98b"
  },
  {
    "name": "AVS-qc8017_32",
    "selected_version": "Release/Castle-Fork/1.5.12.42906.2884786"
  },
  {
    "name": "BLERemoteXCVR",
    "selected_version": "Release/master/v1.0.0-0+3929310"
  },
  {
    "name": "BLESetup-qc8017_32",
    "selected_version": "Release/master/1.5.0-82+e4b9243"
  },
  {
    "name": "bose-opkg-utils",
    "selected_version": "master@964c29cc453ccd3d1b28fb40bae8df11c0dc3b3c"
  },
  {
    "name": "bose-web-riviera-ap-page",
    "selected_version": "master@6b8a79c34eb1839c98ba3d8b4608a41eb32fed78"
  },
  {
    "name": "bose-web-update-page",
    "selected_version": "master@0117055987ebb22729bdeed0155fb10c2558d001"
  },
  {
    "name": "BoseLibs-qc8017_32",
    "selected_version": "Release/master/1.5.2-475+7476493"
  },
  {
    "name": "BoseOPKG-native",
    "selected_version": "Release/master/1.0.0-30+960ca94"
  },
  {
    "name": "BoseOPKG-qc8017_32",
    "selected_version": "Release/master/1.0.0-30+960ca94"
  },
  {
    "name": "BoseOPKG-x86",
    "selected_version": "Release/master/1.0.0-30+960ca94"
  },
  {
    "name": "BoseWebMonaco",
    "selected_version": "Release/master/1.5.4-402+8fe88b0"
  },
  {
    "name": "BTSource-qc8017_32",
    "selected_version": "Release/master/1.5.0-31+efc5ac4"
  },
  {
    "name": "BTStackAdapter-qc8017_32",
    "selected_version": "Release/master/1.6.0-82+80ad03e"
  },
  {
    "name": "BTSTSSink-qc8017_32",
    "selected_version": "Release/master/1.5.0-43+3b6c006"
  },
  {
    "name": "CastleLibs-native",
    "selected_version": "branches/castle-libs@2636"
  },
  {
    "name": "CastleLibs-qc8017_32",
    "selected_version": "branches/castle-libs@2636"
  },
  {
    "name": "CastleLibs-x86",
    "selected_version": "branches/castle-libs@2636"
  },
  {
    "name": "Cli-qc8017_32",
    "selected_version": "Release/master/1.5.1-79+3fcd225"
  },
  {
    "name": "DataCollectionClient-qc8017_32",
    "selected_version": "Release/master/1.0.1-99+b471e4f"
  },
  {
    "name": "DataCollectionService-qc8017_32",
    "selected_version": "Release/master/1.0.1-55+6478504"
  },
  {
    "name": "DemoController-qc8017_32",
    "selected_version": "Release/master/1.5.1-116+68c8ba2"
  },
  {
    "name": "FrontDoor-qc8017_32",
    "selected_version": "Release/master/1.5.2-400+b0e36f6"
  },
  {
    "name": "FrontDoorService-qc8017_32",
    "selected_version": "Release/master/1.5.2-154+61695bc"
  },
  {
    "name": "FrontDoorUtility-qc8017_32",
    "selected_version": "Release/master/1.5.2-56+858603c"
  },
  {
    "name": "GalapagosClient-qc8017_32",
    "selected_version": "Release/master/1.5.2-197+2352364"
  },
  {
    "name": "HTTPInterface-qc8017_32",
    "selected_version": "Release/master/1.5.0-90+f887275"
  },
  {
    "name": "HTTPProxy-qc8017_32",
    "selected_version": "Release/master/1.5.1-116+bd66c32"
  },
  {
    "name": "KeyHandler-qc8017_32",
    "selected_version": "Release/master/1.5.0-110+2bdc8bd"
  },
  {
    "name": "LightBarController-qc8017_32",
    "selected_version": "Release/master/1.5.3-158+6b9b88e"
  },
  {
    "name": "LpmMfgTool",
    "selected_version": "Release/master/0.0.1-4+34833d6"
  },
  {
    "name": "NetworkService-qc8017_32",
    "selected_version": "Release/master/1.5.5-384+d6cf54a"
  },
  {
    "name": "opensource-jsoncpp-native",
    "selected_version": "Release/bose-master/1.8.3-14-g144ef57"
  },
  {
    "name": "opensource-jsoncpp-qc8017_32",
    "selected_version": "Release/bose-master/1.8.3-14-g144ef57"
  },
  {
    "name": "Passport-qc8017_32",
    "selected_version": "Release/master/1.5.0-866+acf4695"
  },
  {
    "name": "PassportClient-qc8017_32",
    "selected_version": "Release/master/1.5.0-866+acf4695"
  },
  {
    "name": "ProductControllerCommon",
<<<<<<< HEAD
    "selected_version": "PGC_1926@3ef458a9070dfbb88f7dbedd0d3fbdcb524fdc42"
=======
    "selected_version": "master@79a9657d5251cfdad279561e59501b51f5ee1cbe"
>>>>>>> c3caa333
  },
  {
    "name": "ProductUIAssets",
    "selected_version": "master@3abdcec9611e25ba45c7c0df9e856885ba891285"
  },
  {
    "name": "protobuf-native",
    "selected_version": "branches/protobuf@2590"
  },
  {
    "name": "protobuf-qc8017_32",
    "selected_version": "branches/protobuf@2590"
  },
  {
    "name": "Riviera-HSP-Images",
    "selected_version": "Release/sop/3.10.3"
  },
  {
    "name": "Riviera-Toolchain",
    "selected_version": "Release/master/3.10"
  },
  {
    "name": "RivieraLPM",
    "selected_version": "trunk@2516"
  },
  {
    "name": "RivieraLpmService-qc8017_32",
    "selected_version": "Release/master/1.5.0-196+cab6049"
  },
  {
    "name": "RivieraLpmTools",
    "selected_version": "@2139"
  },
  {
    "name": "RivieraLpmUpdater",
    "selected_version": "Release/master/1.0.0-58+75a9930"
  },
  {
    "name": "SASS-qc8017_32",
    "selected_version": "Release/master/1.5.3-445+c63927f"
  },
  {
    "name": "Shepherd-qc8017_32",
    "selected_version": "Release/master/1.5.1-95+aa53fc1"
  },
  {
    "name": "SoftwareUpdate-qc8017_32",
    "selected_version": "Release/master/1.5.6-696+4297f3f"
  },
  {
    "name": "SoundTouch-SDK-qc8017_32",
    "selected_version": "Release/Castle-Fork/1.5.12.42906.2884786"
  },
  {
    "name": "SystemEventService-qc8017_32",
    "selected_version": "Release/master/0.5.2-66+fb291e4"
  },
  {
    "name": "Telemetry-qc8017_32",
    "selected_version": "Release/master/1.5.1-16+8db70f0"
  },
  {
    "name": "TestUtils",
    "selected_version": "master@cab04e3b9a7c63428f52b38958bd21b6a2125bd9"
  },
  {
    "name": "unittest-cpp-qc8017_32",
    "selected_version": "Release/bose-master/2.0.0-20+8575b87"
  },
  {
    "name": "Webkit",
    "selected_version": "Release/Eddie-SOP/0.3.3-62+1c36018"
  }
]<|MERGE_RESOLUTION|>--- conflicted
+++ resolved
@@ -165,11 +165,7 @@
   },
   {
     "name": "ProductControllerCommon",
-<<<<<<< HEAD
     "selected_version": "PGC_1926@3ef458a9070dfbb88f7dbedd0d3fbdcb524fdc42"
-=======
-    "selected_version": "master@79a9657d5251cfdad279561e59501b51f5ee1cbe"
->>>>>>> c3caa333
   },
   {
     "name": "ProductUIAssets",
