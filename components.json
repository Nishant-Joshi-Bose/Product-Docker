[
  {
    "name": "A4VQuickSetService",
    "selected_version": "master@72a3816fac04fd20f7cb12ea883f76bde04a9adf"
  },
  {
    "name": "A4VRemoteCommunicationService-qc8017_32",
    "selected_version": "Release/master/1.5.5-3+8a07047"
  },
  {
    "name": "A4VVideoManagerService-qc8017_32",
    "selected_version": "Release/master/1.5.0-6+d30694e"
  },
  {
    "name": "AudioPath-qc8017_32",
    "selected_version": "Release/Castle-Fork/1.5.11-21290"
  },
  {
    "name": "AudioPath-qc8017_64",
    "selected_version": "Release/Castle-Fork/1.5.10-21277"
  },
  {
    "name": "AudioSource-qc8017_32",
    "selected_version": "Release/master/1.5.1-145+e4fc943"
  },
  {
    "name": "AVS-qc8017_32",
    "selected_version": "Release/Castle-Fork/1.5.17.43078.2913887"
  },
  {
    "name": "BLERemoteXCVR",
    "selected_version": "Release/master/v1.0.1-0+0e4add4"
  },
  {
    "name": "BLESetup-qc8017_32",
    "selected_version": "Release/master/1.5.2-131+36aadde"
  },
  {
    "name": "BLEToFrontDoorService-qc8017_32",
    "selected_version": "Release/master/1.5.0-27+35cf896"
  },
  {
    "name": "bose-opkg-utils",
    "selected_version": "master@964c29cc453ccd3d1b28fb40bae8df11c0dc3b3c"
  },
  {
    "name": "bose-web-riviera-ap-page",
    "selected_version": "master@6b8a79c34eb1839c98ba3d8b4608a41eb32fed78"
  },
  {
    "name": "bose-web-update-page",
    "selected_version": "master@0117055987ebb22729bdeed0155fb10c2558d001"
  },
  {
    "name": "BoseLibs-qc8017_32",
    "selected_version": "Release/master/1.5.3-490+b30ee1c"
  },
  {
    "name": "BoseOPKG-native",
    "selected_version": "Release/master/1.0.2-31+e723a9a"
  },
  {
    "name": "BoseOPKG-qc8017_32",
    "selected_version": "Release/master/1.0.2-31+e723a9a"
  },
  {
    "name": "BoseOPKG-x86",
    "selected_version": "Release/master/1.0.2-31+e723a9a"
  },
  {
    "name": "BoseWebMonaco",
    "selected_version": "Release/master/1.5.6-423+c8886c6"
  },
  {
    "name": "BTSource-qc8017_32",
    "selected_version": "Release/master/1.5.0-37+66ffdd0"
  },
  {
    "name": "BTStackAdapter-qc8017_32",
    "selected_version": "Release/master/1.6.2-98+b5fb5ea"
  },
  {
    "name": "BTSTSSink-qc8017_32",
    "selected_version": "Release/master/1.5.0-49+91c0753"
  },
  {
    "name": "CastleLibs-native",
    "selected_version": "branches/castle-libs@2684"
  },
  {
    "name": "CastleLibs-qc8017_32",
    "selected_version": "branches/castle-libs@2684"
  },
  {
    "name": "CastleLibs-x86",
    "selected_version": "branches/castle-libs@2684"
  },
  {
    "name": "Cli-qc8017_32",
    "selected_version": "Release/master/1.5.1-85+f18c756"
  },
  {
    "name": "DataCollectionClient-qc8017_32",
    "selected_version": "Release/master/1.0.1-104+d65a101"
  },
  {
    "name": "DataCollectionService-qc8017_32",
    "selected_version": "Release/master/1.5.0-74+fe162f9"
  },
  {
    "name": "DemoController-qc8017_32",
    "selected_version": "Release/master/1.5.2-121+1b93c3b"
  },
  {
    "name": "DinghyWebBrowser-qc8017_64",
    "selected_version": "Release/bose-master/1.0.0-61+504c312"
  },
  {
    "name": "FrontDoor-qc8017_32",
    "selected_version": "Release/master/1.5.3-418+d866963"
  },
  {
    "name": "FrontDoorService-qc8017_32",
    "selected_version": "Release/master/1.5.3-190+2e4b431"
  },
  {
    "name": "FrontDoorUtility-qc8017_32",
    "selected_version": "Release/master/1.5.3-70+41b2f43"
  },
  {
    "name": "GalapagosClient-qc8017_32",
    "selected_version": "Release/master/1.5.3-206+6895b00"
  },
  {
    "name": "HTTPInterface-qc8017_32",
    "selected_version": "Release/master/1.5.1-98+7035410"
  },
  {
    "name": "HTTPProxy-qc8017_32",
    "selected_version": "Release/master/1.5.3-126+feb24cd"
  },
  {
    "name": "KeyHandler-qc8017_32",
    "selected_version": "Release/master/1.5.1-116+5a4f773"
  },
  {
    "name": "LightBarController-qc8017_32",
    "selected_version": "Release/master/1.5.4-167+a7714d0"
  },
  {
    "name": "LpmMfgTool",
    "selected_version": "Release/master/0.0.1-4+34833d6"
  },
  {
    "name": "NetworkService-qc8017_32",
    "selected_version": "Release/master/1.5.5-434+d378706"
  },
  {
    "name": "opensource-jsoncpp-qc8017_32",
    "selected_version": "Release/bose-master/1.8.3-16-g40b3e67"
  },
  {
    "name": "opensource-libwebsockets-qc8017_32",
    "selected_version": "Release/bose-v2.4-stable/2.4.1-34+ge17bf91"
  },
  {
    "name": "opensource-zlib-qc8017_32",
    "selected_version": "Release/bose-master/v1.2.11-3-gce215f7"
  },
  {
    "name": "Passport-qc8017_32",
    "selected_version": "Release/master/1.5.1-910+22f0512"
  },
  {
    "name": "PassportClient-qc8017_32",
    "selected_version": "Release/master/1.5.1-910+22f0512"
  },
  {
    "name": "ProductControllerCommon",
    "selected_version": "master@e7f937ad9d88ff7a4db514ad18fc0e9923c6275b"
  },
  {
    "name": "ProductControllerCommonProto-qc8017_32",
<<<<<<< HEAD
    "selected_version": "Release/master/1.0.2-51+e7f937a"
=======
    "selected_version": "Continuous/master/1.0.1-47+ab306d8"
>>>>>>> 3ea98d63
  },
  {
    "name": "ProductUIAssets",
    "selected_version": "master@3abdcec9611e25ba45c7c0df9e856885ba891285"
  },
  {
    "name": "protobuf-native",
    "selected_version": "branches/protobuf@2590"
  },
  {
    "name": "protobuf-qc8017_32",
    "selected_version": "branches/protobuf@2590"
  },
  {
    "name": "Riviera-HSP-Images",
    "selected_version": "Release/sop/3.10.3"
  },
  {
    "name": "Riviera-Toolchain",
    "selected_version": "Release/master/3.10"
  },
  {
    "name": "RivieraLPM",
    "selected_version": "trunk@2516"
  },
  {
    "name": "RivieraLpmService-qc8017_32",
    "selected_version": "Release/master/1.5.2-204+6dae9b7"
  },
  {
    "name": "RivieraLpmTools",
    "selected_version": "@2139"
  },
  {
    "name": "RivieraLpmUpdater",
    "selected_version": "Release/master/1.0.0-58+75a9930"
  },
  {
    "name": "SASS-qc8017_32",
    "selected_version": "Release/master/1.5.4-496+d2d5154"
  },
  {
    "name": "Shepherd-qc8017_32",
    "selected_version": "Release/master/1.5.2-99+e680d47"
  },
  {
    "name": "SoftwareUpdate-qc8017_32",
    "selected_version": "Release/master/1.5.8-735+f8cc926"
  },
  {
    "name": "SoundTouch-SDK-qc8017_32",
    "selected_version": "Release/Castle-Fork/1.5.17.43078.2913887"
  },
  {
    "name": "SystemEventService-qc8017_32",
    "selected_version": "Release/master/0.5.2-71+58057d5"
  },
  {
    "name": "Telemetry-qc8017_32",
    "selected_version": "Release/master/1.5.2-25+29cfe3b"
  },
  {
    "name": "TestUtils",
    "selected_version": "master@cab04e3b9a7c63428f52b38958bd21b6a2125bd9"
  },
  {
    "name": "unittest-cpp-qc8017_32",
    "selected_version": "Release/bose-master/2.0.0-20+8575b87"
  },
  {
    "name": "Webkit",
    "selected_version": "Release/master/1.5.0-84+be2c295"
  }
]<|MERGE_RESOLUTION|>--- conflicted
+++ resolved
@@ -181,11 +181,7 @@
   },
   {
     "name": "ProductControllerCommonProto-qc8017_32",
-<<<<<<< HEAD
     "selected_version": "Release/master/1.0.2-51+e7f937a"
-=======
-    "selected_version": "Continuous/master/1.0.1-47+ab306d8"
->>>>>>> 3ea98d63
   },
   {
     "name": "ProductUIAssets",
