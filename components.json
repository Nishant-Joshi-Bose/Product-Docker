--- conflicted
+++ resolved
@@ -173,11 +173,7 @@
   },
   {
     "name": "ProductControllerCommon",
-<<<<<<< HEAD
-    "selected_version": "AttemptToStartPlaybackVirtual@b4d49e7b9c47712755cce0cb25b34380eb41b162"
-=======
     "selected_version": "master@011076ed43d24dce87cb7c70a5afa0fafbc2a328"
->>>>>>> 60a2950b
   },
   {
     "name": "ProductControllerCommonProto-qc8017_32",
