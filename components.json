[
  {
    "name": "AudioPath-qc8017_32",
    "selected_version": "Release/master/1.5.13-68+c00dc3d"
  },
  {
    "name": "AudioPath-qc8017_64",
    "selected_version": "Release/master/1.5.13-68+c00dc3d"
  },
  {
    "name": "AudioSource-qc8017_32",
    "selected_version": "Release/master/1.5.1-149+56aad0f"
  },
  {
    "name": "AVS-qc8017_32",
    "selected_version": "Continuous/Castle-Fork/2018-07-31_1821"
  },
  {
    "name": "BLESetup-qc8017_32",
    "selected_version": "Continuous/SOS/1.7.0-170+eecb49e"
  },
  {
    "name": "BLEToFrontDoorService-qc8017_32",
    "selected_version": "Continuous/SOS/1.7.0-53+c8b2325"
  },
  {
    "name": "bose-opkg-utils",
    "selected_version": "SOS@964c29cc453ccd3d1b28fb40bae8df11c0dc3b3c"
  },
  {
    "name": "bose-web-riviera-ap-page",
    "selected_version": "SOS@6b8a79c34eb1839c98ba3d8b4608a41eb32fed78"
  },
  {
    "name": "bose-web-update-page",
    "selected_version": "SOS@42d683a01409593fa09d7cf4dd3e3541856f9e92"
  },
  {
    "name": "BoseLibs-qc8017_32",
    "selected_version": "Release/master/1.5.5-519+0adbab3"
  },
  {
    "name": "BoseOPKG-native",
    "selected_version": "Release/master/1.0.3-32+6335e0e"
  },
  {
    "name": "BoseOPKG-qc8017_32",
    "selected_version": "Release/master/1.0.3-32+6335e0e"
  },
  {
    "name": "BoseOPKG-x86",
    "selected_version": "Release/master/1.0.3-32+6335e0e"
  },
  {
    "name": "BoseWebMonaco",
    "selected_version": "Release/master/2.0.0-449+ff53022"
  },
  {
    "name": "BTStackAdapter-qc8017_32",
    "selected_version": "Continuous/SOS/1.7.0-140+dc7e89a"
  },
  {
    "name": "BTSTSSink-qc8017_32",
    "selected_version": "Continuous/SOS/1.7.0-78+6993011"
  },
  {
    "name": "CastleLibs-native",
    "selected_version": "branches/castle-libs@2689"
  },
  {
    "name": "CastleLibs-qc8017_32",
    "selected_version": "branches/castle-libs@2689"
  },
  {
    "name": "CastleLibs-x86",
    "selected_version": "branches/castle-libs@2689"
  },
  {
    "name": "Cli-qc8017_32",
    "selected_version": "Release/master/1.5.2-92+7c46990"
  },
  {
    "name": "DataCollectionClient-qc8017_32",
    "selected_version": "Release/master/1.0.1-108+fc930dc"
  },
  {
    "name": "DataCollectionService-qc8017_32",
    "selected_version": "Release/master/1.5.0-77+f641608"
  },
  {
    "name": "DemoController-qc8017_32",
    "selected_version": "Release/SOS/2.0.0-125+fcd85c2"
  },
  {
    "name": "DinghyWebBrowser-qc8017_64",
    "selected_version": "Release/bose-master/1.0.0-67+155c3e8"
  },
  {
    "name": "FrontDoor-qc8017_32",
    "selected_version": "Release/master/1.5.5-450+5b7f6ca"
  },
  {
    "name": "FrontDoorService-qc8017_32",
    "selected_version": "Release/master/1.5.5-249+47b2bba"
  },
  {
    "name": "FrontDoorUtility-qc8017_32",
    "selected_version": "Release/master/1.5.4-86+ac1804a"
  },
  {
    "name": "GalapagosClient-qc8017_32",
    "selected_version": "Release/master/1.5.3-210+f18958d"
  },
  {
    "name": "HTTPInterface-qc8017_32",
    "selected_version": "Release/master/1.5.2-105+5014763"
  },
  {
    "name": "HTTPProxy-qc8017_32",
    "selected_version": "Release/master/1.5.3-126+feb24cd"
  },
  {
    "name": "KeyHandler-qc8017_32",
    "selected_version": "Release/master/1.5.1-117+c00dcd8"
  },
  {
    "name": "LightBarController-qc8017_32",
    "selected_version": "Release/master/1.5.6-173+430f704"
  },
  {
    "name": "LpmMfgTool",
    "selected_version": "Release/master/0.0.1-4+34833d6"
  },
  {
    "name": "NetworkService-qc8017_32",
    "selected_version": "Release/master/1.5.5-501+970dfba"
  },
  {
    "name": "opensource-jsoncpp-qc8017_32",
    "selected_version": "Release/bose-master/1.8.3-17-g016bc77"
  },
  {
    "name": "opensource-libwebsockets-qc8017_32",
    "selected_version": "Release/bose-v2.4-stable/2.4.1-35+g6107c43"
  },
  {
    "name": "opensource-zlib-qc8017_32",
    "selected_version": "Release/bose-master/v1.2.11-4-g324f6d0"
  },
  {
    "name": "Passport-qc8017_32",
    "selected_version": "Continuous/master/1.5.1-956+5fc8b1c"
  },
  {
    "name": "PassportClient-qc8017_32",
    "selected_version": "Continuous/master/1.5.1-956+5fc8b1c"
  },
  {
    "name": "ProductControllerCommon",
<<<<<<< HEAD
    "selected_version": "master@530623346ffc6d8cd296a4497de5849706f4465a"
=======
    "selected_version": "master@ed2e6ab216a7c55bb77b45c5cd0812297cd4571c"
>>>>>>> d9fbff1f
  },
  {
    "name": "ProductControllerCommonProto-qc8017_32",
    "selected_version": "Release/master/1.0.2-67+7bd77f7"
  },
  {
    "name": "ProductUIAssets",
    "selected_version": "SOS@220944def647a72ce0194d43ef23f1d3fe146987"
  },
  {
    "name": "protobuf-native",
    "selected_version": "branches/protobuf@2590"
  },
  {
    "name": "protobuf-qc8017_32",
    "selected_version": "branches/protobuf@2590"
  },
  {
    "name": "Riviera-HSP-Images",
    "selected_version": "Release/sos/3.10.5"
  },
  {
    "name": "Riviera-Toolchain",
    "selected_version": "Release/master/4.0"
  },
  {
    "name": "RivieraLpmService-qc8017_32",
    "selected_version": "Release/master/1.5.4-222+d42081b"
  },
  {
    "name": "RivieraLpmTools",
    "selected_version": "@2962"
  },
  {
    "name": "RivieraLpmUpdater",
    "selected_version": "Release/master/1.0.0-69+a38d6c8"
  },
  {
    "name": "RivieraSwUpRecovery-qc8017_32",
    "selected_version": "Release/master/1.5.0-3+9f060fe"
  },
  {
    "name": "SASS-qc8017_32",
    "selected_version": "Release/master/1.5.4-512+d34c6fa"
  },
  {
    "name": "Shepherd-qc8017_32",
    "selected_version": "Release/master/1.5.2-100+591dd48"
  },
  {
    "name": "SoftwareUpdate-qc8017_32",
    "selected_version": "Release/master/1.5.11-779+e94f083"
  },
  {
    "name": "SoundTouch-SDK-qc8017_32",
    "selected_version": "Continuous/Castle-Fork/2018-07-31_1821"
  },
  {
    "name": "svc-pts-log-decrypt",
    "selected_version": "SOS@18c13afce2d583571bbf8717cd2409ef0a7827d5"
  },
  {
    "name": "SystemEventService-qc8017_32",
    "selected_version": "Release/master/0.5.2-72+af175e4"
  },
  {
    "name": "Telemetry-qc8017_32",
    "selected_version": "Release/master/1.5.3-28+18fc83b"
  },
  {
    "name": "TestUtils",
    "selected_version": "master@0507674ea2b781eddb7e41cc320b0a1e552dc8d1"
  },
  {
    "name": "Webkit",
    "selected_version": "Release/master/1.5.0-85+0a3cf09"
  }
]<|MERGE_RESOLUTION|>--- conflicted
+++ resolved
@@ -157,11 +157,7 @@
   },
   {
     "name": "ProductControllerCommon",
-<<<<<<< HEAD
     "selected_version": "master@530623346ffc6d8cd296a4497de5849706f4465a"
-=======
-    "selected_version": "master@ed2e6ab216a7c55bb77b45c5cd0812297cd4571c"
->>>>>>> d9fbff1f
   },
   {
     "name": "ProductControllerCommonProto-qc8017_32",
