--- conflicted
+++ resolved
@@ -101,11 +101,7 @@
   },
   {
     "name": "CastleProductControllerCommon",
-<<<<<<< HEAD
-    "selected_version": "master@f1458e8b5723b777302ac34c823bccf19c606f34"
-=======
-    "selected_version": "master@bf57ddb62991855aee3dd360e61fe74bdc3afb87"
->>>>>>> bb11a97c
+    "selected_version": "master@938b9a34b230a6d618dae65f1a69c5c67fe1d7e4"
   },
   {
     "name": "CastleProductUIAssets",
