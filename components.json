[
  {
    "name": "A4VQuickSetService",
    "selected_version": "master@ad3c70a54c5d41d945777905fa8ff80056f514e3"

  },
  {
    "name": "A4VRemoteCommunicationService",
    "selected_version": "master@567a0fb2769e9c2b5aff0f57ff507f40fd633f98"
  },
  {
    "name": "A4VVideoManagerService-qc8017_32",
    "selected_version": "Release/master/1.5.0-6+d30694e"
  },
  {
    "name": "AudioPath-qc8017_32",
    "selected_version": "Release/Castle-Fork/1.5.8-21218"
  },
  {
    "name": "AudioPath-qc8017_64",
    "selected_version": "Release/Castle-Fork/1.5.8-21218"
  },
  {
    "name": "AudioSource-qc8017_32",
    "selected_version": "Release/master/1.5.0-136+edf72c5"
  },
  {
    "name": "AVS-qc8017_32",
    "selected_version": "Release/Castle-Fork/1.5.15.42973.2897844"
  },
  {
    "name": "BLERemoteXCVR",
    "selected_version": "Release/master/v1.0.0-0+3929310"
  },
  {
    "name": "BLESetup-qc8017_32",
    "selected_version": "Release/master/1.5.0-82+e4b9243"
  },
  {
    "name": "bose-opkg-utils",
    "selected_version": "master@964c29cc453ccd3d1b28fb40bae8df11c0dc3b3c"
  },
  {
    "name": "bose-web-riviera-ap-page",
    "selected_version": "master@6b8a79c34eb1839c98ba3d8b4608a41eb32fed78"
  },
  {
    "name": "bose-web-update-page",
    "selected_version": "master@0117055987ebb22729bdeed0155fb10c2558d001"
  },
  {
    "name": "BoseLibs-qc8017_32",
    "selected_version": "Release/master/1.5.3-487+1708b99"
  },
  {
    "name": "BoseOPKG-native",
    "selected_version": "Release/master/1.0.2-31+e723a9a"
  },
  {
    "name": "BoseOPKG-qc8017_32",
    "selected_version": "Release/master/1.0.2-31+e723a9a"
  },
  {
    "name": "BoseOPKG-x86",
    "selected_version": "Release/master/1.0.2-31+e723a9a"
  },
  {
    "name": "BoseWebMonaco",
    "selected_version": "Release/master/1.5.5-410+f777ce3"
  },
  {
    "name": "BTSource-qc8017_32",
    "selected_version": "Release/master/1.5.0-31+efc5ac4"
  },
  {
    "name": "BTStackAdapter-qc8017_32",
    "selected_version": "Release/master/1.6.2-91+2b83404"
  },
  {
    "name": "BTSTSSink-qc8017_32",
    "selected_version": "Release/master/1.5.0-43+3b6c006"
  },
  {
    "name": "CastleLibs-native",
    "selected_version": "branches/castle-libs@2684"
  },
  {
    "name": "CastleLibs-qc8017_32",
    "selected_version": "branches/castle-libs@2684"
  },
  {
    "name": "CastleLibs-x86",
    "selected_version": "branches/castle-libs@2684"
  },
  {
    "name": "Cli-qc8017_32",
    "selected_version": "Release/master/1.5.1-79+3fcd225"
  },
  {
    "name": "DataCollectionClient-qc8017_32",
    "selected_version": "Release/master/1.0.1-99+b471e4f"
  },
  {
    "name": "DataCollectionService-qc8017_32",
    "selected_version": "Release/master/1.0.1-55+6478504"
  },
  {
    "name": "DemoController-qc8017_32",
    "selected_version": "Release/master/1.5.1-116+68c8ba2"
  },
  {
    "name": "DinghyWebBrowser-qc8017_64",
    "selected_version": "Release/bose-master/1.0.0-46+8a6938e"
  },
  {
    "name": "FrontDoor-qc8017_32",
    "selected_version": "Release/master/1.5.2-400+b0e36f6"
  },
  {
    "name": "FrontDoorService-qc8017_32",
    "selected_version": "Release/master/1.5.2-154+61695bc"
  },
  {
    "name": "FrontDoorUtility-qc8017_32",
    "selected_version": "Release/master/1.5.2-56+858603c"
  },
  {
    "name": "GalapagosClient-qc8017_32",
    "selected_version": "Release/master/1.5.2-197+2352364"
  },
  {
    "name": "HTTPInterface-qc8017_32",
    "selected_version": "Release/master/1.5.1-93+cc68df2"
  },
  {
    "name": "HTTPProxy-qc8017_32",
    "selected_version": "Release/master/1.5.1-116+bd66c32"
  },
  {
    "name": "KeyHandler-qc8017_32",
    "selected_version": "Release/master/1.5.0-110+2bdc8bd"
  },
  {
    "name": "LightBarController-qc8017_32",
    "selected_version": "Release/master/1.5.4-161+3b4c6bb"
  },
  {
    "name": "LpmMfgTool",
    "selected_version": "Release/master/0.0.1-4+34833d6"
  },
  {
    "name": "NetworkService-qc8017_32",
    "selected_version": "Release/master/1.5.5-384+d6cf54a"
  },
  {
    "name": "opensource-jsoncpp-qc8017_32",
    "selected_version": "Release/bose-master/1.8.3-14-g144ef57"
  },
  {
    "name": "opensource-zlib-qc8017_32",
    "selected_version": "Release/bose-master/v1.2.11-3-gce215f7"
  },
  {
    "name": "Passport-qc8017_32",
    "selected_version": "Release/master/1.5.0-884+c50e458"
  },
  {
    "name": "PassportClient-qc8017_32",
    "selected_version": "Release/master/1.5.0-884+c50e458"
  },
  {
    "name": "ProductControllerCommon",
<<<<<<< HEAD
    "selected_version": "master@88f713845200e79fcec459182d6055aff4ed52f2"
=======
    "selected_version": "master@e5e7c679727cc4a880c2ca3e03d60984af119b5f"
>>>>>>> 1dd31be6
  },
  {
    "name": "ProductControllerCommonProto-qc8017_32",
    "selected_version": "Release/master/1.0.0-7+a69452e"
  },
  {
    "name": "ProductUIAssets",
    "selected_version": "master@3abdcec9611e25ba45c7c0df9e856885ba891285"
  },
  {
    "name": "protobuf-native",
    "selected_version": "branches/protobuf@2590"
  },
  {
    "name": "protobuf-qc8017_32",
    "selected_version": "branches/protobuf@2590"
  },
  {
    "name": "Riviera-HSP-Images",
    "selected_version": "Release/sop/3.10.3"
  },
  {
    "name": "Riviera-Toolchain",
    "selected_version": "Release/master/3.10"
  },
  {
    "name": "RivieraLPM",
    "selected_version": "trunk@2516"
  },
  {
    "name": "RivieraLpmService-qc8017_32",
    "selected_version": "Release/master/1.5.1-199+2ee913c"
  },
  {
    "name": "RivieraLpmTools",
    "selected_version": "@2139"
  },
  {
    "name": "RivieraLpmUpdater",
    "selected_version": "Release/master/1.0.0-58+75a9930"
  },
  {
    "name": "SASS-qc8017_32",
    "selected_version": "Release/master/1.5.4-475+524cfd0"
  },
  {
    "name": "Shepherd-qc8017_32",
    "selected_version": "Release/master/1.5.1-95+aa53fc1"
  },
  {
    "name": "SoftwareUpdate-qc8017_32",
    "selected_version": "Continuous/master/1.5.7-718+5280974"
  },
  {
    "name": "SoundTouch-SDK-qc8017_32",
    "selected_version": "Release/Castle-Fork/1.5.15.42973.2897844"
  },
  {
    "name": "SystemEventService-qc8017_32",
    "selected_version": "Release/master/0.5.2-66+fb291e4"
  },
  {
    "name": "Telemetry-qc8017_32",
    "selected_version": "Release/master/1.5.1-16+8db70f0"
  },
  {
    "name": "TestUtils",
    "selected_version": "master@cab04e3b9a7c63428f52b38958bd21b6a2125bd9"
  },
  {
    "name": "unittest-cpp-qc8017_32",
    "selected_version": "Release/bose-master/2.0.0-20+8575b87"
  },
  {
    "name": "Webkit",
    "selected_version": "Release/master/0.4.1-75+9747b6a"
  }
]<|MERGE_RESOLUTION|>--- conflicted
+++ resolved
@@ -170,11 +170,7 @@
   },
   {
     "name": "ProductControllerCommon",
-<<<<<<< HEAD
     "selected_version": "master@88f713845200e79fcec459182d6055aff4ed52f2"
-=======
-    "selected_version": "master@e5e7c679727cc4a880c2ca3e03d60984af119b5f"
->>>>>>> 1dd31be6
   },
   {
     "name": "ProductControllerCommonProto-qc8017_32",
