--- conflicted
+++ resolved
@@ -149,11 +149,7 @@
   },
   {
     "name": "NetworkService-qc8017_32",
-<<<<<<< HEAD
-    "selected_version": "Continuous/master/2.2.0-637+e046899"
-=======
     "selected_version": "Continuous/master/2.2.0-648+4e65e3b"
->>>>>>> 90d37aa5
   },
   {
     "name": "opensource-jsoncpp-qc8017_32",
