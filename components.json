[
  {
    "name": "A4VQuickSetService",
    "selected_version": "master@6f880640061007279e5dc7fa750e5fb45adec6c5"
  },
  {
    "name": "A4VRemoteCommunicationService",
    "selected_version": "master@ab77e2216a0b358837791fd837a2c165f46f811e"
  },
  {
    "name": "BLERemoteXCVR",
    "selected_version": "Release/master/0.15-56+g286fcdd"
  },
  {
    "name": "A4VVideoManagerService",
    "selected_version": "master@95b7d64abf58cc7ccee894865e78306f56313ba6"
  },
  {
    "name": "AVS-qc8017_32",
    "selected_version": "Release/Castle-Fork/0.3.8.41015.2682265"
  },
  {
    "name": "bose-opkg-utils",
    "selected_version": "master@887d0ab5d58c2aa3b6d3c0fb0c1dc31adf81e799"
  },
  {
    "name": "BoseLibs-qc8017_32",
    "selected_version": "Release/master/0.3.8-250+b7e7ef1"
  },
  {
    "name": "BoseOPKG-native",
    "selected_version": "Release/master/0.1.0-4+31ebf8c"
  },
  {
    "name": "BoseOPKG-qc8017_32",
    "selected_version": "Release/master/0.1.0-4+31ebf8c"
  },
  {
    "name": "BoseOPKG-x86",
    "selected_version": "Release/master/0.1.0-4+31ebf8c"
  },
  {
    "name": "BoseWebBrussels",
    "selected_version": "Continuous/develop/0.0.1-2+fdc6859"
  },
  {
    "name": "CastleAudioPath-qc8017_32",
    "selected_version": "Continuous/Castle-Fork_Multi/2018-02-14_1841"
  },
  {
    "name": "CastleAudioPath-qc8017_64",
    "selected_version": "Release/Castle-Fork/0.2.7-20452"
  },
  {
    "name": "CastleCli-qc8017_32",
    "selected_version": "Release/master/0.2.3-26+8cf9ea4"
  },
  {
    "name": "CastleDemoController-qc8017_32",
    "selected_version": "Release/master/0.3.2-62+b9fcc88"
  },
  {
    "name": "CastleLibs-native",
    "selected_version": "branches/castle-libs@2549"
  },
  {
    "name": "CastleLibs-qc8017_32",
    "selected_version": "branches/castle-libs@2549"
  },
  {
    "name": "CastleLibs-x86",
    "selected_version": "branches/castle-libs@2549"
  },
  {
    "name": "CastleLightBarController-qc8017_32",
    "selected_version": "Continuous/master/0.3.3-40+e56a866"
  },
  {
    "name": "CastleNetworkService-qc8017_32",
    "selected_version": "Release/master/0.3.1-161+ed41fb6"
  },
  {
    "name": "CastlePassport-qc8017_32",
    "selected_version": "Release/master/0.3.2-410+44390aa"
  },
  {
    "name": "CastlePassportClient-qc8017_32",
    "selected_version": "Release/master/0.3.2-410+44390aa"
  },
  {
    "name": "CastleProductControllerCommon",
<<<<<<< HEAD
    "selected_version": "PGC218_setStreamConfig@a3e5de3237cb76172e8491608b9c72abcb8b41e0"
=======
    "selected_version": "master@7bae3f4067ec1345c6327fe20c092ced76ae1e5e"
>>>>>>> 1e27652e
  },
  {
    "name": "FrontDoor-qc8017_32",
    "selected_version": "Release/master/0.3.6-102+8b058cd"
  },
  {
    "name": "GalapagosClient-qc8017_32",
    "selected_version": "Release/master/0.1.1-56+508fe9a"
  },
  {
    "name": "KeyHandler-qc8017_32",
    "selected_version": "Release/master/0.2.3-63+7790ce4"
  },
  {
    "name": "ProfessorLPM-Package",
    "selected_version": {
      "RIVIERA_HSP_VERSION=1.3": "Release/trunk/0.3.5.2692545/DP1",
      "RIVIERA_HSP_VERSION=2.3": "Release/trunk/0.3.5.2692545/DP2"
    }
  },
  {
    "name": "protobuf-native",
    "selected_version": "branches/protobuf@2548"
  },
  {
    "name": "protobuf-qc8017_32",
    "selected_version": "branches/protobuf@2548"
  },
  {
    "name": "Riviera-HSP-Images",
    "selected_version": "Release/master/${RIVIERA_HSP_VERSION}"
  },
  {
    "name": "Riviera-Toolchain",
    "selected_version": "Release/master/${RIVIERA_HSP_VERSION}"
  },
  {
    "name": "RivieraLPM",
    "selected_version": "trunk@1983"
  },
  {
    "name": "RivieraLpmService-qc8017_32",
    "selected_version": "Release/master/0.3.5-99+a45b673"
  },
  {
    "name": "RivieraLpmUpdater",
    "selected_version": "Release/master/0.3.1-36+8a43bfa"
  },
  {
    "name": "SASS-qc8017_32",
    "selected_version": "Continuous/master/0.1.1-122+5bf289e"
  },
  {
    "name": "Shepherd-qc8017_32",
    "selected_version": "Release/master/0.3.0-49+29239c4"
  },
  {
    "name": "SoftwareUpdate-qc8017_32",
    "selected_version": "Release/master/0.3.7-301+1d78fe1"
  },
  {
    "name": "SoundTouch-SDK-qc8017_32",
    "selected_version": "Release/Castle-Fork/0.3.6.40929.2672236"
  },
  {
    "name": "unittest-cpp-qc8017_32",
    "selected_version": "Release/bose-master/2.0.0-3+167ffec"
  },
  {
    "name": "Webkit",
    "selected_version": "Continuous/master/0.3.2-30+f72a09c"
  },
  {
    "name": "WiFi-Setup-Webpage",
    "selected_version": "master@19f561f91af118db5439955e4d85bc0a914964eb"
  }
]<|MERGE_RESOLUTION|>--- conflicted
+++ resolved
@@ -89,11 +89,7 @@
   },
   {
     "name": "CastleProductControllerCommon",
-<<<<<<< HEAD
-    "selected_version": "PGC218_setStreamConfig@a3e5de3237cb76172e8491608b9c72abcb8b41e0"
-=======
     "selected_version": "master@7bae3f4067ec1345c6327fe20c092ced76ae1e5e"
->>>>>>> 1e27652e
   },
   {
     "name": "FrontDoor-qc8017_32",
@@ -156,7 +152,7 @@
   },
   {
     "name": "SoundTouch-SDK-qc8017_32",
-    "selected_version": "Release/Castle-Fork/0.3.6.40929.2672236"
+    "selected_version": "Continuous/Castle-Fork_APMulti/2018-02-16_0245"
   },
   {
     "name": "unittest-cpp-qc8017_32",
