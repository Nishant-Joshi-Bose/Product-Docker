--- conflicted
+++ resolved
@@ -173,11 +173,7 @@
   },
   {
     "name": "ProductControllerCommon",
-<<<<<<< HEAD
-    "selected_version": "PGC-2584@766d154eb49f0b17b66a7080ada0dd86804320e9"
-=======
-    "selected_version": "master@2a9cfc8c834743a40d9e60d4cec41aa05c5751aa"
->>>>>>> cf81741b
+    "selected_version": "master@437ad5c1afd3673ae8a6ac514f5283fd95bc2313"
   },
   {
     "name": "ProductControllerCommonProto-qc8017_32",
