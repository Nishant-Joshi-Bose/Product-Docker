--- conflicted
+++ resolved
@@ -25,11 +25,7 @@
   },
   {
     "name": "CastleNetworkService-qc8017_32",
-<<<<<<< HEAD
     "selected_version": "Continuous/master/0.1.1-84+45c42c6"
-=======
-    "selected_version": "Release/master/0.1.1-82+c364a77"
->>>>>>> 7e7aaeac
   },
   {
     "name": "CastlePassport-native",
