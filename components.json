[
  {
    "name": "A4VQuickSetService",
    "selected_version": "master@ad19b8cf545204edbb343f5771b70acd1f43cb3f"
  },
  {
    "name": "A4VRemoteCommunicationService",
    "selected_version": "master@e172441a954a2c6813f3b322907d2d27e78dbd76"
  },
  {
    "name": "A4VVideoManagerService",
    "selected_version": "master@f3527b809c6a37b7e6aecb862f75d3d3c858e485"
  },
  {
    "name": "AudioPath-qc8017_32",
    "selected_version": "Release/Castle-Fork/1.1.1-21001"
  },
  {
    "name": "AudioPath-qc8017_64",
    "selected_version": "Release/Castle-Fork-vfe-time-drift-fix/1.0.2-21002"
  },
  {
    "name": "AudioSource-qc8017_32",
    "selected_version": "Release/master/0.0.1-90+4835f7c"
  },
  {
    "name": "AVS-qc8017_32",
<<<<<<< HEAD
    "selected_version": "Continuous/Castle-Fork/2018-05-18_1132"
=======
    "selected_version": "Release/Amazon-ESPCert/0.5.9.42423.2827658"
>>>>>>> 38e80ed0
  },
  {
    "name": "BLERemoteXCVR",
    "selected_version": "Release/master/v0.4.0-0+b23c5a5"
  },
  {
    "name": "BLESetup-qc8017_32",
    "selected_version": "Release/master/0.1.0-24+bf2fd6f"
  },
  {
    "name": "bose-opkg-utils",
    "selected_version": "master@964c29cc453ccd3d1b28fb40bae8df11c0dc3b3c"
  },
  {
    "name": "bose-web-riviera-ap-page",
    "selected_version": "master@1d02023bcca657413bae8005d5c9cbf446bfb510"
  },
  {
    "name": "bose-web-update-page",
    "selected_version": "master@c0a7c8225da44d5d3ae6effd08a07dd2fc3049e0"
  },
  {
    "name": "BoseLibs-qc8017_32",
    "selected_version": "Release/master/0.5.3-382+e629ca4"
  },
  {
    "name": "BoseOPKG-native",
    "selected_version": "Release/master/0.5.0-27+f246d45"
  },
  {
    "name": "BoseOPKG-qc8017_32",
    "selected_version": "Release/master/0.5.0-27+f246d45"
  },
  {
    "name": "BoseOPKG-x86",
    "selected_version": "Release/master/0.5.0-27+f246d45"
  },
  {
    "name": "BoseWebMonaco",
    "selected_version": "Release/master/0.4.7-308+71498fe"
  },
  {
    "name": "BTSource-qc8017_32",
    "selected_version": "Release/master/0.0.1-12+f5597c1"
  },
  {
    "name": "BTStackAdapter-qc8017_32",
    "selected_version": "Release/master/0.0.1-54+9df22f1"
  },
  {
    "name": "BTSTSSink-qc8017_32",
    "selected_version": "Release/master/0.0.1-15+cbc94ca"
  },
  {
    "name": "CastleLibs-native",
    "selected_version": "branches/castle-libs@2606"
  },
  {
    "name": "CastleLibs-qc8017_32",
    "selected_version": "branches/castle-libs@2606"
  },
  {
    "name": "CastleLibs-x86",
    "selected_version": "branches/castle-libs@2606"
  },
  {
    "name": "Cli-qc8017_32",
    "selected_version": "Release/master/1.0.3-63+fb3e550"
  },
  {
    "name": "DataCollectionClient-qc8017_32",
    "selected_version": "Release/master/0.4.4-71+865d253"
  },
  {
    "name": "DataCollectionService-qc8017_32",
    "selected_version": "Release/master/0.5.0-41+71f4cdb"
  },
  {
    "name": "DemoController-qc8017_32",
    "selected_version": "Release/master/0.5.1-96+04eed26"
  },
  {
    "name": "FrontDoor-qc8017_32",
    "selected_version": "Release/master/0.4.6-295+0cb5ac4"
  },
  {
    "name": "FrontDoorService-qc8017_32",
    "selected_version": "Release/master/0.4.8-38+b667f0a"
  },
  {
    "name": "FrontDoorUtility-qc8017_32",
    "selected_version": "Release/master/0.4.6-6+0cb5ac4"
  },
  {
    "name": "GalapagosClient-qc8017_32",
    "selected_version": "Release/master/0.4.2-170+96e2cba"
  },
  {
    "name": "HTTPInterface-qc8017_32",
    "selected_version": "Release/master/0.4.2-68+06a626d"
  },
  {
    "name": "HTTPProxy-qc8017_32",
    "selected_version": "Release/master/0.4.3-99+35dd976"
  },
  {
    "name": "KeyHandler-qc8017_32",
    "selected_version": "Release/master/1.0.3-95+bb71f4f"
  },
  {
    "name": "LightBarController-qc8017_32",
    "selected_version": "Release/master/0.5.1-125+230305a"
  },
  {
    "name": "NetworkService-qc8017_32",
    "selected_version": "Release/master/0.4.7-305+12fcba0"
  },
  {
    "name": "opensource-jsoncpp-native",
    "selected_version": "Release/bose-master/1.8.3-11-gb142130"
  },
  {
    "name": "opensource-jsoncpp-qc8017_32",
    "selected_version": "Release/bose-master/1.8.3-11-gb142130"
  },
  {
    "name": "Passport-qc8017_32",
    "selected_version": "Release/master/0.5.0-709+9fc7306"
  },
  {
    "name": "PassportClient-qc8017_32",
    "selected_version": "Release/master/0.5.0-709+9fc7306"
  },
  {
    "name": "ProductControllerCommon",
    "selected_version": "master@4bd42ab30ad5649f1948e879e0398169c6a52e02"
  },
  {
    "name": "ProductUIAssets",
    "selected_version": "master@f5025558c6d13bc8fe9e67ff7248a89a6441b0c2"
  },
  {
    "name": "protobuf-native",
    "selected_version": "branches/protobuf@2590"
  },
  {
    "name": "protobuf-qc8017_32",
    "selected_version": "branches/protobuf@2590"
  },
  {
    "name": "Riviera-HSP-Images",
    "selected_version": "Release/master/3.9"
  },
  {
    "name": "Riviera-Toolchain",
    "selected_version": "Release/master/3.9"
  },
  {
    "name": "RivieraLPM",
    "selected_version": "trunk@2516"
  },
  {
    "name": "RivieraLpmService-qc8017_32",
    "selected_version": "Release/master/0.4.4-180+db319c7"
  },
  {
    "name": "RivieraLpmTools",
    "selected_version": "@2139"
  },
  {
    "name": "RivieraLpmUpdater",
    "selected_version": "Release/master/0.4.1-55+6e2ecfe"
  },
  {
    "name": "SASS-qc8017_32",
    "selected_version": "Release/master/0.5.3-315+e4934d1"
  },
  {
    "name": "Shepherd-qc8017_32",
    "selected_version": "Release/master/1.0.1-82+1e6be97"
  },
  {
    "name": "SoftwareUpdate-qc8017_32",
    "selected_version": "Release/master/0.5.3-593+49a4d24"
  },
  {
    "name": "SoundTouch-SDK-qc8017_32",
<<<<<<< HEAD
    "selected_version": "Continuous/Castle-Fork/2018-05-18_1132"
=======
    "selected_version": "Release/Amazon-ESPCert/0.5.9.42423.2827658"
>>>>>>> 38e80ed0
  },
  {
    "name": "SystemEventService-qc8017_32",
    "selected_version": "Release/master/0.4.2-48+c373ed2"
  },
  {
    "name": "TestUtils",
    "selected_version": "master@8fff4bf2d1dce8a60d9dd00f248070c7127a85d3"
  },
  {
    "name": "unittest-cpp-qc8017_32",
    "selected_version": "Release/bose-master/2.0.0-10+d5e90cf"
  },
  {
    "name": "Webkit",
    "selected_version": "Release/master/0.3.3-33+5811010"
  }
]<|MERGE_RESOLUTION|>--- conflicted
+++ resolved
@@ -25,11 +25,7 @@
   },
   {
     "name": "AVS-qc8017_32",
-<<<<<<< HEAD
     "selected_version": "Continuous/Castle-Fork/2018-05-18_1132"
-=======
-    "selected_version": "Release/Amazon-ESPCert/0.5.9.42423.2827658"
->>>>>>> 38e80ed0
   },
   {
     "name": "BLERemoteXCVR",
@@ -217,11 +213,7 @@
   },
   {
     "name": "SoundTouch-SDK-qc8017_32",
-<<<<<<< HEAD
     "selected_version": "Continuous/Castle-Fork/2018-05-18_1132"
-=======
-    "selected_version": "Release/Amazon-ESPCert/0.5.9.42423.2827658"
->>>>>>> 38e80ed0
   },
   {
     "name": "SystemEventService-qc8017_32",
