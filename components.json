--- conflicted
+++ resolved
@@ -89,11 +89,7 @@
   },
   {
     "name": "CastleProductControllerCommon",
-<<<<<<< HEAD
-    "selected_version": "CASTLE-9549@35e24efc9a94ab3ecadf96260463fd70c580946b"
-=======
-    "selected_version": "master@7d43abc83c0edb20e8a4b434752ab89e48dffa46"
->>>>>>> a7d3125f
+    "selected_version": "master@2c4cae26209a2d81837ed2a9c6c45703c3b822a2"
   },
   {
     "name": "CastleProductUIAssets",
