[
  {
<<<<<<< HEAD
    "name": "A4VDeviceController-qc8017_32",
    "selected_version": "Release/master/0.5.0-607+516af43"
=======
    "name": "A4VQuickSetService-qc8017_32",
    "selected_version": "Release/stable/3.0.8-155+4b79b0c"
>>>>>>> 139220d4
  },
  {
    "name": "A4VRemoteCommunicationService-qc8017_32",
    "selected_version": "Release/master/2.2.5-56+84ae984"
  },
  {
    "name": "A4VVideoManagerService-qc8017_32",
    "selected_version": "Release/master/2.2.2-37+d69137a"
  },
  {
<<<<<<< HEAD
    "name": "AudioPathService-qc8017_64",
    "selected_version": "Release/stable_mr1_2019/4.0.2-4265+2c404b0"
  },
  {
    "name": "AudioPathClient-qc8017_32",
    "selected_version": "Release/stable_mr1_2019/4.0.2-4265+2c404b0"
  },
  {
    "name": "AudioPathProducts-qc8017_64",
    "selected_version": "Release/stable_mr1_2019/4.0.2-4265+2c404b0"
  },
  {
    "name": "AudioSource-qc8017_32",
    "selected_version": "Release/master/2.2.0-242+6370224"
  },
  {
    "name": "AudioSource-BMX-native",
    "selected_version": "Release/master/0.0.1-123+6bffbeb"
  },
  {
    "name": "AudioSource-BMX-qc8017_32",
    "selected_version": "Release/master/0.0.1-123+6bffbeb"
  },
  {
    "name": "AudioSource-BMX-x86_64",
    "selected_version": "Release/master/0.0.1-123+6bffbeb"
  },
  {
    "name": "AVSService-qc8017_32",
    "selected_version": "Continuous/master/2.2.0-6+2a277fd"
=======
    "name": "AudioPathClient-qc8017_32",
    "selected_version": "Release/stable/4.0.1-4568+aab0d83"
  },
  {
    "name": "AudioPathProducts-qc8017_32",
    "selected_version": "Release/stable/4.0.1-4568+aab0d83"
  },
  {
    "name": "AudioPathProducts-qc8017_64",
    "selected_version": "Release/stable/4.0.1-4568+aab0d83"
  },
  {
    "name": "AudioPathService-qc8017_64",
    "selected_version": "Release/stable/4.0.1-4568+aab0d83"
  },
  {
    "name": "AudioSource-BMX-qc8017_32",
    "selected_version": "Release/stable/0.0.1-166+e76770e"
  },
  {
    "name": "AudioSource-BMX-x86_64",
    "selected_version": "Release/stable/0.0.1-166+e76770e"
  },
  {
    "name": "AudioSource-qc8017_32",
    "selected_version": "Release/stable/2.2.0-250+e3051fe"
  },
  {
    "name": "AVSService-qc8017_32",
    "selected_version": "Release/stable/2.2.0-17+c491f14"
>>>>>>> 139220d4
  },
  {
    "name": "BLERemoteXCVR",
    "selected_version": "Release/master/v2.0.0-0+9c2b8b9"
  },
  {
    "name": "BLESetup-qc8017_32",
<<<<<<< HEAD
    "selected_version": "Release/master/3.1.3-471+697dc7a"
  },
  {
    "name": "BLEToFrontDoorService-qc8017_32",
    "selected_version": "Release/master/2.2.5-264+26176ad"
  },
  {
    "name": "Bluetooth-qc8017_32",
    "selected_version": "Release/DelayReportingHotFixMR1_2019/2.4.3-305+192562d"
=======
    "selected_version": "Release/stable/3.1.3-491+86590e6"
  },
  {
    "name": "BLEToFrontDoorService-qc8017_32",
    "selected_version": "Release/stable/2.2.5-270+9cf3aba"
  },
  {
    "name": "Bluetooth-qc8017_32",
    "selected_version": "Release/stable/2.4.3-321+5e26a08"
>>>>>>> 139220d4
  },
  {
    "name": "bose-opkg-utils",
    "selected_version": "stable@964c29cc453ccd3d1b28fb40bae8df11c0dc3b3c"
  },
  {
    "name": "bose-web-riviera-ap-page",
<<<<<<< HEAD
    "selected_version": "master@27c68d395d207814956f881a2a45eba57b6eaf13"
=======
    "selected_version": "master@1adf1514484f4f320795cd1a2074e48abc8137e1"
>>>>>>> 139220d4
  },
  {
    "name": "bose-web-update-page",
    "selected_version": "master@24b0ffaad4d130ae5a2df0e470868846c7888392"
  },
  {
    "name": "BoseLibs-qc8017_32",
<<<<<<< HEAD
    "selected_version": "Release/master/3.1.0-928+56df5a6"
=======
    "selected_version": "Release/stable/3.2.1-999+1e6ea1a"
>>>>>>> 139220d4
  },
  {
    "name": "BoseWebBrussels",
    "selected_version": "Release/MR2_2019/4.0.0-18+0d1c053"
  },
  {
    "name": "BTSTSSink-qc8017_32",
<<<<<<< HEAD
    "selected_version": "Release/DelayReportingHotFixMR1_2019/2.4.5-548+6047fdf"
  },
  {
    "name": "CastleLibs-native",
    "selected_version": "branches/castle-libs@2817"
  },
  {
    "name": "CastleLibs-qc8017_32",
    "selected_version": "branches/castle-libs@2817"
  },
  {
    "name": "CastleLibs-x86",
    "selected_version": "branches/castle-libs@2817"
  },
  {
    "name": "Cli-qc8017_32",
    "selected_version": "Release/master/2.2.0-158+02e67cb"
  },
  {
    "name": "DataCollectionClient-qc8017_32",
    "selected_version": "Release/master/2.2.3-198+f213928"
  },
  {
    "name": "DataCollectionService-qc8017_32",
    "selected_version": "Release/master/2.2.1-197+ab1de9d"
  },
  {
    "name": "DemoController-qc8017_32",
    "selected_version": "Release/master/2.2.0-208+114f0ae"
=======
    "selected_version": "Release/stable/2.4.6-564+6c912f0"
  },
  {
    "name": "CastleLibs-native",
    "selected_version": "branches/castle-libs@2830"
  },
  {
    "name": "CastleLibs-qc8017_32",
    "selected_version": "branches/castle-libs@2830"
  },
  {
    "name": "CastleLibs-x86",
    "selected_version": "branches/castle-libs@2830"
  },
  {
    "name": "Cli-qc8017_32",
    "selected_version": "Release/stable/2.2.0-169+c6eeb2c"
  },
  {
    "name": "CloudControlClient-qc8017_32",
    "selected_version": "Release/stable/0.0.4-55+4407b9a"
  },
  {
    "name": "DataCollectionClient-qc8017_32",
    "selected_version": "Release/stable/2.2.3-201+2873bee"
  },
  {
    "name": "DataCollectionService-qc8017_32",
    "selected_version": "Release/stable/2.2.1-200+b58333e"
  },
  {
    "name": "DemoController-qc8017_32",
    "selected_version": "Release/stable/2.2.0-210+8a2b0cd"
>>>>>>> 139220d4
  },
  {
    "name": "DinghyWebBrowser-qc8017_64",
    "selected_version": "Release/bose-master/1.0.0-99+ed967f3"
  },
  {
    "name": "FrontDoor-qc8017_32",
<<<<<<< HEAD
    "selected_version": "Release/master/2.2.0-636+d80cbec"
  },
  {
    "name": "FrontDoorService-qc8017_32",
    "selected_version": "Release/master/2.2.0-569+3fa41f0"
  },
  {
    "name": "FrontDoorUtility-qc8017_32",
    "selected_version": "Release/master/2.2.0-215+d80cbec"
  },
  {
    "name": "GalapagosClient-qc8017_32",
    "selected_version": "Release/master/2.2.0-342+28c0ae1"
  },
  {
    "name": "HTTPInterface-qc8017_32",
    "selected_version": "Release/master/3.0.0-218+038267c"
  },
  {
    "name": "HTTPProxy-qc8017_32",
    "selected_version": "Release/master/2.2.0-208+ad8275c"
  },
  {
    "name": "KeyHandler-qc8017_32",
    "selected_version": "Release/master/2.2.0-164+f4dcbe4"
  },
  {
    "name": "LightBarController-qc8017_32",
    "selected_version": "Release/stable/2.2.0-307+3b513ef"
=======
    "selected_version": "Release/stable/2.2.0-661+8e61504"
  },
  {
    "name": "FrontDoorService-qc8017_32",
    "selected_version": "Release/stable/2.2.0-650+ad5c83e"
  },
  {
    "name": "FrontDoorUtility-qc8017_32",
    "selected_version": "Release/stable/2.2.0-238+8e61504"
  },
  {
    "name": "GalapagosClient-qc8017_32",
    "selected_version": "Release/stable/2.2.0-349+15e4f02"
  },
  {
    "name": "GoogleVoiceAssistant-qc8017_64",
    "selected_version": "Release/stable/2.2.6-1081+67e603b"
  },
  {
    "name": "HTTPInterface-qc8017_32",
    "selected_version": "Release/stable/3.0.0-220+e2efcb6"
  },
  {
    "name": "HTTPProxy-qc8017_32",
    "selected_version": "Release/stable/2.2.0-211+9fd9c16"
  },
  {
    "name": "KeyHandler-qc8017_32",
    "selected_version": "Release/stable/2.2.0-171+64edd1b"
  },
  {
    "name": "LightBarController-qc8017_32",
    "selected_version": "Release/stable/2.2.0-308+17ebabb"
>>>>>>> 139220d4
  },
  {
    "name": "LpmMfgTool",
    "selected_version": "Release/master/0.0.1-4+34833d6"
  },
  {
    "name": "NetworkService-qc8017_32",
<<<<<<< HEAD
    "selected_version": "Release/master/2.2.6-782+a407f40"
  },
  {
    "name": "opensource-jsoncpp-qc8017_32",
    "selected_version": "Release/bose-master/1.8.3-24-gd7685ff"
  },
  {
    "name": "opensource-libwebsockets-qc8017_32",
    "selected_version": "Release/bose-v2.4-stable/2.4.1-61+ge112fc5"
=======
    "selected_version": "Release/stable/2.2.6-801+0e2eb8f"
  },
  {
    "name": "opensource-jsoncpp-qc8017_32",
    "selected_version": "Release/bose-stable/1.8.3-29-gf5bca2f"
  },
  {
    "name": "opensource-libarchive-qc8017_32",
    "selected_version": "Release/bose-dev/v3.3.1-13-gb412ba2"
  },
  {
    "name": "opensource-libwebsockets-qc8017_32",
    "selected_version": "Release/bose-stable/2.4.1-67+gf1b00ef"
>>>>>>> 139220d4
  },
  {
    "name": "opensource-opkg-native",
    "selected_version": "Release/bose-dev/v0.3.6.2-2-gb1e1aba"
  },
  {
    "name": "opensource-opkg-qc8017_32",
    "selected_version": "Release/bose-dev/v0.3.6.2-2-gb1e1aba"
  },
  {
    "name": "opensource-opkg-x86",
    "selected_version": "Release/bose-dev/v0.3.6.2-2-gb1e1aba"
  },
  {
    "name": "opensource-util-linux-qc8017_32",
    "selected_version": "Release/bose-master/1.5.0-10+877ade5"
  },
  {
    "name": "opensource-zlib-qc8017_32",
<<<<<<< HEAD
    "selected_version": "Release/bose-master/v1.2.11-10-ga556715"
  },
  {
    "name": "Passport-qc8017_32",
    "selected_version": "Release/stable/2.2.0-1701+f81e8a6"
  },
  {
    "name": "PassportClient-qc8017_32",
    "selected_version": "Release/stable/2.2.0-1230+f81e8a6"
=======
    "selected_version": "Release/bose-stable/v1.2.11-16-g5c101d4"
  },
  {
    "name": "Passport-qc8017_32",
    "selected_version": "Release/stable/2.2.0-1734+bfd6b29"
  },
  {
    "name": "PassportClient-qc8017_32",
    "selected_version": "Release/stable/2.2.0-1246+5707a5e"
>>>>>>> 139220d4
  },
  {
    "name": "product-startup",
    "selected_version": "Release/MR1_2019/4.0.1-7+17e25f4"
  },
  {
    "name": "ProductControllerCommon",
<<<<<<< HEAD
    "selected_version": "master@7321677b7bfb59484a713300e8e0dba0776e064d"
  },
  {
    "name": "ProductControllerCommonProto-qc8017_32",
    "selected_version": "Release/stable/2.2.0-346+96b59ec"
=======
    "selected_version": "stable@eb0ec0b79553292a4b6a2fb6ad6f55b6ee6d3069"
  },
  {
    "name": "ProductControllerCommonProto-qc8017_32",
    "selected_version": "Release/stable/2.2.0-361+f217c12"
>>>>>>> 139220d4
  },
  {
    "name": "ProductUIAssets",
    "selected_version": "stable@dc56420f98b965ba2cac3418df37fdf19bebd9df"
  },
  {
    "name": "protobuf-native",
    "selected_version": "Release/bose-stable/v2.4.1-10-g6c8125e"
  },
  {
    "name": "protobuf-native",
    "selected_version": "branches/protobuf@2815"
  },
  {
    "name": "protobuf-qc8017_32",
<<<<<<< HEAD
    "selected_version": "branches/protobuf@2815"
  },
  {
    "name": "protobuf-x86_64",
    "selected_version": "branches/protobuf@2815"
=======
    "selected_version": "Release/bose-stable/v2.4.1-10-g6c8125e"
  },
  {
    "name": "protobuf-x86_64",
    "selected_version": "Release/bose-stable/v2.4.1-10-g6c8125e"
>>>>>>> 139220d4
  },
  {
    "name": "Riviera-HSP-Images",
    "selected_version": "Release/master/4.8"
  },
  {
    "name": "Riviera-Toolchain",
<<<<<<< HEAD
    "selected_version": "Release/master/4.7"
  },
  {
    "name": "RivieraLpmService-qc8017_32",
    "selected_version": "Release/master/3.0.3-321+d17990e"
=======
    "selected_version": "Release/master/4.8"
  },
  {
    "name": "RivieraLpmService-qc8017_32",
    "selected_version": "Release/stable/3.0.3-327+3d8e803"
>>>>>>> 139220d4
  },
  {
    "name": "RivieraLPM-Tools",
    "selected_version": "master@7a7009ce8bd0bc3f272180729930563a41eb2118"
  },
  {
    "name": "RivieraLpmUpdater",
<<<<<<< HEAD
    "selected_version": "Release/stable/2.1.0-88+ff212a3"
  },
  {
    "name": "RivieraSwUpRecovery-qc8017_32",
    "selected_version": "Release/master/3.0.0-109+6ac21a5"
  },
  {
    "name": "SASS-qc8017_32",
    "selected_version": "Release/master/2.3.3-1115+ca8e874"
  },
  {
    "name": "SASS-qc8017_64",
    "selected_version": "Release/master/2.3.3-1115+ca8e874"
  },
  {
    "name": "SecureDeviceKey",
    "selected_version": "master@5b260896e58eb4575ddbd5fd0f676439f5ea54aa"
  },
  {
    "name": "Shepherd-qc8017_32",
    "selected_version": "Release/master/2.2.0-147+f0370df"
  },
  {
    "name": "SoftwareUpdate-qc8017_32",
    "selected_version": "Release/stable/3.0.7-1441+7303d6e"
  },
  {
    "name": "SoundTouch-SDK-qc8017_32",
    "selected_version": "Release/Castle-Fork/2.2.2.44722.3199246"
=======
    "selected_version": "Release/stable/2.1.0-90+abe9c4f"
  },
  {
    "name": "RivieraMinimalFS-qc8017_32",
    "selected_version": "Release/stable/0.1.0-27+7a12acf"
  },
  {
    "name": "RivieraSwUpRecovery-qc8017_32",
    "selected_version": "Release/stable/3.0.0-112+8d8d81f"
  },
  {
    "name": "SASS-qc8017_32",
    "selected_version": "Release/stable/2.3.4-1167+affdbf5"
  },
  {
    "name": "SASS-qc8017_64",
    "selected_version": "Release/stable/2.3.4-1167+affdbf5"
  },
  {
    "name": "SecureDeviceKey",
    "selected_version": "stable@9b48e4fe6f9eda83d3f81b5a6defa2e3106db2d3"
  },
  {
    "name": "ServicesClients-qc8017_32",
    "selected_version": "Release/stable/2.0.0-27+f7f91e2"
  },
  {
    "name": "Shepherd-qc8017_32",
    "selected_version": "Release/stable/2.2.0-149+72b4d3d"
  },
  {
    "name": "SoftwareUpdate-qc8017_32",
    "selected_version": "Release/stable/3.1.0-1613+dbd91d4"
  },
  {
    "name": "SoundTouch-SDK-qc8017_32",
    "selected_version": "Release/Castle-Fork-stable/2.2.2.44883.3226159"
>>>>>>> 139220d4
  },
  {
    "name": "svc-pts-log-decrypt",
    "selected_version": "master@2bb0045d023c434a6b6569a1bba24c32af744312"
  },
  {
    "name": "SystemEventService-qc8017_32",
<<<<<<< HEAD
    "selected_version": "Release/master/2.2.0-127+0256c76"
  },
  {
    "name": "Telemetry-qc8017_32",
    "selected_version": "Release/master/2.2.0-104+cba3ab4"
  },
  {
    "name": "TestUtils",
    "selected_version": "master@a421b510e20f25cb06d6adc15435370b1e6f79ad"
  },
  {
    "name": "VPAController-qc8017_32",
    "selected_version": "Release/stable/2.2.5-531+17fed2a"
=======
    "selected_version": "Release/stable/2.2.0-131+481064c"
  },
  {
    "name": "Telemetry-qc8017_32",
    "selected_version": "Release/stable/2.2.0-109+cb5cc94"
  },
  {
    "name": "TestUtils",
    "selected_version": "stable@bb3929bbd58e39286e7f729e43b81972ea4b4aad"
>>>>>>> 139220d4
  },
  {
    "name": "unittest-cpp-qc8017_32",
    "selected_version": "Release/bose-master/2.0.0-43+d7333bd"
<<<<<<< HEAD
  },
  {
    "name": "Webkit",
    "selected_version": "Release/master/2.2.0-112+ea97924"
=======
  },
  {
    "name": "VPAController-qc8017_32",
    "selected_version": "Release/stable/2.2.5-567+769d1aa"
  },
  {
    "name": "Webkit",
    "selected_version": "Release/stable/2.2.0-114+9207978"
>>>>>>> 139220d4
  }
]<|MERGE_RESOLUTION|>--- conflicted
+++ resolved
@@ -1,12 +1,7 @@
 [
   {
-<<<<<<< HEAD
     "name": "A4VDeviceController-qc8017_32",
     "selected_version": "Release/master/0.5.0-607+516af43"
-=======
-    "name": "A4VQuickSetService-qc8017_32",
-    "selected_version": "Release/stable/3.0.8-155+4b79b0c"
->>>>>>> 139220d4
   },
   {
     "name": "A4VRemoteCommunicationService-qc8017_32",
@@ -17,38 +12,6 @@
     "selected_version": "Release/master/2.2.2-37+d69137a"
   },
   {
-<<<<<<< HEAD
-    "name": "AudioPathService-qc8017_64",
-    "selected_version": "Release/stable_mr1_2019/4.0.2-4265+2c404b0"
-  },
-  {
-    "name": "AudioPathClient-qc8017_32",
-    "selected_version": "Release/stable_mr1_2019/4.0.2-4265+2c404b0"
-  },
-  {
-    "name": "AudioPathProducts-qc8017_64",
-    "selected_version": "Release/stable_mr1_2019/4.0.2-4265+2c404b0"
-  },
-  {
-    "name": "AudioSource-qc8017_32",
-    "selected_version": "Release/master/2.2.0-242+6370224"
-  },
-  {
-    "name": "AudioSource-BMX-native",
-    "selected_version": "Release/master/0.0.1-123+6bffbeb"
-  },
-  {
-    "name": "AudioSource-BMX-qc8017_32",
-    "selected_version": "Release/master/0.0.1-123+6bffbeb"
-  },
-  {
-    "name": "AudioSource-BMX-x86_64",
-    "selected_version": "Release/master/0.0.1-123+6bffbeb"
-  },
-  {
-    "name": "AVSService-qc8017_32",
-    "selected_version": "Continuous/master/2.2.0-6+2a277fd"
-=======
     "name": "AudioPathClient-qc8017_32",
     "selected_version": "Release/stable/4.0.1-4568+aab0d83"
   },
@@ -79,7 +42,6 @@
   {
     "name": "AVSService-qc8017_32",
     "selected_version": "Release/stable/2.2.0-17+c491f14"
->>>>>>> 139220d4
   },
   {
     "name": "BLERemoteXCVR",
@@ -87,17 +49,6 @@
   },
   {
     "name": "BLESetup-qc8017_32",
-<<<<<<< HEAD
-    "selected_version": "Release/master/3.1.3-471+697dc7a"
-  },
-  {
-    "name": "BLEToFrontDoorService-qc8017_32",
-    "selected_version": "Release/master/2.2.5-264+26176ad"
-  },
-  {
-    "name": "Bluetooth-qc8017_32",
-    "selected_version": "Release/DelayReportingHotFixMR1_2019/2.4.3-305+192562d"
-=======
     "selected_version": "Release/stable/3.1.3-491+86590e6"
   },
   {
@@ -107,7 +58,6 @@
   {
     "name": "Bluetooth-qc8017_32",
     "selected_version": "Release/stable/2.4.3-321+5e26a08"
->>>>>>> 139220d4
   },
   {
     "name": "bose-opkg-utils",
@@ -115,11 +65,7 @@
   },
   {
     "name": "bose-web-riviera-ap-page",
-<<<<<<< HEAD
-    "selected_version": "master@27c68d395d207814956f881a2a45eba57b6eaf13"
-=======
     "selected_version": "master@1adf1514484f4f320795cd1a2074e48abc8137e1"
->>>>>>> 139220d4
   },
   {
     "name": "bose-web-update-page",
@@ -127,11 +73,7 @@
   },
   {
     "name": "BoseLibs-qc8017_32",
-<<<<<<< HEAD
-    "selected_version": "Release/master/3.1.0-928+56df5a6"
-=======
     "selected_version": "Release/stable/3.2.1-999+1e6ea1a"
->>>>>>> 139220d4
   },
   {
     "name": "BoseWebBrussels",
@@ -139,37 +81,6 @@
   },
   {
     "name": "BTSTSSink-qc8017_32",
-<<<<<<< HEAD
-    "selected_version": "Release/DelayReportingHotFixMR1_2019/2.4.5-548+6047fdf"
-  },
-  {
-    "name": "CastleLibs-native",
-    "selected_version": "branches/castle-libs@2817"
-  },
-  {
-    "name": "CastleLibs-qc8017_32",
-    "selected_version": "branches/castle-libs@2817"
-  },
-  {
-    "name": "CastleLibs-x86",
-    "selected_version": "branches/castle-libs@2817"
-  },
-  {
-    "name": "Cli-qc8017_32",
-    "selected_version": "Release/master/2.2.0-158+02e67cb"
-  },
-  {
-    "name": "DataCollectionClient-qc8017_32",
-    "selected_version": "Release/master/2.2.3-198+f213928"
-  },
-  {
-    "name": "DataCollectionService-qc8017_32",
-    "selected_version": "Release/master/2.2.1-197+ab1de9d"
-  },
-  {
-    "name": "DemoController-qc8017_32",
-    "selected_version": "Release/master/2.2.0-208+114f0ae"
-=======
     "selected_version": "Release/stable/2.4.6-564+6c912f0"
   },
   {
@@ -203,7 +114,6 @@
   {
     "name": "DemoController-qc8017_32",
     "selected_version": "Release/stable/2.2.0-210+8a2b0cd"
->>>>>>> 139220d4
   },
   {
     "name": "DinghyWebBrowser-qc8017_64",
@@ -211,37 +121,6 @@
   },
   {
     "name": "FrontDoor-qc8017_32",
-<<<<<<< HEAD
-    "selected_version": "Release/master/2.2.0-636+d80cbec"
-  },
-  {
-    "name": "FrontDoorService-qc8017_32",
-    "selected_version": "Release/master/2.2.0-569+3fa41f0"
-  },
-  {
-    "name": "FrontDoorUtility-qc8017_32",
-    "selected_version": "Release/master/2.2.0-215+d80cbec"
-  },
-  {
-    "name": "GalapagosClient-qc8017_32",
-    "selected_version": "Release/master/2.2.0-342+28c0ae1"
-  },
-  {
-    "name": "HTTPInterface-qc8017_32",
-    "selected_version": "Release/master/3.0.0-218+038267c"
-  },
-  {
-    "name": "HTTPProxy-qc8017_32",
-    "selected_version": "Release/master/2.2.0-208+ad8275c"
-  },
-  {
-    "name": "KeyHandler-qc8017_32",
-    "selected_version": "Release/master/2.2.0-164+f4dcbe4"
-  },
-  {
-    "name": "LightBarController-qc8017_32",
-    "selected_version": "Release/stable/2.2.0-307+3b513ef"
-=======
     "selected_version": "Release/stable/2.2.0-661+8e61504"
   },
   {
@@ -275,7 +154,6 @@
   {
     "name": "LightBarController-qc8017_32",
     "selected_version": "Release/stable/2.2.0-308+17ebabb"
->>>>>>> 139220d4
   },
   {
     "name": "LpmMfgTool",
@@ -283,17 +161,6 @@
   },
   {
     "name": "NetworkService-qc8017_32",
-<<<<<<< HEAD
-    "selected_version": "Release/master/2.2.6-782+a407f40"
-  },
-  {
-    "name": "opensource-jsoncpp-qc8017_32",
-    "selected_version": "Release/bose-master/1.8.3-24-gd7685ff"
-  },
-  {
-    "name": "opensource-libwebsockets-qc8017_32",
-    "selected_version": "Release/bose-v2.4-stable/2.4.1-61+ge112fc5"
-=======
     "selected_version": "Release/stable/2.2.6-801+0e2eb8f"
   },
   {
@@ -307,7 +174,6 @@
   {
     "name": "opensource-libwebsockets-qc8017_32",
     "selected_version": "Release/bose-stable/2.4.1-67+gf1b00ef"
->>>>>>> 139220d4
   },
   {
     "name": "opensource-opkg-native",
@@ -327,17 +193,6 @@
   },
   {
     "name": "opensource-zlib-qc8017_32",
-<<<<<<< HEAD
-    "selected_version": "Release/bose-master/v1.2.11-10-ga556715"
-  },
-  {
-    "name": "Passport-qc8017_32",
-    "selected_version": "Release/stable/2.2.0-1701+f81e8a6"
-  },
-  {
-    "name": "PassportClient-qc8017_32",
-    "selected_version": "Release/stable/2.2.0-1230+f81e8a6"
-=======
     "selected_version": "Release/bose-stable/v1.2.11-16-g5c101d4"
   },
   {
@@ -347,7 +202,6 @@
   {
     "name": "PassportClient-qc8017_32",
     "selected_version": "Release/stable/2.2.0-1246+5707a5e"
->>>>>>> 139220d4
   },
   {
     "name": "product-startup",
@@ -355,19 +209,11 @@
   },
   {
     "name": "ProductControllerCommon",
-<<<<<<< HEAD
-    "selected_version": "master@7321677b7bfb59484a713300e8e0dba0776e064d"
-  },
-  {
-    "name": "ProductControllerCommonProto-qc8017_32",
-    "selected_version": "Release/stable/2.2.0-346+96b59ec"
-=======
     "selected_version": "stable@eb0ec0b79553292a4b6a2fb6ad6f55b6ee6d3069"
   },
   {
     "name": "ProductControllerCommonProto-qc8017_32",
     "selected_version": "Release/stable/2.2.0-361+f217c12"
->>>>>>> 139220d4
   },
   {
     "name": "ProductUIAssets",
@@ -383,19 +229,11 @@
   },
   {
     "name": "protobuf-qc8017_32",
-<<<<<<< HEAD
-    "selected_version": "branches/protobuf@2815"
-  },
-  {
-    "name": "protobuf-x86_64",
-    "selected_version": "branches/protobuf@2815"
-=======
     "selected_version": "Release/bose-stable/v2.4.1-10-g6c8125e"
   },
   {
     "name": "protobuf-x86_64",
     "selected_version": "Release/bose-stable/v2.4.1-10-g6c8125e"
->>>>>>> 139220d4
   },
   {
     "name": "Riviera-HSP-Images",
@@ -403,19 +241,11 @@
   },
   {
     "name": "Riviera-Toolchain",
-<<<<<<< HEAD
-    "selected_version": "Release/master/4.7"
-  },
-  {
-    "name": "RivieraLpmService-qc8017_32",
-    "selected_version": "Release/master/3.0.3-321+d17990e"
-=======
     "selected_version": "Release/master/4.8"
   },
   {
     "name": "RivieraLpmService-qc8017_32",
     "selected_version": "Release/stable/3.0.3-327+3d8e803"
->>>>>>> 139220d4
   },
   {
     "name": "RivieraLPM-Tools",
@@ -423,37 +253,6 @@
   },
   {
     "name": "RivieraLpmUpdater",
-<<<<<<< HEAD
-    "selected_version": "Release/stable/2.1.0-88+ff212a3"
-  },
-  {
-    "name": "RivieraSwUpRecovery-qc8017_32",
-    "selected_version": "Release/master/3.0.0-109+6ac21a5"
-  },
-  {
-    "name": "SASS-qc8017_32",
-    "selected_version": "Release/master/2.3.3-1115+ca8e874"
-  },
-  {
-    "name": "SASS-qc8017_64",
-    "selected_version": "Release/master/2.3.3-1115+ca8e874"
-  },
-  {
-    "name": "SecureDeviceKey",
-    "selected_version": "master@5b260896e58eb4575ddbd5fd0f676439f5ea54aa"
-  },
-  {
-    "name": "Shepherd-qc8017_32",
-    "selected_version": "Release/master/2.2.0-147+f0370df"
-  },
-  {
-    "name": "SoftwareUpdate-qc8017_32",
-    "selected_version": "Release/stable/3.0.7-1441+7303d6e"
-  },
-  {
-    "name": "SoundTouch-SDK-qc8017_32",
-    "selected_version": "Release/Castle-Fork/2.2.2.44722.3199246"
-=======
     "selected_version": "Release/stable/2.1.0-90+abe9c4f"
   },
   {
@@ -491,7 +290,6 @@
   {
     "name": "SoundTouch-SDK-qc8017_32",
     "selected_version": "Release/Castle-Fork-stable/2.2.2.44883.3226159"
->>>>>>> 139220d4
   },
   {
     "name": "svc-pts-log-decrypt",
@@ -499,21 +297,6 @@
   },
   {
     "name": "SystemEventService-qc8017_32",
-<<<<<<< HEAD
-    "selected_version": "Release/master/2.2.0-127+0256c76"
-  },
-  {
-    "name": "Telemetry-qc8017_32",
-    "selected_version": "Release/master/2.2.0-104+cba3ab4"
-  },
-  {
-    "name": "TestUtils",
-    "selected_version": "master@a421b510e20f25cb06d6adc15435370b1e6f79ad"
-  },
-  {
-    "name": "VPAController-qc8017_32",
-    "selected_version": "Release/stable/2.2.5-531+17fed2a"
-=======
     "selected_version": "Release/stable/2.2.0-131+481064c"
   },
   {
@@ -523,17 +306,10 @@
   {
     "name": "TestUtils",
     "selected_version": "stable@bb3929bbd58e39286e7f729e43b81972ea4b4aad"
->>>>>>> 139220d4
   },
   {
     "name": "unittest-cpp-qc8017_32",
     "selected_version": "Release/bose-master/2.0.0-43+d7333bd"
-<<<<<<< HEAD
-  },
-  {
-    "name": "Webkit",
-    "selected_version": "Release/master/2.2.0-112+ea97924"
-=======
   },
   {
     "name": "VPAController-qc8017_32",
@@ -542,6 +318,5 @@
   {
     "name": "Webkit",
     "selected_version": "Release/stable/2.2.0-114+9207978"
->>>>>>> 139220d4
   }
 ]