--- conflicted
+++ resolved
@@ -13,11 +13,7 @@
   },
   {
     "name": "AudioPath-qc8017_32",
-<<<<<<< HEAD
-    "selected_version": "Release/Castle-Fork/1.5.3-21109"
-=======
     "selected_version": "Release/Castle-Fork/1.5.5-21114"
->>>>>>> 12fd4f21
   },
   {
     "name": "AudioPath-qc8017_64",
@@ -105,11 +101,7 @@
   },
   {
     "name": "DataCollectionService-qc8017_32",
-<<<<<<< HEAD
-    "selected_version": "Release/master/1.0.0-50+72d1bca"
-=======
     "selected_version": "Release/master/1.0.1-55+6478504"
->>>>>>> 12fd4f21
   },
   {
     "name": "DemoController-qc8017_32",
@@ -169,11 +161,7 @@
   },
   {
     "name": "ProductControllerCommon",
-<<<<<<< HEAD
-    "selected_version": "PGC_685@6db5373f3c375b5981c19802d8b06dbde72a9abd"
-=======
-    "selected_version": "master@49a02776e1c9932de6698e453a2161db904bf613"
->>>>>>> 12fd4f21
+    "selected_version": "master@9bb5287e110ab03305810fce58da5da54a21c054"
   },
   {
     "name": "ProductUIAssets",
@@ -197,7 +185,7 @@
   },
   {
     "name": "RivieraLPM",
-    "selected_version": "trunk@2629"
+    "selected_version": "trunk@2516"
   },
   {
     "name": "RivieraLpmService-qc8017_32",
@@ -237,7 +225,7 @@
   },
   {
     "name": "unittest-cpp-qc8017_32",
-    "selected_version": "Release/bose-master/2.0.0-12+a5d41d5"
+    "selected_version": "Release/bose-master/2.0.0-10+d5e90cf"
   },
   {
     "name": "Webkit",
