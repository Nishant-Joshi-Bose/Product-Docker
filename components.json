--- conflicted
+++ resolved
@@ -157,11 +157,7 @@
   },
   {
     "name": "ProductControllerCommon",
-<<<<<<< HEAD
     "selected_version": "PP_CASTLE-9853_0608@18a9406efe7daa746d279af49af74a40c3d9dd77"
-=======
-    "selected_version": "master@f705379043a428bab1c2101409d793e2132ce68f"
->>>>>>> 3b58eafa
   },
   {
     "name": "ProductUIAssets",
