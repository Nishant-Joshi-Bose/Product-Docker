--- conflicted
+++ resolved
@@ -85,11 +85,7 @@
   },
   {
     "name": "CastleProductControllerCommon",
-<<<<<<< HEAD
-    "selected_version": "PGC-1446@9579477a3e52083bcf492238a2c0e27499aced3f"
-=======
-    "selected_version": "master@27231f728272bdc0b969693b50b264e662c8a7a1"
->>>>>>> 537e0f57
+    "selected_version": "master@0e452b67c1c9d45c72d2ab0550d3d7d26bc495dc"
   },
   {
     "name": "CastleProductUIAssets",
