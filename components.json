[
  {
    "name": "A4VQuickSetService",
    "selected_version": "master@01bc26d1af73b45425eec6d8537891eb251b40cd"
  },
  {
    "name": "A4VRemoteCommunicationService",
    "selected_version": "master@6d63efb379b757868695d8c8362795c7d3a437ee"
  },
  {
    "name": "A4VVideoManagerService",
    "selected_version": "master@a152fef3f480881cb40ad6cc1f08dffe5faf4ad1"
  },
  {
    "name": "AVS-qc8017_32",
    "selected_version": "Release/Castle-Fork/0.3.15.41380.2733922"
  },
  {
    "name": "BLERemoteXCVR",
    "selected_version": "Release/master/0.3.0-2+g40c7688"
  },
  {
    "name": "bose-opkg-utils",
    "selected_version": "master@964c29cc453ccd3d1b28fb40bae8df11c0dc3b3c"
  },
  {
    "name": "BoseLibs-qc8017_32",
    "selected_version": "Release/master/0.3.11-322+7baef63"
  },
  {
    "name": "BoseOPKG-native",
    "selected_version": "Release/master/0.4.0-21+b24eca9"
  },
  {
    "name": "BoseOPKG-qc8017_32",
    "selected_version": "Release/master/0.4.0-21+b24eca9"
  },
  {
    "name": "BoseOPKG-x86",
    "selected_version": "Release/master/0.4.0-21+b24eca9"
  },
  {
    "name": "BoseWebMonaco",
    "selected_version": "Release/master/0.3.5-124+fa8c675"
  },
  {
    "name": "CastleAudioPath-qc8017_32",
    "selected_version": "Release/Castle-Fork/0.3.4-20608"
  },
  {
    "name": "CastleAudioPath-qc8017_64",
    "selected_version": "Release/Castle-Fork/0.3.4-20608"
  },
  {
    "name": "CastleCli-qc8017_32",
    "selected_version": "Release/master/0.3.2-42+d76abce"
  },
  {
    "name": "CastleDataCollectionClient-qc8017_32",
    "selected_version": "Release/master/0.3.7-49+a987998"
  },
  {
    "name": "CastleDemoController-qc8017_32",
    "selected_version": "Release/master/0.3.2-62+b9fcc88"
  },
  {
    "name": "CastleHTTPProxy-qc8017_32",
    "selected_version": "Release/master/0.2.3-41+513bbab"
  },
  {
    "name": "CastleLibs-native",
    "selected_version": "branches/castle-libs@2593"
  },
  {
    "name": "CastleLibs-qc8017_32",
    "selected_version": "branches/castle-libs@2593"
  },
  {
    "name": "CastleLibs-x86",
    "selected_version": "branches/castle-libs@2593"
  },
  {
    "name": "CastleLightBarController-qc8017_32",
    "selected_version": "Release/master/0.3.8-71+96fe1a4"
  },
  {
    "name": "CastleNetworkService-qc8017_32",
    "selected_version": "Release/master/0.3.1-181+ed72644"
  },
  {
    "name": "CastlePassport-qc8017_32",
    "selected_version": "Release/master/0.3.86-524+e45febf"
  },
  {
    "name": "CastlePassportClient-qc8017_32",
    "selected_version": "Release/master/0.3.86-524+e45febf"
  },
  {
    "name": "CastleProductControllerCommon",
<<<<<<< HEAD
    "selected_version": "PGC397_sanityCheck@e23ad51f42a5b9b9600f05851c678e60ed38ba59"
=======
    "selected_version": "master@80f34a76d1c08d842b9b45cb8f3f224c8eee3f35"
>>>>>>> e94acae1
  },
  {
    "name": "CastleProductUIAssets",
    "selected_version": "master@43394152e689030529a94750d56fe9cd196b885a"
  },
  {
    "name": "CastleTestUtils",
    "selected_version": "master@e19bf6fd99a700739ac372437424b2e9f19a58da"
  },
  {
    "name": "FrontDoor-qc8017_32",
    "selected_version": "Release/master/0.3.8-166+bdf45c8"
  },
  {
    "name": "GalapagosClient-qc8017_32",
    "selected_version": "Release/master/0.2.1-92+88cfd3d"
  },
  {
    "name": "HTTPInterface-qc8017_32",
    "selected_version": "Release/master/0.3.3-53+83e0de2"
  },
  {
    "name": "KeyHandler-qc8017_32",
    "selected_version": "Release/master/0.2.3-71+1801c14"
  },
  {
    "name": "protobuf-native",
    "selected_version": "branches/protobuf@2590"
  },
  {
    "name": "protobuf-qc8017_32",
    "selected_version": "branches/protobuf@2590"
  },
  {
    "name": "Riviera-HSP-Images",
    "selected_version": "Release/master/3.0"
  },
  {
    "name": "Riviera-Toolchain",
    "selected_version": "Release/master/3.0"
  },
  {
    "name": "RivieraLPM",
    "selected_version": "trunk@1983"
  },
  {
    "name": "RivieraLpmService-qc8017_32",
    "selected_version": "Release/master/0.3.11-131+2b16d62"
  },
  {
    "name": "RivieraLpmTools",
    "selected_version": "@2139"
  },
  {
    "name": "RivieraLpmUpdater",
    "selected_version": "Release/master/0.3.2-39+0fb03f2"
  },
  {
    "name": "SADI-qc8017_32",
    "selected_version": "Release/master/1.1.1-23+496ef0d"
  },
  {
    "name": "SASS-qc8017_32",
    "selected_version": "Release/IP3/0.3.2-218+f980516"
  },
  {
    "name": "Shepherd-qc8017_32",
    "selected_version": "Release/master/0.3.3-63+5fcbc13"
  },
  {
    "name": "SoftwareUpdate-qc8017_32",
    "selected_version": "Release/IP3/0.3.16-395+10cc929"
  },
  {
    "name": "SoundTouch-SDK-qc8017_32",
    "selected_version": "Release/Castle-Fork/0.3.15.41380.2733922"
  },
  {
    "name": "SystemEventService-qc8017_32",
    "selected_version": "Release/master/0.3.0-21+6450a02"
  },
  {
    "name": "unittest-cpp-qc8017_32",
    "selected_version": "Release/bose-master/2.0.0-3+167ffec"
  },
  {
    "name": "Webkit",
    "selected_version": "Release/master/0.3.3-33+5811010"
  },
  {
    "name": "WiFi-Setup-Webpage",
    "selected_version": "master@d788ac402061fcfcfe165c37b19ec9587bf3124f"
  }
]<|MERGE_RESOLUTION|>--- conflicted
+++ resolved
@@ -97,11 +97,7 @@
   },
   {
     "name": "CastleProductControllerCommon",
-<<<<<<< HEAD
-    "selected_version": "PGC397_sanityCheck@e23ad51f42a5b9b9600f05851c678e60ed38ba59"
-=======
     "selected_version": "master@80f34a76d1c08d842b9b45cb8f3f224c8eee3f35"
->>>>>>> e94acae1
   },
   {
     "name": "CastleProductUIAssets",
