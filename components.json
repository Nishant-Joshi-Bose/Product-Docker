[
  {
    "name": "A4VQuickSetService-qc8017_32",
    "selected_version": "Release/master/1.5.5-10+e0fe722"
  },
  {
    "name": "A4VRemoteCommunicationService-qc8017_32",
    "selected_version": "Release/master/1.5.5-8+fa86981"
  },
  {
    "name": "A4VVideoManagerService-qc8017_32",
    "selected_version": "Release/master/1.5.1-12+b6b47a6"
  },
  {
    "name": "AudioPath-qc8017_32",
    "selected_version": "Release/Castle-Fork/1.5.11-21290"
  },
  {
    "name": "AudioPath-qc8017_64",
    "selected_version": "Release/Castle-Fork/1.5.11-21290"
  },
  {
    "name": "AudioSource-qc8017_32",
    "selected_version": "Release/master/1.5.1-145+e4fc943"
  },
  {
    "name": "AVS-qc8017_32",
    "selected_version": "Continuous/Castle-Fork/2018-07-24_1111"
  },
  {
    "name": "BLERemoteXCVR",
    "selected_version": "Release/master/v1.0.2-0+ebcbd9e"
  },
  {
    "name": "BLESetup-qc8017_32",
    "selected_version": "Release/master/1.5.2-131+36aadde"
  },
  {
    "name": "BLEToFrontDoorService-qc8017_32",
    "selected_version": "Release/master/1.5.0-27+35cf896"
  },
  {
    "name": "bose-opkg-utils",
    "selected_version": "master@964c29cc453ccd3d1b28fb40bae8df11c0dc3b3c"
  },
  {
    "name": "bose-web-riviera-ap-page",
    "selected_version": "master@6b8a79c34eb1839c98ba3d8b4608a41eb32fed78"
  },
  {
    "name": "bose-web-update-page",
    "selected_version": "master@42d683a01409593fa09d7cf4dd3e3541856f9e92"
  },
  {
    "name": "BoseLibs-qc8017_32",
    "selected_version": "Release/master/1.5.3-490+b30ee1c"
  },
  {
    "name": "BoseOPKG-native",
    "selected_version": "Release/master/1.0.3-32+6335e0e"
  },
  {
    "name": "BoseOPKG-qc8017_32",
    "selected_version": "Release/master/1.0.3-32+6335e0e"
  },
  {
    "name": "BoseOPKG-x86",
    "selected_version": "Release/master/1.0.3-32+6335e0e"
  },
  {
    "name": "BoseWebMonaco",
    "selected_version": "Release/master/1.5.7-427+0b30b93"
  },
  {
    "name": "BTSource-qc8017_32",
    "selected_version": "Release/master/1.5.0-37+66ffdd0"
  },
  {
    "name": "BTStackAdapter-qc8017_32",
    "selected_version": "Release/master/1.6.2-98+b5fb5ea"
  },
  {
    "name": "BTSTSSink-qc8017_32",
    "selected_version": "Release/master/1.5.0-49+91c0753"
  },
  {
    "name": "CastleLibs-native",
    "selected_version": "branches/castle-libs@2684"
  },
  {
    "name": "CastleLibs-qc8017_32",
    "selected_version": "branches/castle-libs@2684"
  },
  {
    "name": "CastleLibs-x86",
    "selected_version": "branches/castle-libs@2684"
  },
  {
    "name": "Cli-qc8017_32",
    "selected_version": "Release/master/1.5.2-92+7c46990"
  },
  {
    "name": "DataCollectionClient-qc8017_32",
    "selected_version": "Release/master/1.0.1-104+d65a101"
  },
  {
    "name": "DataCollectionService-qc8017_32",
    "selected_version": "Release/master/1.5.0-74+fe162f9"
  },
  {
    "name": "DemoController-qc8017_32",
    "selected_version": "Release/master/1.5.2-121+1b93c3b"
  },
  {
    "name": "DinghyWebBrowser-qc8017_64",
    "selected_version": "Release/bose-master/1.0.0-61+504c312"
  },
  {
    "name": "FrontDoor-qc8017_32",
    "selected_version": "Release/master/1.5.3-418+d866963"
  },
  {
    "name": "FrontDoorService-qc8017_32",
    "selected_version": "Release/master/1.5.4-210+c5fa9d6"
  },
  {
    "name": "FrontDoorUtility-qc8017_32",
    "selected_version": "Release/master/1.5.3-70+41b2f43"
  },
  {
    "name": "GalapagosClient-qc8017_32",
    "selected_version": "Release/master/1.5.3-206+6895b00"
  },
  {
    "name": "HTTPInterface-qc8017_32",
    "selected_version": "Release/master/1.5.1-98+7035410"
  },
  {
    "name": "HTTPProxy-qc8017_32",
    "selected_version": "Release/master/1.5.3-126+feb24cd"
  },
  {
    "name": "KeyHandler-qc8017_32",
    "selected_version": "Release/master/1.5.1-116+5a4f773"
  },
  {
    "name": "LightBarController-qc8017_32",
    "selected_version": "Release/master/1.5.5-169+e9bded0"
  },
  {
    "name": "LpmMfgTool",
    "selected_version": "Release/master/0.0.1-4+34833d6"
  },
  {
    "name": "NetworkService-qc8017_32",
    "selected_version": "Release/master/1.5.5-434+d378706"
  },
  {
    "name": "opensource-jsoncpp-qc8017_32",
    "selected_version": "Release/bose-master/1.8.3-17-g016bc77"
  },
  {
    "name": "opensource-libwebsockets-qc8017_32",
    "selected_version": "Release/bose-v2.4-stable/2.4.1-35+g6107c43"
  },
  {
    "name": "opensource-zlib-qc8017_32",
    "selected_version": "Release/bose-master/v1.2.11-4-g324f6d0"
  },
  {
    "name": "Passport-qc8017_32",
    "selected_version": "Release/master/1.5.1-910+22f0512"
  },
  {
    "name": "PassportClient-qc8017_32",
    "selected_version": "Release/master/1.5.1-910+22f0512"
  },
  {
    "name": "ProductControllerCommon",
    "selected_version": "master@08d6f085f5477e3fad48b65c478889cf9513fa36"
  },
  {
    "name": "ProductControllerCommonProto-qc8017_32",
    "selected_version": "Release/master/1.0.2-51+e7f937a"
  },
  {
    "name": "ProductUIAssets",
    "selected_version": "master@220944def647a72ce0194d43ef23f1d3fe146987"
  },
  {
    "name": "protobuf-native",
    "selected_version": "branches/protobuf@2590"
  },
  {
    "name": "protobuf-qc8017_32",
    "selected_version": "branches/protobuf@2590"
  },
  {
    "name": "Riviera-HSP-Images",
    "selected_version": "Release/sop/3.10.3"
  },
  {
    "name": "Riviera-Toolchain",
    "selected_version": "Release/master/3.10"
  },
  {
    "name": "RivieraLPM",
    "selected_version": "trunk@2772"
  },
  {
    "name": "RivieraLpmService-qc8017_32",
    "selected_version": "Release/master/1.5.3-211+daf7efb"
  },
  {
    "name": "RivieraLpmTools",
<<<<<<< HEAD
    "selected_version": "@2962"
=======
    "selected_version": "@2772"
>>>>>>> dea37752
  },
  {
    "name": "RivieraLpmUpdater",
    "selected_version": "Release/master/1.0.0-58+75a9930"
  },
  {
    "name": "SASS-qc8017_32",
    "selected_version": "Release/master/1.5.4-496+d2d5154"
  },
  {
    "name": "Shepherd-qc8017_32",
    "selected_version": "Release/master/1.5.2-99+e680d47"
  },
  {
    "name": "SoftwareUpdate-qc8017_32",
    "selected_version": "Release/master/1.5.10-764+7152736"
  },
  {
    "name": "SoundTouch-SDK-qc8017_32",
    "selected_version": "Continuous/Castle-Fork/2018-07-24_1111"
  },
  {
    "name": "SystemEventService-qc8017_32",
    "selected_version": "Release/master/0.5.2-71+58057d5"
  },
  {
    "name": "Telemetry-qc8017_32",
    "selected_version": "Release/master/1.5.2-25+29cfe3b"
  },
  {
    "name": "TestUtils",
    "selected_version": "master@cab04e3b9a7c63428f52b38958bd21b6a2125bd9"
  },
  {
    "name": "unittest-cpp-qc8017_32",
    "selected_version": "Release/bose-master/2.0.0-20+8575b87"
  },
  {
    "name": "Webkit",
    "selected_version": "Release/master/1.5.0-84+be2c295"
  }
]<|MERGE_RESOLUTION|>--- conflicted
+++ resolved
@@ -213,11 +213,7 @@
   },
   {
     "name": "RivieraLpmTools",
-<<<<<<< HEAD
     "selected_version": "@2962"
-=======
-    "selected_version": "@2772"
->>>>>>> dea37752
   },
   {
     "name": "RivieraLpmUpdater",
