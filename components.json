[
  {
    "name": "AudioPathClient-qc8017_32",
    "selected_version": "Release/stable/3.1.0-3736+dd1f3f8"
  },
  {
    "name": "AudioPathProducts-qc8017_32",
    "selected_version": "Release/stable/3.1.0-3736+dd1f3f8"
  },
  {
    "name": "AudioPathProducts-qc8017_64",
    "selected_version": "Release/stable/3.1.0-3736+dd1f3f8"
  },
  {
    "name": "AudioPathService-qc8017_64",
    "selected_version": "Release/stable/3.1.0-3736+dd1f3f8"
  },
  {
    "name": "AudioSource-BMX-qc8017_32",
    "selected_version": "Release/master/0.0.1-79+04b893a"
  },
  {
    "name": "AudioSource-BMX-x86_64",
    "selected_version": "Release/master/0.0.1-79+04b893a"
  },
  {
    "name": "AudioSource-qc8017_32",
    "selected_version": "Release/master/2.2.0-232+70e7f10"
  },
  {
    "name": "AVS-qc8017_32",
    "selected_version": "Release/Castle-Fork/2.2.1.44572.3168948"
  },
  {
    "name": "BLESetup-qc8017_32",
    "selected_version": "Release/master/3.1.2-402+323f23d"
  },
  {
    "name": "BLEToFrontDoorService-qc8017_32",
    "selected_version": "Release/master/2.2.5-243+1019556"
  },
  {
    "name": "Bluetooth-qc8017_32",
    "selected_version": "Release/master/2.4.2-267+0ed24a8"
  },
  {
    "name": "bose-opkg-utils",
    "selected_version": "master@964c29cc453ccd3d1b28fb40bae8df11c0dc3b3c"
  },
  {
    "name": "bose-web-riviera-ap-page",
    "selected_version": "master@3bdc2dc1e5cee745cfced370201352045cd57195"
  },
  {
    "name": "bose-web-update-page",
    "selected_version": "master@24b0ffaad4d130ae5a2df0e470868846c7888392"
  },
  {
    "name": "BoseLibs-qc8017_32",
    "selected_version": "Release/master/3.0.0-913+24e7a95"
  },
  {
    "name": "BoseWebMonaco",
    "selected_version": "Release/MR1_2019/3.0.10-592+4c9dae46"
  },
  {
    "name": "BTSTSSink-qc8017_32",
    "selected_version": "Release/master/2.4.4-466+5f6dd3a"
  },
  {
    "name": "CastleLibs-native",
    "selected_version": "branches/castle-libs@2812"
  },
  {
    "name": "CastleLibs-qc8017_32",
    "selected_version": "branches/castle-libs@2812"
  },
  {
    "name": "CastleLibs-x86",
    "selected_version": "branches/castle-libs@2812"
  },
  {
    "name": "Cli-qc8017_32",
    "selected_version": "Release/master/2.2.0-154+a5b6167"
  },
  {
    "name": "DataCollectionClient-qc8017_32",
    "selected_version": "Release/master/2.2.3-196+dce2156"
  },
  {
    "name": "DataCollectionService-qc8017_32",
    "selected_version": "Release/master/2.2.1-191+268167d"
  },
  {
    "name": "DemoController-qc8017_32",
    "selected_version": "Release/master/2.2.0-200+86b65b0"
  },
  {
    "name": "DinghyWebBrowser-qc8017_64",
    "selected_version": "Release/bose-master/1.0.0-67+155c3e8"
  },
  {
    "name": "FrontDoor-qc8017_32",
    "selected_version": "Release/master/2.2.0-622+16183d4"
  },
  {
    "name": "FrontDoorService-qc8017_32",
    "selected_version": "Release/master/2.2.0-522+3efb765"
  },
  {
    "name": "FrontDoorUtility-qc8017_32",
    "selected_version": "Release/master/2.2.0-204+16183d4"
  },
  {
    "name": "GalapagosClient-qc8017_32",
    "selected_version": "Release/master/2.2.0-326+9923cb8"
  },
  {
    "name": "HTTPInterface-qc8017_32",
    "selected_version": "Release/master/2.2.1-211+a59f8a1"
  },
  {
    "name": "HTTPProxy-qc8017_32",
    "selected_version": "Release/master/2.2.0-204+c802c23"
  },
  {
    "name": "KeyHandler-qc8017_32",
    "selected_version": "Release/master/2.2.0-162+9d18f31"
  },
  {
    "name": "LightBarController-qc8017_32",
    "selected_version": "Release/master/2.2.0-286+146c0bb"
  },
  {
    "name": "LpmMfgTool",
    "selected_version": "Release/master/0.0.1-4+34833d6"
  },
  {
    "name": "NetworkService-qc8017_32",
    "selected_version": "Release/with-native/2.2.2-773+23c1a4d"
  },
  {
    "name": "opensource-jsoncpp-qc8017_32",
    "selected_version": "Release/bose-master/1.8.3-23-gba07e82"
  },
  {
    "name": "opensource-libwebsockets-qc8017_32",
    "selected_version": "Release/bose-v2.4-stable/2.4.1-56+gc0e7300"
  },
  {
    "name": "opensource-opkg-native",
    "selected_version": "Release/bose-dev/v0.3.6.2-2-gb1e1aba"
  },
  {
    "name": "opensource-opkg-qc8017_32",
    "selected_version": "Release/bose-dev/v0.3.6.2-2-gb1e1aba"
  },
  {
    "name": "opensource-opkg-x86",
    "selected_version": "Release/bose-dev/v0.3.6.2-2-gb1e1aba"
  },
  {
    "name": "opensource-util-linux-qc8017_32",
    "selected_version": "Release/bose-master/1.5.0-10+877ade5"
  },
  {
    "name": "opensource-zlib-qc8017_32",
    "selected_version": "Release/bose-master/v1.2.11-9-g2d883ed"
  },
  {
    "name": "Passport-qc8017_32",
    "selected_version": "Release/master/2.2.0-1630+3a86288"
  },
  {
    "name": "PassportClient-qc8017_32",
    "selected_version": "Release/master/2.2.0-1192+1633c0f"
  },
  {
    "name": "product-startup",
    "selected_version": "Release/MR1_2019/4.0.1-7+17e25f4"
  },
  {
    "name": "ProductControllerCommon",
    "selected_version": "master@7e3fd8e2493f68a0b824e2a5c61619b388396979"
  },
  {
    "name": "ProductControllerCommonProto-qc8017_32",
    "selected_version": "Release/master/2.2.0-314+3711f7a"
  },
  {
    "name": "ProductUIAssets",
    "selected_version": "master@49516f77c25f1abf2ececfb12be97b2c89ed53f7"
  },
  {
    "name": "protobuf-qc8017_32",
    "selected_version": "branches/protobuf@2810"
  },
  {
    "name": "protobuf-x86_64",
    "selected_version": "branches/protobuf@2810"
  },
  {
    "name": "Riviera-HSP-Images",
    "selected_version": "Release/master/4.6"
  },
  {
    "name": "Riviera-Toolchain",
    "selected_version": "Release/master/4.6"
  },
  {
<<<<<<< HEAD
    "name": "RivieraLPM-Tools",
    "selected_version": "master@8a023b09df3b8234638479586e51ab4f333743e1"
=======
    "name": "RivieraLpmService-qc8017_32",
    "selected_version": "Release/master/3.0.2-316+2833c5f"
>>>>>>> c5343d42
  },
  {
    "name": "RivieraLpmService-qc8017_32",
    "selected_version": "Release/master/3.0.2-310+624962a"
  },
  {
    "name": "RivieraLpmUpdater",
    "selected_version": "Release/master/1.0.0-69+a38d6c8"
  },
  {
    "name": "RivieraSwUpRecovery-qc8017_32",
    "selected_version": "Release/master/3.0.0-102+0ac244e"
  },
  {
    "name": "SADI-qc8017_32",
    "selected_version": "Release/master/1.2.1-39+ff615d9"
  },
  {
    "name": "SASS-qc8017_32",
    "selected_version": "Release/master/2.3.2-1068+2074a77"
  },
  {
    "name": "SASS-qc8017_64",
    "selected_version": "Release/master/2.3.2-1068+2074a77"
  },
  {
    "name": "SecureDeviceKey",
    "selected_version": "master@4d0764da125bb32e5253b96c9599c49798752bac"
  },
  {
    "name": "Shepherd-qc8017_32",
    "selected_version": "Release/master/2.2.0-146+4855c79"
  },
  {
    "name": "SoftwareUpdate-qc8017_32",
    "selected_version": "Release/MR1_2019/3.0.6-1368+0e91f4e"
  },
  {
    "name": "SoundTouch-SDK-qc8017_32",
    "selected_version": "Release/Castle-Fork/2.2.1.44572.3168948"
  },
  {
    "name": "svc-pts-log-decrypt",
    "selected_version": "master@12e8bd2762b5e5a78c743280deb43cfb097fa05c"
  },
  {
    "name": "SystemEventService-qc8017_32",
    "selected_version": "Release/master/2.2.0-125+052f7e9"
  },
  {
    "name": "Telemetry-qc8017_32",
    "selected_version": "Release/master/2.2.0-97+0cbec52"
  },
  {
    "name": "TestUtils",
    "selected_version": "master@e51fcdbe71aefc2b3eb853f175cf51cdad1bf093"
  },
  {
    "name": "Webkit",
    "selected_version": "Release/master/2.2.0-107+a68de81"
  }
]<|MERGE_RESOLUTION|>--- conflicted
+++ resolved
@@ -208,17 +208,12 @@
     "selected_version": "Release/master/4.6"
   },
   {
-<<<<<<< HEAD
     "name": "RivieraLPM-Tools",
     "selected_version": "master@8a023b09df3b8234638479586e51ab4f333743e1"
-=======
+  },
+  {
     "name": "RivieraLpmService-qc8017_32",
     "selected_version": "Release/master/3.0.2-316+2833c5f"
->>>>>>> c5343d42
-  },
-  {
-    "name": "RivieraLpmService-qc8017_32",
-    "selected_version": "Release/master/3.0.2-310+624962a"
   },
   {
     "name": "RivieraLpmUpdater",
