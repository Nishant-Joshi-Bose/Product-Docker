[
  {
    "name": "A4VQuickSetService",
    "selected_version": "master@f9ee29913983671a60d57409a64182c191556a4e"
  },
  {
    "name": "A4VRemoteCommunicationService",
    "selected_version": "master@37f40a3667d032bc477c6819ccfa9e4d154b7ca8"
  },
  {
    "name": "BLERemoteXCVR",
    "selected_version": "Release/master/.0.3.2-+"
  },
  {
    "name": "A4VVideoManagerService",
    "selected_version": "master@ca03f527a38ec0a6dcc41d64d01b74327a5655cd"
  },
  {
    "name": "AVS-qc8017_32",
    "selected_version": "Release/Castle-Fork/0.3.21.41591.2753749"
  },
  {
    "name": "bose-opkg-utils",
    "selected_version": "master@964c29cc453ccd3d1b28fb40bae8df11c0dc3b3c"
  },
  {
    "name": "BoseLibs-qc8017_32",
    "selected_version": "Release/master/0.3.12-338+8a91f09"
  },
  {
    "name": "BoseOPKG-native",
    "selected_version": "Release/master/0.4.0-21+b24eca9"
  },
  {
    "name": "BoseOPKG-qc8017_32",
    "selected_version": "Release/master/0.4.0-21+b24eca9"
  },
  {
    "name": "BoseOPKG-x86",
    "selected_version": "Release/master/0.4.0-21+b24eca9"
  },
  {
    "name": "BoseWebMonaco",
    "selected_version": "Release/master/0.3.9-167+a2767c7"
  },
  {
    "name": "CastleAudioPath-qc8017_32",
    "selected_version": "Release/Castle-Fork/0.3.7-20734"
  },
  {
    "name": "CastleAudioPath-qc8017_64",
    "selected_version": "Release/Castle-Fork/0.3.7-20734"
  },
  {
    "name": "CastleCli-qc8017_32",
    "selected_version": "Release/master/0.3.3-46+d48afc4"
  },
  {
    "name": "CastleDataCollectionClient-qc8017_32",
    "selected_version": "Release/master/0.3.7-49+a987998"
  },
  {
    "name": "CastleDemoController-qc8017_32",
    "selected_version": "Release/master/0.3.3-66+c3b9b9f"
  },
  {
    "name": "CastleHTTPProxy-qc8017_32",
    "selected_version": "Release/master/0.3.1-48+3006958"
  },
  {
    "name": "CastleLibs-native",
    "selected_version": "branches/castle-libs@2593"
  },
  {
    "name": "CastleLibs-qc8017_32",
    "selected_version": "branches/castle-libs@2593"
  },
  {
    "name": "CastleLibs-x86",
    "selected_version": "branches/castle-libs@2593"
  },
  {
    "name": "CastleLightBarController-qc8017_32",
    "selected_version": "Release/master/0.3.11-82+91acdf1"
  },
  {
    "name": "CastleNetworkService-qc8017_32",
    "selected_version": "Release/master/0.3.1-193+c40f0d0"
  },
  {
    "name": "CastlePassport-qc8017_32",
    "selected_version": "Release/master/0.3.92-575+edd8e73"
  },
  {
    "name": "CastlePassportClient-qc8017_32",
    "selected_version": "Release/master/0.3.92-575+edd8e73"
  },
  {
    "name": "CastleProductControllerCommon",
<<<<<<< HEAD
    "selected_version": "master@717c3497e2467db6ee80a332c5da66e327edb1c3"
=======
    "selected_version": "master@a53326b2c99831b1f3fceaac5b13ea50f0ae8b48"
>>>>>>> 26a88cff
  },
  {
    "name": "CastleProductUIAssets",
    "selected_version": "master@bde707144a74f923837a1dbc785717619a3ad203"
  },
  {
    "name": "CastleTestUtils",
    "selected_version": "master@e19bf6fd99a700739ac372437424b2e9f19a58da"
  },
  {
    "name": "FrontDoor-qc8017_32",
    "selected_version": "Release/master/0.4.1-197+f8fc010"
  },
  {
    "name": "GalapagosClient-qc8017_32",
    "selected_version": "Release/master/0.2.3-112+0311a3d"
  },
  {
    "name": "HTTPInterface-qc8017_32",
    "selected_version": "Release/master/0.3.3-53+83e0de2"
  },
  {
    "name": "KeyHandler-qc8017_32",
    "selected_version": "Release/master/0.3.1-75+af1179b"
  },
  {
    "name": "protobuf-native",
    "selected_version": "branches/protobuf@2590"
  },
  {
    "name": "protobuf-qc8017_32",
    "selected_version": "branches/protobuf@2590"
  },
  {
    "name": "Riviera-HSP-Images",
    "selected_version": "Release/master/3.0"
  },
  {
    "name": "Riviera-Toolchain",
    "selected_version": "Release/master/3.0"
  },
  {
    "name": "RivieraLPM",
    "selected_version": "trunk@1983"
  },
  {
    "name": "RivieraLpmService-qc8017_32",
    "selected_version": "Release/master/0.3.13-140+79674d4"
  },
  {
    "name": "RivieraLpmTools",
    "selected_version": "@2139"
  },
  {
    "name": "RivieraLpmUpdater",
    "selected_version": "Release/master/0.3.4-46+3953586"
  },
  {
    "name": "SADI-qc8017_32",
    "selected_version": "Release/master/1.1.1-23+496ef0d"
  },
  {
    "name": "SASS-qc8017_32",
    "selected_version": "Release/IP3/0.3.3-226+7a2927c"
  },
  {
    "name": "Shepherd-qc8017_32",
    "selected_version": "Release/master/0.3.4-68+c3828ad"
  },
  {
    "name": "SoftwareUpdate-qc8017_32",
    "selected_version": "Release/IP3/0.3.18-434+82019d1"
  },
  {
    "name": "SoundTouch-SDK-qc8017_32",
    "selected_version": "Release/Castle-Fork/0.3.21.41591.2753749"
  },
  {
    "name": "SystemEventService-qc8017_32",
    "selected_version": "Release/master/0.3.2-28+9c8acb3"
  },
  {
    "name": "unittest-cpp-qc8017_32",
    "selected_version": "Release/bose-master/2.0.0-3+167ffec"
  },
  {
    "name": "Webkit",
    "selected_version": "Release/master/0.3.3-33+5811010"
  },
  {
    "name": "WiFi-Setup-Webpage",
    "selected_version": "master@d788ac402061fcfcfe165c37b19ec9587bf3124f"
  }
]<|MERGE_RESOLUTION|>--- conflicted
+++ resolved
@@ -97,11 +97,7 @@
   },
   {
     "name": "CastleProductControllerCommon",
-<<<<<<< HEAD
     "selected_version": "master@717c3497e2467db6ee80a332c5da66e327edb1c3"
-=======
-    "selected_version": "master@a53326b2c99831b1f3fceaac5b13ea50f0ae8b48"
->>>>>>> 26a88cff
   },
   {
     "name": "CastleProductUIAssets",
