--- conflicted
+++ resolved
@@ -1,35 +1,19 @@
 [
   {
     "name": "AudioPathClient-qc8017_32",
-<<<<<<< HEAD
-    "selected_version": "Release/stable_mr1_2019/4.0.2-4510+43d8fc0"
+    "selected_version": "Release/stable/4.0.1-4568+aab0d83"
   },
   {
     "name": "AudioPathProducts-qc8017_32",
-    "selected_version": "Release/stable_mr1_2019/4.0.2-4510+43d8fc0"
+    "selected_version": "Release/stable/4.0.1-4568+aab0d83"
   },
   {
     "name": "AudioPathProducts-qc8017_64",
-    "selected_version": "Release/stable_mr1_2019/4.0.2-4510+43d8fc0"
+    "selected_version": "Release/stable/4.0.1-4568+aab0d83"
   },
   {
     "name": "AudioPathService-qc8017_64",
-    "selected_version": "Release/stable_mr1_2019/4.0.2-4510+43d8fc0"
-=======
-    "selected_version": "Release/stable/4.0.1-4568+aab0d83"
-  },
-  {
-    "name": "AudioPathProducts-qc8017_32",
-    "selected_version": "Release/stable/4.0.1-4568+aab0d83"
-  },
-  {
-    "name": "AudioPathProducts-qc8017_64",
-    "selected_version": "Release/stable/4.0.1-4568+aab0d83"
-  },
-  {
-    "name": "AudioPathService-qc8017_64",
-    "selected_version": "Release/stable/4.0.1-4568+aab0d83"
->>>>>>> b749f1f7
+    "selected_version": "Release/stable/4.0.1-4568+aab0d83"
   },
   {
     "name": "AudioSource-BMX-qc8017_32",
@@ -44,22 +28,6 @@
     "selected_version": "Release/stable/2.2.0-250+e3051fe"
   },
   {
-<<<<<<< HEAD
-    "name": "AVS-qc8017_32",
-    "selected_version": "Release/Castle-Fork-stable-MR1hotfix/2.2.2.44932.3234929"
-  },
-  {
-    "name": "BLESetup-qc8017_32",
-    "selected_version": "Release/stable_mr1_2019/3.1.3-495+536af29"
-  },
-  {
-    "name": "BLEToFrontDoorService-qc8017_32",
-    "selected_version": "Release/stable_mr1_2019/2.2.5-274+588ce43"
-  },
-  {
-    "name": "Bluetooth-qc8017_32",
-    "selected_version": "Release/stable_mr1_2019/2.4.3-323+9964e66"
-=======
     "name": "AVSService-qc8017_32",
     "selected_version": "Release/stable/2.2.0-17+c491f14"
   },
@@ -74,7 +42,6 @@
   {
     "name": "Bluetooth-qc8017_32",
     "selected_version": "Release/stable/2.4.3-321+5e26a08"
->>>>>>> b749f1f7
   },
   {
     "name": "bose-opkg-utils",
@@ -94,19 +61,11 @@
   },
   {
     "name": "BoseWebMonaco",
-<<<<<<< HEAD
-    "selected_version": "Release/MR1_2019/3.0.12-623+cb89e32"
-  },
-  {
-    "name": "BTSTSSink-qc8017_32",
-    "selected_version": "Release/stable_mr1_2019/2.4.5-582+2c7d1ae"
-=======
     "selected_version": "Release/MR2_2019/4.0.0-639+0d000af"
   },
   {
     "name": "BTSTSSink-qc8017_32",
     "selected_version": "Release/stable/2.4.6-564+6c912f0"
->>>>>>> b749f1f7
   },
   {
     "name": "CastleLibs-native",
@@ -138,11 +97,7 @@
   },
   {
     "name": "DemoController-qc8017_32",
-<<<<<<< HEAD
-    "selected_version": "Release/stable_mr1_2019/2.2.0-212+5a72798"
-=======
     "selected_version": "Release/stable/2.2.0-210+8a2b0cd"
->>>>>>> b749f1f7
   },
   {
     "name": "DinghyWebBrowser-qc8017_64",
@@ -174,11 +129,7 @@
   },
   {
     "name": "HTTPProxy-qc8017_32",
-<<<<<<< HEAD
-    "selected_version": "Release/stable_mr1_2019/2.2.0-214+020df4b"
-=======
     "selected_version": "Release/stable/2.2.0-211+9fd9c16"
->>>>>>> b749f1f7
   },
   {
     "name": "KeyHandler-qc8017_32",
@@ -226,11 +177,7 @@
   },
   {
     "name": "Passport-qc8017_32",
-<<<<<<< HEAD
-    "selected_version": "Release/stable_mr1_2019/2.2.0-1786+3928dea"
-=======
     "selected_version": "Release/stable/2.2.0-1734+bfd6b29"
->>>>>>> b749f1f7
   },
   {
     "name": "PassportClient-qc8017_32",
@@ -242,19 +189,11 @@
   },
   {
     "name": "ProductControllerCommon",
-<<<<<<< HEAD
-    "selected_version": "stable_mr1_2019@e290d3f1ea47be52ef0243a4721f8a1efa0c5766"
-  },
-  {
-    "name": "ProductControllerCommonProto-qc8017_32",
-    "selected_version": "Release/stable_mr1_2019/2.2.0-364+e290d3f"
-=======
     "selected_version": "stable@eb0ec0b79553292a4b6a2fb6ad6f55b6ee6d3069"
   },
   {
     "name": "ProductControllerCommonProto-qc8017_32",
     "selected_version": "Release/stable/2.2.0-361+f217c12"
->>>>>>> b749f1f7
   },
   {
     "name": "ProductUIAssets",
@@ -298,19 +237,11 @@
   },
   {
     "name": "SASS-qc8017_32",
-<<<<<<< HEAD
-    "selected_version": "Release/stable_mr1_2019/2.3.3-1206+720f83d"
-  },
-  {
-    "name": "SASS-qc8017_64",
-    "selected_version": "Release/stable_mr1_2019/2.3.3-1206+720f83d"
-=======
     "selected_version": "Release/stable/2.3.4-1167+affdbf5"
   },
   {
     "name": "SASS-qc8017_64",
     "selected_version": "Release/stable/2.3.4-1167+affdbf5"
->>>>>>> b749f1f7
   },
   {
     "name": "SecureDeviceKey",
@@ -330,15 +261,7 @@
   },
   {
     "name": "SoundTouch-SDK-qc8017_32",
-<<<<<<< HEAD
-    "selected_version": "Release/Castle-Fork-stable-MR1hotfix/2.2.2.44932.3234929"
-  },
-  {
-    "name": "svc-pts-log-decrypt",
-    "selected_version": "master@2bb0045d023c434a6b6569a1bba24c32af744312"
-=======
     "selected_version": "Release/Castle-Fork-stable/2.2.2.44883.3226159"
->>>>>>> b749f1f7
   },
   {
     "name": "SystemEventService-qc8017_32",
