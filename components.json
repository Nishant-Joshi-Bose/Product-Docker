--- conflicted
+++ resolved
@@ -17,17 +17,6 @@
   },
   {
     "name": "AudioPathProducts-qc8017_32",
-<<<<<<< HEAD
-    "selected_version": "Release/stable_mr2_2019/4.1.7-5700+8b10444"
-  },
-  {
-    "name": "AudioPathProducts-qc8017_64",
-    "selected_version": "Release/stable_mr2_2019/4.1.7-5700+8b10444"
-  },
-  {
-    "name": "AudioPathService-qc8017_64",
-    "selected_version": "Release/stable_mr2_2019/4.1.7-5700+8b10444"
-=======
     "selected_version": "Release/stable/4.1.12-6060+e36f589"
   },
   {
@@ -41,7 +30,6 @@
   {
     "name": "AudioSource-AirPlay2-qc8017_32",
     "selected_version": "Continuous/stable/v1.0.0-4-gf020876"
->>>>>>> b67178f7
   },
   {
     "name": "AudioSource-BMX-qc8017_32",
