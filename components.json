[
  {
    "name": "UnitTest++-ti",
    "selected_version": "branches/UnitTest++@2424"
  },
  {
    "name": "UnitTest++-qc8017_32",
    "selected_version": "branches/UnitTest++@2424"
  },
  {
    "name": "UnitTest++-native",
    "selected_version": "branches/UnitTest++@2424"
  },
  {
    "name": "CastleAudioPath-qc8017_32",
    "selected_version": "Continuous/Castle-Fork/2017-10-13_1401"
  },
  {
    "name": "CastleLibs-qc8017_32",
    "selected_version": "branches/castle-libs@2427"
  },
  {
    "name": "protobuf-qc8017_32",
    "selected_version": "branches/protobuf@2423"
  },
  {
    "name": "protobuf-native",
    "selected_version": "branches/protobuf@2423"
  },
  {
    "name": "CastleProductControllerCommon",
    "selected_version": "master@6219f809686614aa13a35f1581ea8df766baec74"
  },
  {
    "name": "googletest-qc8017_32",
    "selected_version": "branches/googletest@2287"
  },
  {
    "name": "SoftwareUpdate-qc8017_32",
    "selected_version": "Continuous/master/0.1.1-58+c7c5bc3"
  },
  {
    "name": "Shepherd-qc8017_32",
    "selected_version": "Release/master/1.0.1-20+2d50016"
  },
  {
    "name": "BoseLibs-qc8017_32",
    "selected_version": "Release/master/0.1.1-65+f652603"
  },
  {
    "name": "Riviera-HSP-Images",
    "selected_version": "Continuous/dev/1.1-5-g2fee9b7"
  },
  {
    "name": "Riviera-Toolchain",
    "selected_version": "Release/master/1.1"
  },
  {
    "name": "SoundTouch-SDK-qc8017_32",
    "selected_version": "Continuous/Castle-Fork/2017-10-13_1041"
  },
  {
    "name": "CastleCli-qc8017_32",
    "selected_version": "Continuous/master/0.0.1-2+2477ac3"
  },
  {
    "name": "RivieraLpmService",
    "selected_version": "master@62d58812b037e46aae101dcf91e7f28a2a0d2a26"
  },
  {
    "name": "AVS-qc8017_32",
    "selected_version": "Continuous/Castle-Fork/2017-10-13_1041"
  },
  {
    "name": "RivieraLpmUpdater",
    "selected_version": "Continuous/master/0.0.1-5+c62d835"
  },
  {
    "name": "ProfessorLPM-Package",
    "selected_version": "Release/trunk/0.1.2.2490595"
  },
  {
    "name": "CastleNetworkService-qc8017_32",
    "selected_version": "Continuous/master/0.1.0-62+32d91be"
  },
  {
    "name": "KeyHandler-qc8017_32",
    "selected_version": "Continuous/master/0.0.1-13+3a84fa7"
  },
  {
    "name": "A4VVideoManagerService",
<<<<<<< HEAD
    "selected_version": "dev@12be0f0144b363052d19466e28cba55b762c81e5"
  },
  {
    "name": "A4VQuickSetService",
    "selected_version": "master@f6d204e1599a92f9fcaf36fad6a1dc8d5e833063"
=======
    "selected_version": "master@996544964fb89904f80259548edc6178285e7b66"
>>>>>>> d62226ed
  }
]<|MERGE_RESOLUTION|>--- conflicted
+++ resolved
@@ -89,14 +89,10 @@
   },
   {
     "name": "A4VVideoManagerService",
-<<<<<<< HEAD
     "selected_version": "dev@12be0f0144b363052d19466e28cba55b762c81e5"
   },
   {
     "name": "A4VQuickSetService",
     "selected_version": "master@f6d204e1599a92f9fcaf36fad6a1dc8d5e833063"
-=======
-    "selected_version": "master@996544964fb89904f80259548edc6178285e7b66"
->>>>>>> d62226ed
   }
 ]