--- conflicted
+++ resolved
@@ -1,7 +1,6 @@
 [
   {
     "name": "AudioPathClient-qc8017_32",
-<<<<<<< HEAD
     "selected_version": "Release/stable/5.0.1-6680+bd3bce1"
   },
   {
@@ -47,38 +46,10 @@
   {
     "name": "AudioSource-MusicServices-x86_64",
     "selected_version": "Release/stable/1.0.0-20+8748688"
-=======
-    "selected_version": "Release/stable/5.0.3-6918+aa88a9a"
-  },
-  {
-    "name": "AudioPathProducts-qc8017_32",
-    "selected_version": "Release/stable/5.0.3-6918+aa88a9a"
-  },
-  {
-    "name": "AudioPathProducts-qc8017_64",
-    "selected_version": "Release/stable/5.0.3-6918+aa88a9a"
-  },
-  {
-    "name": "AudioPathService-qc8017_64",
-    "selected_version": "Release/stable/5.0.3-6918+aa88a9a"
-  },
-  {
-    "name": "AudioSource-AirPlay2-qc8017_32",
-    "selected_version": "Release/stable/v1.0.1-3-g07cd260"
-  },
-  {
-    "name": "AudioSource-BMX-qc8017_32",
-    "selected_version": "Release/stable/0.0.2-650+6fda2f4"
-  },
-  {
-    "name": "AudioSource-MusicServices-qc8017_32",
-    "selected_version": "Release/stable/1.0.5-3-g29cc6de"
->>>>>>> f4fa3c89
   },
   {
     "name": "AudioSource-qc8017_32",
     "selected_version": "Release/stable/2.3.0-426+26d206c"
-<<<<<<< HEAD
   },
   {
     "name": "AudioSource-x86_64",
@@ -131,32 +102,6 @@
   {
     "name": "Bluetooth-x86_64",
     "selected_version": "Release/stable/2.19.0-10-g9c72dfc"
-=======
-  },
-  {
-    "name": "AudioSource-Spotify-qc8017_32",
-    "selected_version": "Release/stable/0.0.34-3-gace7774"
-  },
-  {
-    "name": "AudioSource-UPnP-qc8017_32",
-    "selected_version": "Release/stable/0.0.6-4-g57d5421"
-  },
-  {
-    "name": "AVSService-qc8017_32",
-    "selected_version": "Release/stable/2.2.1-357+0bbbb7c"
-  },
-  {
-    "name": "BLESetup-qc8017_32",
-    "selected_version": "Release/stable/3.1.34-2-g95a17f2"
-  },
-  {
-    "name": "BLEToFrontDoorService-qc8017_32",
-    "selected_version": "Release/stable/2.4.0-415+0ac4292"
-  },
-  {
-    "name": "Bluetooth-qc8017_32",
-    "selected_version": "Release/stable/2.20.1-2-gf123ce9"
->>>>>>> f4fa3c89
   },
   {
     "name": "bose-opkg-utils",
@@ -172,15 +117,11 @@
   },
   {
     "name": "BoseLibs-qc8017_32",
-<<<<<<< HEAD
     "selected_version": "Release/stable/3.5.0-1379+a0e9e0f"
   },
   {
     "name": "BoseLibs-x86_64",
     "selected_version": "Release/stable/3.5.0-1379+a0e9e0f"
-=======
-    "selected_version": "Release/stable/3.6.0-1432+fd75bca"
->>>>>>> f4fa3c89
   },
   {
     "name": "BoseWebMonaco",
@@ -188,7 +129,6 @@
   },
   {
     "name": "BTSTSSink-qc8017_32",
-<<<<<<< HEAD
     "selected_version": "Release/stable/2.6.10-10-gb076c08"
   },
   {
@@ -230,33 +170,6 @@
   {
     "name": "DemoController-qc8017_32",
     "selected_version": "Release/stable/2.2.0-294+89755b3"
-=======
-    "selected_version": "Release/stable/2.7.0-2-g7c9b22a"
-  },
-  {
-    "name": "CAPSAPI-qc8017_32",
-    "selected_version": "Release/stable/1.0.0-128+c267e34"
-  },
-  {
-    "name": "Cli-qc8017_32",
-    "selected_version": "Release/stable/2.2.0-239+4aa5355"
-  },
-  {
-    "name": "CloudControlClient-qc8017_32",
-    "selected_version": "Release/stable/0.0.4-142+bd3b137"
-  },
-  {
-    "name": "DataCollectionClient-qc8017_32",
-    "selected_version": "Release/stable/2.2.15-10-g3e8b29a"
-  },
-  {
-    "name": "DataCollectionService-qc8017_32",
-    "selected_version": "Release/stable/4.0.0-293+419d7cc"
-  },
-  {
-    "name": "DemoController-qc8017_32",
-    "selected_version": "Release/stable/2.2.5-20-gb846caa"
->>>>>>> f4fa3c89
   },
   {
     "name": "DinghyWebBrowser-qc8017_64",
@@ -264,7 +177,6 @@
   },
   {
     "name": "FrontDoorClient-qc8017_32",
-<<<<<<< HEAD
     "selected_version": "Release/stable/3.0.0-790+b2f6b85"
   },
   {
@@ -350,49 +262,6 @@
   {
     "name": "LightBarController-x86_64",
     "selected_version": "Continuous/master/2.2.8-1-g9a22709"
-=======
-    "selected_version": "Release/stable/3.2.3-4-ga4c59f8"
-  },
-  {
-    "name": "FrontDoorService-qc8017_32",
-    "selected_version": "Release/stable/3.1.0-3-g9ae56c4"
-  },
-  {
-    "name": "FrontDoorUtility-qc8017_32",
-    "selected_version": "Release/stable/3.0.0-338+a1d64f4"
-  },
-  {
-    "name": "GalapagosClient-qc8017_32",
-    "selected_version": "Release/stable/3.0.0-458+b14a33a"
-  },
-  {
-    "name": "GoogleVoiceAssistant-qc8017_64",
-    "selected_version": "Release/master/2.2.13-49-gba0981d"
-  },
-  {
-    "name": "HTTPInterface-qc8017_32",
-    "selected_version": "Release/stable/3.0.1-298+0efe3bc"
-  },
-  {
-    "name": "HTTPProxy-qc8017_32",
-    "selected_version": "Release/stable/2.2.0-311+0433f05"
-  },
-  {
-    "name": "IoTService-qc8017_32",
-    "selected_version": "Release/stable/1.0.9-13-gee87c20"
-  },
-  {
-    "name": "IotIpcClient-qc8017_32",
-    "selected_version": "Release/stable/2.0.0-176+0089834"
-  },
-  {
-    "name": "KeyHandler-qc8017_32",
-    "selected_version": "Release/stable/2.2.4-4-g4e01cb1"
-  },
-  {
-    "name": "LightBarController-qc8017_32",
-    "selected_version": "Release/stable/2.2.6-14-g1b7aa47"
->>>>>>> f4fa3c89
   },
   {
     "name": "LpmMfgTool",
@@ -400,15 +269,11 @@
   },
   {
     "name": "NetworkService-qc8017_32",
-<<<<<<< HEAD
     "selected_version": "Release/stable/2.2.17-15-g870ce1f"
   },
   {
     "name": "NetworkService-x86_64",
     "selected_version": "Release/stable/2.2.17-15-g870ce1f"
-=======
-    "selected_version": "Release/stable/2.2.17-19-gb65c5e8"
->>>>>>> f4fa3c89
   },
   {
     "name": "opensource-avahi-qc8017_32",
@@ -420,15 +285,11 @@
   },
   {
     "name": "opensource-curl-qc8017_32",
-<<<<<<< HEAD
     "selected_version": "Release/bose-stable/bose-v7.54.1-37-gad42698"
   },
   {
     "name": "opensource-curl-x86_64",
     "selected_version": "Release/bose-stable/bose-v7.54.1-37-gad42698"
-=======
-    "selected_version": "Release/bose-stable/bose-v7.54.1-40-g4c2a735"
->>>>>>> f4fa3c89
   },
   {
     "name": "opensource-jsoncpp-qc8017_32",
@@ -440,7 +301,6 @@
   },
   {
     "name": "opensource-libarchive-qc8017_32",
-<<<<<<< HEAD
     "selected_version": "Release/bose-stable/bose-v3.3.1-25-g4730cb0"
   },
   {
@@ -462,17 +322,6 @@
   {
     "name": "opensource-nghttp2-x86_64",
     "selected_version": "Release/bose-stable/bose-v1.24.0-25-g6eabab7"
-=======
-    "selected_version": "Release/bose-stable/bose-v3.3.1-30-g5b1016a"
-  },
-  {
-    "name": "opensource-libwebsockets-qc8017_32",
-    "selected_version": "Release/bose-stable/bose-v2.4.2-12-gb420a7f"
-  },
-  {
-    "name": "opensource-nghttp2-qc8017_32",
-    "selected_version": "Release/bose-stable/bose-v1.24.0-35-g069d373"
->>>>>>> f4fa3c89
   },
   {
     "name": "opensource-OpenAvnuApple-qc8017_32",
@@ -480,7 +329,6 @@
   },
   {
     "name": "opensource-openssl-qc8017_32",
-<<<<<<< HEAD
     "selected_version": "Release/bose-stable/bose-v1.0.2-32-gdc4dcca"
   },
   {
@@ -502,21 +350,6 @@
   {
     "name": "opensource-opkg-x86",
     "selected_version": "Release/bose-stable/bose-v3.6.2-35-g29f7b11"
-=======
-    "selected_version": "Release/bose-stable/bose-v1.0.2-42-g2bbf829"
-  },
-  {
-    "name": "opensource-openssl-x86",
-    "selected_version": "Release/bose-stable/bose-v1.0.2-42-g2bbf829"
-  },
-  {
-    "name": "opensource-opkg-qc8017_32",
-    "selected_version": "Release/bose-stable/bose-v3.6.2-49-g66c1fd3"
-  },
-  {
-    "name": "opensource-opkg-x86",
-    "selected_version": "Release/bose-stable/bose-v3.6.2-49-g66c1fd3"
->>>>>>> f4fa3c89
   },
   {
     "name": "opensource-tinyxml-qc8017_32",
@@ -536,7 +369,6 @@
   },
   {
     "name": "opensource-zlib-qc8017_32",
-<<<<<<< HEAD
     "selected_version": "Release/bose-stable/bose-v1.2.11-19-gd540a4b"
   },
   {
@@ -558,17 +390,6 @@
   {
     "name": "PassportService-x86_64",
     "selected_version": "Release/stable/2.2.0-51+bfd3121"
-=======
-    "selected_version": "Release/bose-stable/bose-v1.2.11-29-gb526a67"
-  },
-  {
-    "name": "PassportClient-qc8017_32",
-    "selected_version": "Release/stable/2.2.0-1463+3b1e856"
-  },
-  {
-    "name": "PassportService-qc8017_32",
-    "selected_version": "Release/stable/2.2.0-67+eacae20"
->>>>>>> f4fa3c89
   },
   {
     "name": "product-startup",
@@ -580,15 +401,11 @@
   },
   {
     "name": "ProductControllerCommonProto-qc8017_32",
-<<<<<<< HEAD
     "selected_version": "Release/stable/2.2.4-2-gf90f241"
   },
   {
     "name": "ProductControllerCommonProto-x86_64",
     "selected_version": "Release/stable/2.2.2-3-g443cf3c"
-=======
-    "selected_version": "Release/stable/2.2.4-3-ga9bb1b5"
->>>>>>> f4fa3c89
   },
   {
     "name": "ProductUIAssets",
@@ -596,7 +413,6 @@
   },
   {
     "name": "protobuf-qc8017_32",
-<<<<<<< HEAD
     "selected_version": "Release/bose-stable/bose-v2.4.1-17-g4fa5db1"
   },
   {
@@ -606,17 +422,6 @@
   {
     "name": "Riviera-HSP-Images",
     "selected_version": "Release/master/5.0.8"
-=======
-    "selected_version": "Release/bose-stable/bose-v2.4.1-29-gd165394"
-  },
-  {
-    "name": "protobuf-x86_64",
-    "selected_version": "Release/bose-stable/bose-v2.4.1-29-gd165394"
-  },
-  {
-    "name": "Riviera-HSP-Images",
-    "selected_version": "Release/master/5.0.16"
->>>>>>> f4fa3c89
   },
   {
     "name": "Riviera-Toolchain",
@@ -628,7 +433,6 @@
   },
   {
     "name": "RivieraLpmService-qc8017_32",
-<<<<<<< HEAD
     "selected_version": "Release/stable/3.1.6-504+9b87b22"
   },
   {
@@ -706,57 +510,6 @@
   {
     "name": "Telemetry-x86_64",
     "selected_version": "Release/stable/3.0.0-186+a2c2b8a"
-=======
-    "selected_version": "Release/stable/3.1.6-530+aaf2ee4"
-  },
-  {
-    "name": "RivieraLpmUpdater",
-    "selected_version": "Release/stable/2.1.0-167+c25b254"
-  },
-  {
-    "name": "RivieraMinimalFS-qc8017_32",
-    "selected_version": "Release/stable/0.1.2-87+3ca5e01"
-  },
-  {
-    "name": "RivieraSwUpRecovery-qc8017_32",
-    "selected_version": "Release/stable/5.0.0-190+a708efe"
-  },
-  {
-    "name": "SASS-qc8017_32",
-    "selected_version": "Release/stable/2.5.4-1732+eb98882"
-  },
-  {
-    "name": "SASS-qc8017_64",
-    "selected_version": "Release/stable/2.5.4-1732+eb98882"
-  },
-  {
-    "name": "SecureDeviceKey",
-    "selected_version": "stable@54340a84cf1f1f70f75c94b73dd8091473974810"
-  },
-  {
-    "name": "ServicesClients-qc8017_32",
-    "selected_version": "Release/stable/2.0.7-157+f3a9277"
-  },
-  {
-    "name": "Shepherd-qc8017_32",
-    "selected_version": "Release/stable/2.2.5-1-g85f9cd3"
-  },
-  {
-    "name": "SoftwareUpdate-qc8017_32",
-    "selected_version": "Release/stable/5.0.5-2511+d0c79e8"
-  },
-  {
-    "name": "SoundTouch-SDK-qc8017_32",
-    "selected_version": "Release/Castle-Fork-stable/2.2.2.45677.3410374"
-  },
-  {
-    "name": "SystemEventService-qc8017_32",
-    "selected_version": "Release/stable/2.2.0-203+54be582"
-  },
-  {
-    "name": "Telemetry-qc8017_32",
-    "selected_version": "Release/stable/3.0.0-192+f6614c3"
->>>>>>> f4fa3c89
   },
   {
     "name": "TestUtils",
@@ -764,15 +517,11 @@
   },
   {
     "name": "VPAController-qc8017_32",
-<<<<<<< HEAD
     "selected_version": "Release/stable/2.2.10-9-gb67f25e"
   },
   {
     "name": "VPAController-x86_64",
     "selected_version": "Release/stable/2.2.10-9-gb67f25e"
-=======
-    "selected_version": "Release/stable/2.2.13-12-g9a3bce8"
->>>>>>> f4fa3c89
   },
   {
     "name": "Webkit",
