[
  {
    "name": "A4VQuickSetService",
    "selected_version": "master@2f071fbb8499bee85b2df34aab69b6cedcaa076c"
  },
  {
    "name": "A4VRemoteCommunicationService",
    "selected_version": "master@cf16a93f5f9536d04667f394bce9a91dae334d6b"
  },
  {
    "name": "BLERemoteXCVR",
    "selected_version": "Release/master/0.16-5+g2e25c0f"
  },
  {
    "name": "A4VVideoManagerService",
    "selected_version": "master@a152fef3f480881cb40ad6cc1f08dffe5faf4ad1"
  },
  {
    "name": "AVS-qc8017_32",
    "selected_version": "Release/Castle-Fork/0.3.11.41219.2713461"
  },
  {
    "name": "bose-opkg-utils",
    "selected_version": "master@964c29cc453ccd3d1b28fb40bae8df11c0dc3b3c"
  },
  {
    "name": "BoseLibs-qc8017_32",
    "selected_version": "Release/master/0.3.10-315+1a6c767"
  },
  {
    "name": "BoseOPKG-native",
    "selected_version": "Release/master/0.2.0-12+0405785"
  },
  {
    "name": "BoseOPKG-qc8017_32",
    "selected_version": "Release/master/0.2.0-12+0405785"
  },
  {
    "name": "BoseOPKG-x86",
    "selected_version": "Release/master/0.2.0-12+0405785"
  },
  {
    "name": "BoseWebMonaco",
    "selected_version": "Release/develop/0.3.1-91+2ac06bd"
  },
  {
    "name": "CastleAudioPath-qc8017_32",
    "selected_version": "Release/Castle-Fork/0.2.7-20452"
  },
  {
    "name": "CastleAudioPath-qc8017_64",
    "selected_version": "Release/Castle-Fork/0.2.7-20452"
  },
  {
    "name": "CastleCli-qc8017_32",
    "selected_version": "Release/master/0.3.1-40+308cab1"
  },
  {
    "name": "CastleDataCollectionClient-qc8017_32",
    "selected_version": "Release/IP3/0.3.6-45+fe14799"
  },
  {
    "name": "CastleDemoController-qc8017_32",
    "selected_version": "Release/master/0.3.2-62+b9fcc88"
  },
  {
    "name": "CastleHTTPProxy-qc8017_32",
    "selected_version": "Release/master/0.2.0-26+f813b4d"
  },
  {
    "name": "HTTPInterface-qc8017_32",
    "selected_version": "Release/master/0.3.3-53+83e0de2"
  },
  {
    "name": "CastleLibs-native",
    "selected_version": "branches/castle-libs@2593"
  },
  {
    "name": "CastleLibs-qc8017_32",
    "selected_version": "branches/castle-libs@2593"
  },
  {
    "name": "CastleLibs-x86",
    "selected_version": "branches/castle-libs@2593"
  },
  {
    "name": "CastleLightBarController-qc8017_32",
    "selected_version": "Release/master/0.3.7-63+cf5a143"
  },
  {
    "name": "CastleNetworkService-qc8017_32",
    "selected_version": "Release/master/0.3.1-176+32ae99f"
  },
  {
    "name": "CastlePassport-qc8017_32",
    "selected_version": "Release/master/0.3.82-504+7699984"
  },
  {
    "name": "CastlePassportClient-qc8017_32",
    "selected_version": "Release/master/0.3.82-504+7699984"
  },
  {
    "name": "CastleProductControllerCommon",
    "selected_version": "master@1abb814413b13f5ace95dcf2be193cae59d173cf"
  },
  {
    "name": "CastleProductUIAssets",
    "selected_version": "master@43394152e689030529a94750d56fe9cd196b885a"
  },
  {
    "name": "FrontDoor-qc8017_32",
    "selected_version": "Release/master/0.3.8-166+bdf45c8"
  },
  {
    "name": "GalapagosClient-qc8017_32",
    "selected_version": "Release/master/0.2.0-78+2eebfc2"
  },
  {
    "name": "KeyHandler-qc8017_32",
    "selected_version": "Release/master/0.2.3-71+1801c14"
  },
  {
    "name": "protobuf-native",
    "selected_version": "branches/protobuf@2590"
  },
  {
    "name": "protobuf-qc8017_32",
    "selected_version": "branches/protobuf@2590"
  },
  {
    "name": "Riviera-HSP-Images",
    "selected_version": "Release/master/2.4"
  },
  {
    "name": "Riviera-Toolchain",
    "selected_version": "Release/master/2.4"
  },
  {
    "name": "RivieraLPM",
    "selected_version": "trunk@1983"
  },
  {
    "name": "RivieraLpmTools",
    "selected_version": "@2139"
  },
  {
    "name": "RivieraLpmService-qc8017_32",
    "selected_version": "Release/master/0.3.9-117+7078c70"
  },
  {
    "name": "RivieraLpmUpdater",
    "selected_version": "Release/master/0.3.2-39+0fb03f2"
  },
  {
    "name": "Shepherd-qc8017_32",
    "selected_version": "Release/master/0.3.2-61+c5803e7"
  },
  {
    "name": "SoftwareUpdate-qc8017_32",
<<<<<<< HEAD
    "selected_version": "Release/IP3/0.3.14-365+ec54c8a"
=======
    "selected_version": "Release/IP3/0.3.13-362+0ed8b58"
>>>>>>> 05981f5d
  },
  {
    "name": "SoundTouch-SDK-qc8017_32",
    "selected_version": "Continuous/Castle-Fork/2018-03-05_1626"
  },
  {
    "name": "SystemEventService-qc8017_32",
    "selected_version": "Release/master/0.3.0-21+6450a02"
  },
  {
    "name": "unittest-cpp-qc8017_32",
    "selected_version": "Release/bose-master/2.0.0-3+167ffec"
  },
  {
    "name": "Webkit",
    "selected_version": "Release/master/0.3.3-33+5811010"
  },
  {
    "name": "WiFi-Setup-Webpage",
    "selected_version": "master@19f561f91af118db5439955e4d85bc0a914964eb"
  }
]<|MERGE_RESOLUTION|>--- conflicted
+++ resolved
@@ -157,11 +157,7 @@
   },
   {
     "name": "SoftwareUpdate-qc8017_32",
-<<<<<<< HEAD
     "selected_version": "Release/IP3/0.3.14-365+ec54c8a"
-=======
-    "selected_version": "Release/IP3/0.3.13-362+0ed8b58"
->>>>>>> 05981f5d
   },
   {
     "name": "SoundTouch-SDK-qc8017_32",
