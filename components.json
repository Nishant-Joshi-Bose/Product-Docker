[
  {
    "name": "A4VDeviceController-qc8017_32",
    "selected_version": "Release/stable/1.1.20-2-g3d828ee"
  },
  {
    "name": "A4VRemoteCommunicationService-qc8017_32",
    "selected_version": "Release/stable/2.2.14-14-gdb27821"
  },
  {
    "name": "A4VVideoManagerService-qc8017_32",
    "selected_version": "Release/stable/2.2.21-20-gb17e4c3"
  },
  {
    "name": "AudioPathClient-qc8017_32",
    "selected_version": "Release/stable/5.0.4-7097+f9211f0"
  },
  {
    "name": "AudioPathProducts-qc8017_32",
    "selected_version": "Release/stable/5.0.4-7097+f9211f0"
  },
  {
    "name": "AudioPathProducts-qc8017_64",
    "selected_version": "Release/stable/5.0.4-7097+f9211f0"
  },
  {
    "name": "AudioPathService-qc8017_64",
    "selected_version": "Release/stable/5.0.4-7097+f9211f0"
  },
  {
    "name": "AudioSource-AirPlay2-qc8017_32",
    "selected_version": "Release/stable/v1.0.1-6-gfb4f0f8"
  },
  {
    "name": "AudioSource-BMX-qc8017_32",
    "selected_version": "Release/stable/0.0.2-675+2a30ddb"
  },
  {
    "name": "AudioSource-MusicServices-qc8017_32",
    "selected_version": "Release/stable/1.0.5-5-g4604e8c"
  },
  {
    "name": "AudioSource-qc8017_32",
    "selected_version": "Release/stable/2.3.0-459+0739bea"
  },
  {
    "name": "AudioSource-Spotify-qc8017_32",
    "selected_version": "Release/stable/0.0.34-6-gc6713ad"
  },
  {
    "name": "AudioSource-UPnP-qc8017_32",
    "selected_version": "Release/stable/0.0.7-3-g0c144ae"
  },
  {
    "name": "AVSService-qc8017_32",
    "selected_version": "Release/stable/2.2.1-397+a3d966b"
  },
  {
    "name": "BLERemoteXCVR",
    "selected_version": "Release/master/v2.0.0-0+9c2b8b9"
  },
  {
    "name": "BLESetup-qc8017_32",
    "selected_version": "Release/stable/3.1.37-3-g8e2f412"
  },
  {
    "name": "BLEToFrontDoorService-qc8017_32",
    "selected_version": "Release/stable/2.4.0-425+816030d"
  },
  {
    "name": "Bluetooth-qc8017_32",
    "selected_version": "Release/stable/2.20.7-3-g2bcdda7"
  },
  {
    "name": "bose-opkg-utils",
    "selected_version": "stable@dc68bf49f79a24f21a22b50eed6a9d6ef2f44062"
  },
  {
    "name": "bose-web-riviera-ap-page",
    "selected_version": "stable@3a5790038160d342c5fa345c06593a371da56ef6"
  },
  {
    "name": "bose-web-update-page",
    "selected_version": "stable@1a5059b7e4a27742dc19eb2f5fe22eefbf4915b1"
  },
  {
    "name": "BoseLibs-qc8017_32",
    "selected_version": "Release/stable/3.6.0-1461+7f191c8"
  },
  {
    "name": "BoseWebBrussels",
    "selected_version": "Release/stable/5.0.4-122+41a516a"
  },
  {
    "name": "BTSTSSink-qc8017_32",
    "selected_version": "Release/stable/2.8.0-3-gf48fd9f"
  },
  {
    "name": "CAPSAPI-qc8017_32",
    "selected_version": "Release/stable/1.0.0-133+0ecc633"
  },
  {
    "name": "Cli-qc8017_32",
    "selected_version": "Release/stable/2.2.0-248+09ee651"
  },
  {
    "name": "CloudControlClient-qc8017_32",
    "selected_version": "Release/stable/0.0.4-158+f41df22"
  },
  {
    "name": "DataCollectionClient-qc8017_32",
    "selected_version": "Release/stable/2.2.15-12-gf4c6903"
  },
  {
    "name": "DataCollectionService-qc8017_32",
    "selected_version": "Release/stable/4.0.0-301+d2aa1d8"
  },
  {
    "name": "DemoController-qc8017_32",
    "selected_version": "Release/stable/2.2.5-23-gd86eea1"
  },
  {
    "name": "DinghyWebBrowser-qc8017_64",
    "selected_version": "Release/bose-stable/1.0.5-47+79977b9"
  },
  {
    "name": "FrontDoorClient-qc8017_32",
    "selected_version": "Release/stable/3.2.7-2-gf2d7d06"
  },
  {
    "name": "FrontDoorService-qc8017_32",
    "selected_version": "Release/stable/3.1.0-5-gd0a5c20"
  },
  {
    "name": "FrontDoorUtility-qc8017_32",
    "selected_version": "Release/stable/3.0.0-343+6154243"
  },
  {
    "name": "GalapagosClient-qc8017_32",
    "selected_version": "Release/stable/3.0.0-469+375c0fe"
  },
  {
    "name": "GoogleVoiceAssistant-qc8017_64",
<<<<<<< HEAD
    "selected_version": "Continuous/low-power-handling/2.2.14-29-g6c6e143"
=======
    "selected_version": "Release/stable/2.2.14-5-g6d1e1a1"
>>>>>>> ef18cbc3
  },
  {
    "name": "HTTPInterface-qc8017_32",
    "selected_version": "Release/stable/3.0.1-304+cf4dd36"
  },
  {
    "name": "HTTPProxy-qc8017_32",
    "selected_version": "Release/stable/2.2.0-319+2cbfe11"
  },
  {
    "name": "IotIpcClient-qc8017_32",
    "selected_version": "Release/stable/2.0.0-190+4ab5172"
  },
  {
    "name": "IoTService-qc8017_32",
    "selected_version": "Release/stable/1.0.9-16-g0f3cec9"
  },
  {
    "name": "KeyHandler-qc8017_32",
    "selected_version": "Release/stable/2.2.4-6-g1757c73"
  },
  {
    "name": "LightBarController-qc8017_32",
    "selected_version": "Release/stable/2.2.11-3-gaa5016e"
  },
  {
    "name": "LpmMfgTool",
    "selected_version": "Release/master/0.0.1-4+34833d6"
  },
  {
    "name": "NetworkService-qc8017_32",
    "selected_version": "Release/stable/2.2.26-8-g1b36140"
  },
  {
    "name": "opensource-avahi-qc8017_32",
    "selected_version": "Release/bose-stable/v0.6.42-1-g190217c"
  },
  {
    "name": "opensource-curl-qc8017_32",
    "selected_version": "Release/bose-stable/bose-v7.54.1-41-g82c68ec"
  },
  {
    "name": "opensource-jsoncpp-qc8017_32",
    "selected_version": "Release/bose-stable/bose-v1.8.3-25-g209fe6a"
  },
  {
    "name": "opensource-libarchive-qc8017_32",
    "selected_version": "Release/bose-stable/bose-v3.3.1-31-g6a413ce"
  },
  {
    "name": "opensource-libwebsockets-qc8017_32",
    "selected_version": "Release/bose-stable/bose-v2.4.2-13-g0254e3f"
  },
  {
    "name": "opensource-nghttp2-qc8017_32",
    "selected_version": "Release/bose-stable/bose-v1.24.0-36-g60db9ea"
  },
  {
    "name": "opensource-OpenAvnuApple-qc8017_32",
    "selected_version": "Release/bose-stable/v1.0-1829-g37ca389"
  },
  {
    "name": "opensource-openssl-qc8017_32",
    "selected_version": "Release/bose-stable/bose-v1.0.2-43-g899506f"
  },
  {
    "name": "opensource-openssl-x86",
    "selected_version": "Release/bose-stable/bose-v1.0.2-43-g899506f"
  },
  {
    "name": "opensource-opkg-qc8017_32",
    "selected_version": "Release/bose-stable/bose-v3.6.2-50-g4be6c5c"
  },
  {
    "name": "opensource-opkg-x86",
    "selected_version": "Release/bose-stable/bose-v3.6.2-50-g4be6c5c"
  },
  {
    "name": "opensource-tinyxml-qc8017_32",
    "selected_version": "Release/bose-stable/bose-v2.6.1-22-gc1ebf1e"
  },
  {
    "name": "opensource-util-linux-qc8017_32",
    "selected_version": "Release/bose-stable/1.5.0-32+3aec534"
  },
  {
    "name": "opensource-zlib-qc8017_32",
    "selected_version": "Release/bose-stable/bose-v1.2.11-30-g306e43d"
  },
  {
    "name": "PassportClient-qc8017_32",
    "selected_version": "Release/stable/2.2.0-1471+8d37ff2"
  },
  {
    "name": "PassportService-qc8017_32",
    "selected_version": "Release/stable/2.2.0-75+723c0e0"
  },
  {
    "name": "product-startup",
    "selected_version": "Release/stable/5.0.0-15+594522a"
  },
  {
    "name": "ProductControllerCommon",
<<<<<<< HEAD
    "selected_version": "CASTLE-30121@fcd1433ac478999d3d1ef9a15f2dfcc50f1f8eef"
=======
    "selected_version": "stable@ada866b742eae3e1db258dcb7544b96d17df4d8c"
>>>>>>> ef18cbc3
  },
  {
    "name": "ProductControllerCommonProto-qc8017_32",
    "selected_version": "Release/stable/2.2.8-7-g3b8fd74"
  },
  {
    "name": "ProductUIAssets",
    "selected_version": "stable@e0a2710553fda8ed1bd96bc1a98ad1406f62d4e0"
  },
  {
    "name": "protobuf-native",
    "selected_version": "Release/bose-stable/bose-v2.4.1-34-gaa6d0dd"
  },
  {
    "name": "protobuf-qc8017_32",
    "selected_version": "Release/bose-stable/bose-v2.4.1-34-gaa6d0dd"
  },
  {
    "name": "protobuf-x86_64",
    "selected_version": "Release/bose-stable/bose-v2.4.1-34-gaa6d0dd"
  },
  {
    "name": "Riviera-HSP-Images",
    "selected_version": "Release/master/5.0.17"
  },
  {
    "name": "Riviera-Toolchain",
    "selected_version": "Release/master/5.0.17"
  },
  {
    "name": "RivieraLPM-Tools",
    "selected_version": "master@8dca5445b30e1f402e2282483924a5ced387f8a8"
  },
  {
    "name": "RivieraLpmService-qc8017_32",
    "selected_version": "Release/stable/3.1.6-548+4de60e8"
  },
  {
    "name": "RivieraLpmUpdater",
    "selected_version": "Release/stable/2.1.0-172+9a0da3c"
  },
  {
    "name": "RivieraMinimalFS-qc8017_32",
    "selected_version": "Release/stable/0.1.2-96+a184525"
  },
  {
    "name": "RivieraSwUpRecovery-qc8017_32",
    "selected_version": "Release/stable/5.0.0-195+8d42f52"
  },
  {
    "name": "SASS-qc8017_32",
    "selected_version": "Release/stable/2.5.4-1772+fa4d250"
  },
  {
    "name": "SASS-qc8017_64",
    "selected_version": "Release/stable/2.5.4-1772+fa4d250"
  },
  {
    "name": "SecureDeviceKey",
    "selected_version": "stable@54340a84cf1f1f70f75c94b73dd8091473974810"
  },
  {
    "name": "ServicesClients-qc8017_32",
    "selected_version": "Release/stable/2.0.7-165+148913d"
  },
  {
    "name": "Shepherd-qc8017_32",
    "selected_version": "Release/stable/2.2.7-1-g80c6d89"
  },
  {
    "name": "SoftwareUpdate-qc8017_32",
    "selected_version": "Release/stable/5.0.6-2574+7e3dd20"
  },
  {
    "name": "SoundTouch-SDK-qc8017_32",
    "selected_version": "Release/Castle-Fork-stable/2.2.2.45701.3430615"
  },
  {
    "name": "SystemEventService-qc8017_32",
    "selected_version": "Release/stable/2.2.0-209+84c2a32"
  },
  {
    "name": "Telemetry-qc8017_32",
    "selected_version": "Release/stable/3.0.0-207+5558a22"
  },
  {
    "name": "TelemetryClient-qc8017_32",
    "selected_version": "Release/stable/3.0.0-73+0d291c6"
  },
  {
    "name": "TestUtils",
    "selected_version": "stable@99b5a98fbb236e466249acf1e7f2fc86dbabf3ec"
  },
  {
    "name": "VPAController-qc8017_32",
    "selected_version": "Release/stable/2.2.13-14-ga79a084"
  },
  {
    "name": "Webkit",
    "selected_version": "Release/stable/2.2.2-181+759ff5e"
  }
]<|MERGE_RESOLUTION|>--- conflicted
+++ resolved
@@ -141,11 +141,7 @@
   },
   {
     "name": "GoogleVoiceAssistant-qc8017_64",
-<<<<<<< HEAD
-    "selected_version": "Continuous/low-power-handling/2.2.14-29-g6c6e143"
-=======
-    "selected_version": "Release/stable/2.2.14-5-g6d1e1a1"
->>>>>>> ef18cbc3
+    "selected_version": "Continuous/low-power-handling/2.2.15-32-gc6cabb7"
   },
   {
     "name": "HTTPInterface-qc8017_32",
@@ -249,11 +245,7 @@
   },
   {
     "name": "ProductControllerCommon",
-<<<<<<< HEAD
-    "selected_version": "CASTLE-30121@fcd1433ac478999d3d1ef9a15f2dfcc50f1f8eef"
-=======
-    "selected_version": "stable@ada866b742eae3e1db258dcb7544b96d17df4d8c"
->>>>>>> ef18cbc3
+    "selected_version": "CASTLE-30121@4dc286bf311bfc277aa11f87ee723576559e918a"
   },
   {
     "name": "ProductControllerCommonProto-qc8017_32",
