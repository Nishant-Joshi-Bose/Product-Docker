--- conflicted
+++ resolved
@@ -97,11 +97,7 @@
   },
   {
     "name": "CastleProductControllerCommon",
-<<<<<<< HEAD
-    "selected_version": "master@6e5420832babc4e0e6048a3bc87c5df44f253b24"
-=======
     "selected_version": "master@62c424680ee2cabe84aa7f007c750e0e474874bf"
->>>>>>> 0e4ebad8
   },
   {
     "name": "CastleProductUIAssets",
