--- conflicted
+++ resolved
@@ -60,10 +60,6 @@
     "selected_version": "Release/stable/2.2.1-386+8f6c15e"
   },
   {
-    "name": "AVSService-x86_64",
-    "selected_version": "Release/stable/2.2.1-386+8f6c15e"
-  },
-  {
     "name": "BLESetup-qc8017_32",
     "selected_version": "Continuous/stable/3.1.37-2-g993c17e"
   },
@@ -80,10 +76,6 @@
     "selected_version": "Release/stable/2.4.0-418+62bc126"
   },
   {
-    "name": "BLEToFrontDoorService-x86_64",
-    "selected_version": "Release/stable/2.4.0-418+62bc126"
-  },
-  {
     "name": "Bluetooth-qc8017_32",
     "selected_version": "Continuous/stable/2.20.7-2-gb63e5f3"
   },
@@ -360,10 +352,6 @@
     "selected_version": "Release/stable/2.2.6-5-g9a33a05"
   },
   {
-    "name": "ProductControllerCommonProto-x86_64",
-    "selected_version": "Release/stable/2.2.6-5-g9a33a05"
-  },
-  {
     "name": "ProductUIAssets",
     "selected_version": "stable@e0a2710553fda8ed1bd96bc1a98ad1406f62d4e0"
   },
@@ -452,10 +440,6 @@
     "selected_version": "Release/Castle-Fork-stable/2.2.2.45690.3419289"
   },
   {
-    "name": "SoundTouch-SDK-x86_64",
-    "selected_version": "Release/Castle-Fork-stable/2.2.2.45690.3419289"
-  },
-  {
     "name": "SystemEventService-qc8017_32",
     "selected_version": "Release/stable/2.2.0-209+84c2a32"
   },
@@ -472,13 +456,10 @@
     "selected_version": "Release/stable/3.0.0-73+0d291c6"
   },
   {
-<<<<<<< HEAD
-=======
     "name": "TelemetryClient-x86_64",
     "selected_version": "Release/stable/3.0.0-73+0d291c6"
   },
   {
->>>>>>> 523d1c35
     "name": "Telemetry-x86_64",
     "selected_version": "Release/stable/3.0.0-200+b7528b1"
   },
