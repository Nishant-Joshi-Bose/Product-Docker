[
  {
    "name": "A4VQuickSetService",
    "selected_version": "master@2ca9b866dd172dd6c20ed22a88dc8a9532c83136"
  },
  {
    "name": "A4VRemoteCommunicationService",
    "selected_version": "master@ff92635e305f1373310a26be927be7f6b56c368c"
  },
  {
    "name": "BLERemoteXCVR",
    "selected_version": "Release/master/0.3.3-+"
  },
  {
    "name": "A4VVideoManagerService",
    "selected_version": "master@52efd2fe93725445272c1f7a248e36b2b869fbe9"
  },
  {
    "name": "AVS-qc8017_32",
    "selected_version": "Release/Castle-Fork-2018-SOP/0.4.2.41836.2774409"
  },
  {
    "name": "bose-opkg-utils",
    "selected_version": "master@964c29cc453ccd3d1b28fb40bae8df11c0dc3b3c"
  },
  {
    "name": "BoseLibs-qc8017_32",
    "selected_version": "Release/master/0.5.1-364+4d0114e"
  },
  {
    "name": "BoseOPKG-native",
    "selected_version": "Release/master/0.4.1-23+3391857"
  },
  {
    "name": "BoseOPKG-qc8017_32",
    "selected_version": "Release/master/0.4.1-23+3391857"
  },
  {
    "name": "BoseOPKG-x86",
    "selected_version": "Release/master/0.4.1-23+3391857"
  },
  {
    "name": "BoseWebMonaco",
    "selected_version": "Release/master/0.3.13-194+e96ade8"
  },
  {
    "name": "CastleAudioPath-qc8017_32",
    "selected_version": "Release/Castle-Fork/0.3.10-20804"
  },
  {
    "name": "CastleAudioPath-qc8017_64",
    "selected_version": "Release/Castle-Fork/0.3.10-20804"
  },
  {
    "name": "CastleCli-qc8017_32",
    "selected_version": "Release/master/0.4.1-50+2436aab"
  },
  {
    "name": "CastleDataCollectionClient-qc8017_32",
    "selected_version": "Release/master/0.4.1-63+185c7b0"
  },
  {
    "name": "CastleDataCollectionService-qc8017_32",
    "selected_version": "Release/master/0.4.2-25+abbeb2c"
  },
  {
    "name": "CastleDemoController-qc8017_32",
    "selected_version": "Release/master/0.4.1-72+8c1f9ea"
  },
  {
    "name": "CastleHTTPProxy-qc8017_32",
    "selected_version": "Release/master/0.3.2-63+b6fa2d6"
  },
  {
    "name": "CastleLibs-native",
    "selected_version": "branches/castle-libs@2606"
  },
  {
    "name": "CastleLibs-qc8017_32",
    "selected_version": "branches/castle-libs@2606"
  },
  {
    "name": "CastleLibs-x86",
    "selected_version": "branches/castle-libs@2606"
  },
  {
    "name": "CastleLightBarController-qc8017_32",
    "selected_version": "Release/master/0.4.0-100+2b15610"
  },
  {
    "name": "CastleNetworkService-qc8017_32",
    "selected_version": "Release/master/0.3.3-227+7d6c2e7"
  },
  {
    "name": "CastlePassport-qc8017_32",
    "selected_version": "Release/master/0.4.2-608+4626553"
  },
  {
    "name": "CastlePassportClient-qc8017_32",
    "selected_version": "Release/master/0.4.2-608+4626553"
  },
  {
    "name": "CastleProductControllerCommon",
<<<<<<< HEAD
    "selected_version": "lpExitFix@2c7f8f846ab9b62cff17a1c6a36d5d1ccd6ff96c"

=======
    "selected_version": "master@80451a6ceee8d8aa7dc7c3986a8518455a85c3e9"
>>>>>>> 62fb4f6d
  },
  {
    "name": "CastleProductUIAssets",
    "selected_version": "master@f5025558c6d13bc8fe9e67ff7248a89a6441b0c2"
  },
  {
    "name": "CastleTestUtils",
    "selected_version": "master@f0eecc991462d5a26b03c42da9701a6ff7f0b12c"
  },
  {
    "name": "FrontDoor-qc8017_32",
    "selected_version": "Release/master/0.4.4-235+e949fec"
  },
  {
    "name": "GalapagosClient-qc8017_32",
    "selected_version": "Release/master/0.2.4-141+047d6e0"
  },
  {
    "name": "HTTPInterface-qc8017_32",
    "selected_version": "Release/master/0.3.3-53+83e0de2"
  },
  {
    "name": "KeyHandler-qc8017_32",
    "selected_version": "Release/master/0.3.2-79+a5bbe84"
  },
  {
    "name": "opensource-jsoncpp-native",
    "selected_version": "Release/bose-master/1.8.3-10-gc417893"
  },
  {
    "name": "opensource-jsoncpp-qc8017_32",
    "selected_version": "Release/bose-master/1.8.3-10-gc417893"
  },
  {
    "name": "protobuf-native",
    "selected_version": "branches/protobuf@2590"
  },
  {
    "name": "protobuf-qc8017_32",
    "selected_version": "branches/protobuf@2590"
  },
  {
    "name": "Riviera-HSP-Images",
    "selected_version": "Release/master/3.3"
  },
  {
    "name": "Riviera-Toolchain",
    "selected_version": "Release/master/3.3"
  },
  {
    "name": "RivieraLPM",
    "selected_version": "trunk@1983"
  },
  {
    "name": "RivieraLpmService-qc8017_32",
    "selected_version": "Release/master/0.4.1-168+b22639a"
  },
  {
    "name": "RivieraLpmTools",
    "selected_version": "@2139"
  },
  {
    "name": "RivieraLpmUpdater",
    "selected_version": "Release/master/0.4.0-52+45cf1b2"
  },
  {
    "name": "SADI-qc8017_32",
    "selected_version": "Release/master/1.1.1-23+496ef0d"
  },
  {
    "name": "SASS-qc8017_32",
    "selected_version": "Release/master/0.4.1-248+cc15af7"
  },
  {
    "name": "Shepherd-qc8017_32",
    "selected_version": "Release/master/1.0.0-80+40ad705"
  },
  {
    "name": "SoftwareUpdate-qc8017_32",
    "selected_version": "Release/master/0.3.27-484+12a45ce"
  },
  {
    "name": "SoundTouch-SDK-qc8017_32",
    "selected_version": "Release/Castle-Fork-2018-SOP/0.4.2.41836.2774409"
  },
  {
    "name": "SystemEventService-qc8017_32",
    "selected_version": "Release/master/0.3.5-38+22e9526"
  },
  {
    "name": "unittest-cpp-qc8017_32",
    "selected_version": "Release/bose-master/2.0.0-10+d5e90cf"
  },
  {
    "name": "Webkit",
    "selected_version": "Release/master/0.3.3-33+5811010"
  },
  {
    "name": "WiFi-Setup-Webpage",
    "selected_version": "master@25f3b4af35031d320b7befd774962fef003ed414"
  }
]<|MERGE_RESOLUTION|>--- conflicted
+++ resolved
@@ -101,12 +101,7 @@
   },
   {
     "name": "CastleProductControllerCommon",
-<<<<<<< HEAD
     "selected_version": "lpExitFix@2c7f8f846ab9b62cff17a1c6a36d5d1ccd6ff96c"
-
-=======
-    "selected_version": "master@80451a6ceee8d8aa7dc7c3986a8518455a85c3e9"
->>>>>>> 62fb4f6d
   },
   {
     "name": "CastleProductUIAssets",
