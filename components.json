--- conflicted
+++ resolved
@@ -181,11 +181,7 @@
   },
   {
     "name": "ProductControllerCommon",
-<<<<<<< HEAD
     "selected_version": "software_update@519606ae5d8c5b747dfc2e884245e309a1a6ea1f"
-=======
-    "selected_version": "master@bb307cdc29dff1964e30fd5d3501efcabaf84f4a"
->>>>>>> bed1627b
   },
   {
     "name": "ProductControllerCommonProto-qc8017_32",
