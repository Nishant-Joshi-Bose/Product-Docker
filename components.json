--- conflicted
+++ resolved
@@ -41,11 +41,7 @@
   },
   {
     "name": "AVS-qc8017_32",
-<<<<<<< HEAD
-    "selected_version": "Release/AVS-VPA/2.2.1.44490.3140397"
-=======
-    "selected_version": "Release/Castle-Fork/2.2.1.44572.3168948"
->>>>>>> ba0dc018
+    "selected_version": "Continuous/AVS-VPA/2019-01-11_1424"
   },
   {
     "name": "BLERemoteXCVR",
@@ -141,7 +137,7 @@
   },
   {
     "name": "GoogleVoiceAssistant-qc8017_64",
-    "selected_version": "Release/stable/2.2.5-815+e19027f"
+    "selected_version": "Continuous/master/2.2.6-882+5a8a624"
   },
   {
     "name": "HTTPInterface-qc8017_32",
@@ -297,7 +293,7 @@
   },
   {
     "name": "VPAController-qc8017_32",
-    "selected_version": "Release/stable/2.2.4-466+92f47aa"
+    "selected_version": "Continuous/master/2.2.5-506+41a2119"
   },
   {
     "name": "Webkit",
