[
  {
    "name": "AudioPathClient-qc8017_32",
    "selected_version": "Release/stable_mr1_2019/4.0.2-4265+2c404b0"
  },
  {
    "name": "AudioPathProducts-qc8017_32",
    "selected_version": "Release/stable_mr1_2019/4.0.2-4265+2c404b0"
  },
  {
    "name": "AudioPathProducts-qc8017_64",
    "selected_version": "Release/stable_mr1_2019/4.0.2-4265+2c404b0"
  },
  {
    "name": "AudioPathService-qc8017_64",
    "selected_version": "Release/stable_mr1_2019/4.0.2-4265+2c404b0"
  },
  {
    "name": "AudioSource-BMX-qc8017_32",
    "selected_version": "Release/master/0.0.1-123+6bffbeb"
  },
  {
    "name": "AudioSource-BMX-x86_64",
    "selected_version": "Release/master/0.0.1-123+6bffbeb"
  },
  {
    "name": "AudioSource-qc8017_32",
    "selected_version": "Release/master/2.2.0-242+6370224"
  },
  {
    "name": "AVS-qc8017_32",
    "selected_version": "Release/Castle-Fork/2.2.2.44722.3199246"
  },
  {
    "name": "BLESetup-qc8017_32",
    "selected_version": "Release/master/3.1.3-471+697dc7a"
  },
  {
    "name": "BLEToFrontDoorService-qc8017_32",
    "selected_version": "Release/master/2.2.5-264+26176ad"
  },
  {
    "name": "Bluetooth-qc8017_32",
    "selected_version": "Release/DelayReportingHotFixMR1_2019/2.4.3-305+192562d"
  },
  {
    "name": "bose-opkg-utils",
    "selected_version": "master@964c29cc453ccd3d1b28fb40bae8df11c0dc3b3c"
  },
  {
    "name": "bose-web-riviera-ap-page",
    "selected_version": "master@27c68d395d207814956f881a2a45eba57b6eaf13"
  },
  {
    "name": "bose-web-update-page",
    "selected_version": "master@24b0ffaad4d130ae5a2df0e470868846c7888392"
  },
  {
    "name": "BoseLibs-qc8017_32",
<<<<<<< HEAD
    "selected_version": "Release/master/2.2.3-807+ef01867"
  },
  {
    "name": "BoseWebFlamenco",
    "selected_version": "Release/SOP/1.0.0-14+2aee489"
  },
  {
    "name": "opensource-opkg-native",
    "selected_version": "Release/bose-dev/v0.3.6.2-2-gb1e1aba"
=======
    "selected_version": "Release/master/3.1.0-928+56df5a6"
>>>>>>> a4e17b2a
  },
  {
    "name": "BoseWebToledo",
    "selected_version": "Release/master/1.0.1-6+0d2fc61"
  },
  {
    "name": "BTSTSSink-qc8017_32",
    "selected_version": "Release/DelayReportingHotFixMR1_2019/2.4.5-548+6047fdf"
  },
  {
    "name": "CastleLibs-native",
    "selected_version": "branches/castle-libs@2817"
  },
  {
    "name": "CastleLibs-qc8017_32",
    "selected_version": "branches/castle-libs@2817"
  },
  {
    "name": "CastleLibs-x86",
    "selected_version": "branches/castle-libs@2817"
  },
  {
    "name": "Cli-qc8017_32",
    "selected_version": "Release/master/2.2.0-158+02e67cb"
  },
  {
    "name": "DataCollectionClient-qc8017_32",
    "selected_version": "Release/master/2.2.3-198+f213928"
  },
  {
    "name": "DataCollectionService-qc8017_32",
    "selected_version": "Release/master/2.2.1-197+ab1de9d"
  },
  {
    "name": "DemoController-qc8017_32",
    "selected_version": "Release/master/2.2.0-208+114f0ae"
  },
  {
<<<<<<< HEAD
=======
    "name": "DinghyWebBrowser-qc8017_64",
    "selected_version": "Release/bose-master/1.0.0-99+ed967f3"
  },
  {
>>>>>>> a4e17b2a
    "name": "FrontDoor-qc8017_32",
    "selected_version": "Release/master/2.2.0-636+d80cbec"
  },
  {
    "name": "FrontDoorService-qc8017_32",
    "selected_version": "Release/master/2.2.0-569+3fa41f0"
  },
  {
    "name": "FrontDoorUtility-qc8017_32",
    "selected_version": "Release/master/2.2.0-215+d80cbec"
  },
  {
    "name": "GalapagosClient-qc8017_32",
    "selected_version": "Release/master/2.2.0-342+28c0ae1"
  },
  {
    "name": "HTTPInterface-qc8017_32",
    "selected_version": "Release/master/3.0.0-218+038267c"
  },
  {
    "name": "HTTPProxy-qc8017_32",
    "selected_version": "Release/master/2.2.0-208+ad8275c"
  },
  {
    "name": "KeyHandler-qc8017_32",
    "selected_version": "Release/master/2.2.0-164+f4dcbe4"
  },
  {
    "name": "LedAnimationTool-qc8017_32",
    "selected_version": "Release/animationComponent_taylor/1.27-155+2fe18d9"
  },
  {
    "name": "LightBarController-qc8017_32",
    "selected_version": "Release/master/2.2.0-298+53c146b"
  },
  {
    "name": "LpmMfgTool",
    "selected_version": "Release/master/0.0.1-4+34833d6"
  },
  {
    "name": "NetworkService-qc8017_32",
    "selected_version": "Release/master/2.2.6-782+a407f40"
  },
  {
    "name": "opensource-jsoncpp-qc8017_32",
    "selected_version": "Release/bose-master/1.8.3-24-gd7685ff"
  },
  {
    "name": "opensource-libwebsockets-qc8017_32",
    "selected_version": "Release/bose-v2.4-stable/2.4.1-61+ge112fc5"
  },
  {
    "name": "opensource-opkg-native",
    "selected_version": "Release/bose-dev/v0.3.6.2-2-gb1e1aba"
  },
  {
    "name": "opensource-opkg-qc8017_32",
    "selected_version": "Release/bose-dev/v0.3.6.2-2-gb1e1aba"
  },
  {
    "name": "opensource-opkg-x86",
    "selected_version": "Release/bose-dev/v0.3.6.2-2-gb1e1aba"
  },
  {
    "name": "opensource-util-linux-qc8017_32",
    "selected_version": "Release/bose-master/1.5.0-10+877ade5"
  },
  {
    "name": "opensource-zlib-qc8017_32",
    "selected_version": "Release/bose-master/v1.2.11-10-ga556715"
  },
  {
    "name": "Passport-qc8017_32",
    "selected_version": "Release/stable/2.2.0-1701+f81e8a6"
  },
  {
    "name": "PassportClient-qc8017_32",
    "selected_version": "Release/stable/2.2.0-1230+f81e8a6"
  },
  {
    "name": "product-startup",
    "selected_version": "Release/MR1_2019/4.0.1-7+17e25f4"
  },
  {
    "name": "ProductControllerCommon",
    "selected_version": "master@c6db308d8670b8e5ecc0432915365d1f7441d1f8"
  },
  {
    "name": "ProductControllerCommonProto-qc8017_32",
    "selected_version": "Release/stable/2.2.0-346+96b59ec"
  },
  {
    "name": "ProductUIAssets",
    "selected_version": "master@49516f77c25f1abf2ececfb12be97b2c89ed53f7"
  },
  {
    "name": "protobuf-qc8017_32",
    "selected_version": "branches/protobuf@2815"
  },
  {
    "name": "protobuf-x86_64",
    "selected_version": "branches/protobuf@2815"
  },
  {
    "name": "Riviera-HSP-Images",
    "selected_version": "Release/master/4.7"
  },
  {
    "name": "Riviera-Toolchain",
    "selected_version": "Release/master/4.7"
  },
  {
    "name": "RivieraLPM-Tools",
    "selected_version": "master@c232bf9c1560c9709b16f8aecf206a5caa692b6e"
  },
  {
    "name": "RivieraLpmService-qc8017_32",
    "selected_version": "Release/master/3.0.3-321+d17990e"
  },
  {
    "name": "RivieraLpmUpdater",
    "selected_version": "Release/master/1.0.0-69+a38d6c8"
  },
  {
    "name": "RivieraSwUpRecovery-qc8017_32",
    "selected_version": "Release/master/3.0.0-109+6ac21a5"
  },
  {
    "name": "SADI-qc8017_32",
    "selected_version": "Release/master/1.2.1-39+ff615d9"
  },
  {
    "name": "SASS-qc8017_32",
    "selected_version": "Release/master/2.3.3-1115+ca8e874"
  },
  {
    "name": "SASS-qc8017_64",
    "selected_version": "Release/master/2.3.3-1115+ca8e874"
  },
  {
    "name": "SecureDeviceKey",
    "selected_version": "stable@ec74b3d421cf76a1a32d1d75fa49dec6760d7090"
  },
  {
    "name": "Shepherd-qc8017_32",
    "selected_version": "Release/master/2.2.0-147+f0370df"
  },
  {
    "name": "SoftwareUpdate-qc8017_32",
    "selected_version": "Release/stable/3.0.7-1441+7303d6e"
  },
  {
    "name": "SoundTouch-SDK-qc8017_32",
    "selected_version": "Release/Castle-Fork/2.2.2.44722.3199246"
  },
  {
    "name": "svc-pts-log-decrypt",
    "selected_version": "master@2bb0045d023c434a6b6569a1bba24c32af744312"
  },
  {
    "name": "SystemEventService-qc8017_32",
    "selected_version": "Release/master/2.2.0-127+0256c76"
  },
  {
    "name": "Telemetry-qc8017_32",
    "selected_version": "Release/master/2.2.0-104+cba3ab4"
  },
  {
    "name": "TestUtils",
<<<<<<< HEAD
    "selected_version": "master@3b8415af4ec4ea41e288beb2bbb2248a0ef43886"
=======
    "selected_version": "master@bb3929bbd58e39286e7f729e43b81972ea4b4aad"
>>>>>>> a4e17b2a
  }
]<|MERGE_RESOLUTION|>--- conflicted
+++ resolved
@@ -57,118 +57,99 @@
   },
   {
     "name": "BoseLibs-qc8017_32",
-<<<<<<< HEAD
-    "selected_version": "Release/master/2.2.3-807+ef01867"
-  },
-  {
-    "name": "BoseWebFlamenco",
-    "selected_version": "Release/SOP/1.0.0-14+2aee489"
+    "selected_version": "Release/master/3.1.0-928+56df5a6"
+  },
+  {
+    "name": "BoseWebToledo",
+    "selected_version": "Release/master/1.0.1-6+0d2fc61"
+  },
+  {
+    "name": "BTSTSSink-qc8017_32",
+    "selected_version": "Release/DelayReportingHotFixMR1_2019/2.4.5-548+6047fdf"
+  },
+  {
+    "name": "CastleLibs-native",
+    "selected_version": "branches/castle-libs@2817"
+  },
+  {
+    "name": "CastleLibs-qc8017_32",
+    "selected_version": "branches/castle-libs@2817"
+  },
+  {
+    "name": "CastleLibs-x86",
+    "selected_version": "branches/castle-libs@2817"
+  },
+  {
+    "name": "Cli-qc8017_32",
+    "selected_version": "Release/master/2.2.0-158+02e67cb"
+  },
+  {
+    "name": "DataCollectionClient-qc8017_32",
+    "selected_version": "Release/master/2.2.3-198+f213928"
+  },
+  {
+    "name": "DataCollectionService-qc8017_32",
+    "selected_version": "Release/master/2.2.1-197+ab1de9d"
+  },
+  {
+    "name": "DemoController-qc8017_32",
+    "selected_version": "Release/master/2.2.0-208+114f0ae"
+  },
+  {
+    "name": "FrontDoor-qc8017_32",
+    "selected_version": "Release/master/2.2.0-636+d80cbec"
+  },
+  {
+    "name": "FrontDoorService-qc8017_32",
+    "selected_version": "Release/master/2.2.0-569+3fa41f0"
+  },
+  {
+    "name": "FrontDoorUtility-qc8017_32",
+    "selected_version": "Release/master/2.2.0-215+d80cbec"
+  },
+  {
+    "name": "GalapagosClient-qc8017_32",
+    "selected_version": "Release/master/2.2.0-342+28c0ae1"
+  },
+  {
+    "name": "HTTPInterface-qc8017_32",
+    "selected_version": "Release/master/3.0.0-218+038267c"
+  },
+  {
+    "name": "HTTPProxy-qc8017_32",
+    "selected_version": "Release/master/2.2.0-208+ad8275c"
+  },
+  {
+    "name": "KeyHandler-qc8017_32",
+    "selected_version": "Release/master/2.2.0-164+f4dcbe4"
+  },
+  {
+    "name": "LedAnimationTool-qc8017_32",
+    "selected_version": "Release/animationComponent_taylor/1.27-155+2fe18d9"
+  },
+  {
+    "name": "LightBarController-qc8017_32",
+    "selected_version": "Release/master/2.2.0-298+53c146b"
+  },
+  {
+    "name": "LpmMfgTool",
+    "selected_version": "Release/master/0.0.1-4+34833d6"
+  },
+  {
+    "name": "NetworkService-qc8017_32",
+    "selected_version": "Release/master/2.2.6-782+a407f40"
+  },
+  {
+    "name": "opensource-jsoncpp-qc8017_32",
+    "selected_version": "Release/bose-master/1.8.3-24-gd7685ff"
+  },
+  {
+    "name": "opensource-libwebsockets-qc8017_32",
+    "selected_version": "Release/bose-v2.4-stable/2.4.1-61+ge112fc5"
   },
   {
     "name": "opensource-opkg-native",
     "selected_version": "Release/bose-dev/v0.3.6.2-2-gb1e1aba"
-=======
-    "selected_version": "Release/master/3.1.0-928+56df5a6"
->>>>>>> a4e17b2a
-  },
-  {
-    "name": "BoseWebToledo",
-    "selected_version": "Release/master/1.0.1-6+0d2fc61"
-  },
-  {
-    "name": "BTSTSSink-qc8017_32",
-    "selected_version": "Release/DelayReportingHotFixMR1_2019/2.4.5-548+6047fdf"
-  },
-  {
-    "name": "CastleLibs-native",
-    "selected_version": "branches/castle-libs@2817"
-  },
-  {
-    "name": "CastleLibs-qc8017_32",
-    "selected_version": "branches/castle-libs@2817"
-  },
-  {
-    "name": "CastleLibs-x86",
-    "selected_version": "branches/castle-libs@2817"
-  },
-  {
-    "name": "Cli-qc8017_32",
-    "selected_version": "Release/master/2.2.0-158+02e67cb"
-  },
-  {
-    "name": "DataCollectionClient-qc8017_32",
-    "selected_version": "Release/master/2.2.3-198+f213928"
-  },
-  {
-    "name": "DataCollectionService-qc8017_32",
-    "selected_version": "Release/master/2.2.1-197+ab1de9d"
-  },
-  {
-    "name": "DemoController-qc8017_32",
-    "selected_version": "Release/master/2.2.0-208+114f0ae"
-  },
-  {
-<<<<<<< HEAD
-=======
-    "name": "DinghyWebBrowser-qc8017_64",
-    "selected_version": "Release/bose-master/1.0.0-99+ed967f3"
-  },
-  {
->>>>>>> a4e17b2a
-    "name": "FrontDoor-qc8017_32",
-    "selected_version": "Release/master/2.2.0-636+d80cbec"
-  },
-  {
-    "name": "FrontDoorService-qc8017_32",
-    "selected_version": "Release/master/2.2.0-569+3fa41f0"
-  },
-  {
-    "name": "FrontDoorUtility-qc8017_32",
-    "selected_version": "Release/master/2.2.0-215+d80cbec"
-  },
-  {
-    "name": "GalapagosClient-qc8017_32",
-    "selected_version": "Release/master/2.2.0-342+28c0ae1"
-  },
-  {
-    "name": "HTTPInterface-qc8017_32",
-    "selected_version": "Release/master/3.0.0-218+038267c"
-  },
-  {
-    "name": "HTTPProxy-qc8017_32",
-    "selected_version": "Release/master/2.2.0-208+ad8275c"
-  },
-  {
-    "name": "KeyHandler-qc8017_32",
-    "selected_version": "Release/master/2.2.0-164+f4dcbe4"
-  },
-  {
-    "name": "LedAnimationTool-qc8017_32",
-    "selected_version": "Release/animationComponent_taylor/1.27-155+2fe18d9"
-  },
-  {
-    "name": "LightBarController-qc8017_32",
-    "selected_version": "Release/master/2.2.0-298+53c146b"
-  },
-  {
-    "name": "LpmMfgTool",
-    "selected_version": "Release/master/0.0.1-4+34833d6"
-  },
-  {
-    "name": "NetworkService-qc8017_32",
-    "selected_version": "Release/master/2.2.6-782+a407f40"
-  },
-  {
-    "name": "opensource-jsoncpp-qc8017_32",
-    "selected_version": "Release/bose-master/1.8.3-24-gd7685ff"
-  },
-  {
-    "name": "opensource-libwebsockets-qc8017_32",
-    "selected_version": "Release/bose-v2.4-stable/2.4.1-61+ge112fc5"
-  },
-  {
-    "name": "opensource-opkg-native",
-    "selected_version": "Release/bose-dev/v0.3.6.2-2-gb1e1aba"
   },
   {
     "name": "opensource-opkg-qc8017_32",
@@ -284,10 +265,6 @@
   },
   {
     "name": "TestUtils",
-<<<<<<< HEAD
-    "selected_version": "master@3b8415af4ec4ea41e288beb2bbb2248a0ef43886"
-=======
     "selected_version": "master@bb3929bbd58e39286e7f729e43b81972ea4b4aad"
->>>>>>> a4e17b2a
   }
 ]