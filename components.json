[
  {
    "name": "AudioPathClient-qc8017_32",
    "selected_version": "Release/stable/4.0.1-4568+aab0d83"
  },
  {
    "name": "AudioPathProducts-qc8017_32",
    "selected_version": "Release/stable/4.0.1-4568+aab0d83"
  },
  {
    "name": "AudioPathProducts-qc8017_64",
    "selected_version": "Release/stable/4.0.1-4568+aab0d83"
  },
  {
    "name": "AudioPathService-qc8017_64",
    "selected_version": "Release/stable/4.0.1-4568+aab0d83"
  },
  {
    "name": "AudioSource-BMX-qc8017_32",
    "selected_version": "Release/stable/0.0.1-166+e76770e"
  },
  {
    "name": "AudioSource-BMX-x86_64",
    "selected_version": "Release/stable/0.0.1-166+e76770e"
  },
  {
    "name": "AudioSource-qc8017_32",
    "selected_version": "Release/stable/2.2.0-250+e3051fe"
  },
  {
    "name": "AVSService-qc8017_32",
    "selected_version": "Release/stable/2.2.0-17+c491f14"
  },
  {
    "name": "BLESetup-qc8017_32",
    "selected_version": "Release/stable/3.1.3-491+86590e6"
  },
  {
    "name": "BLEToFrontDoorService-qc8017_32",
    "selected_version": "Release/stable/2.2.5-270+9cf3aba"
  },
  {
    "name": "Bluetooth-qc8017_32",
    "selected_version": "Release/stable/2.4.3-321+5e26a08"
  },
  {
    "name": "bose-opkg-utils",
    "selected_version": "stable@964c29cc453ccd3d1b28fb40bae8df11c0dc3b3c"
  },
  {
    "name": "bose-web-riviera-ap-page",
    "selected_version": "master@1adf1514484f4f320795cd1a2074e48abc8137e1"
  },
  {
    "name": "bose-web-update-page",
    "selected_version": "master@24b0ffaad4d130ae5a2df0e470868846c7888392"
  },
  {
    "name": "BoseLibs-qc8017_32",
    "selected_version": "Release/stable/3.2.1-999+1e6ea1a"
  },
  {
<<<<<<< HEAD
    "name": "BoseWebToledo",
    "selected_version": "Release/master/1.0.1-6+0d2fc61"
=======
    "name": "BoseWebMonaco",
    "selected_version": "Release/MR2_2019/4.0.0-639+0d000af"
>>>>>>> 6304a31a
  },
  {
    "name": "BTSTSSink-qc8017_32",
    "selected_version": "Release/stable/2.4.6-564+6c912f0"
  },
  {
    "name": "CastleLibs-native",
    "selected_version": "branches/castle-libs@2830"
  },
  {
    "name": "CastleLibs-qc8017_32",
    "selected_version": "branches/castle-libs@2830"
  },
  {
    "name": "CastleLibs-x86",
    "selected_version": "branches/castle-libs@2830"
  },
  {
    "name": "Cli-qc8017_32",
    "selected_version": "Release/stable/2.2.0-169+c6eeb2c"
  },
  {
    "name": "CloudControlClient-qc8017_32",
    "selected_version": "Release/stable/0.0.4-55+4407b9a"
  },
  {
    "name": "DataCollectionClient-qc8017_32",
    "selected_version": "Release/stable/2.2.3-201+2873bee"
  },
  {
    "name": "DataCollectionService-qc8017_32",
    "selected_version": "Release/stable/2.2.1-200+b58333e"
  },
  {
    "name": "DemoController-qc8017_32",
    "selected_version": "Release/stable/2.2.0-210+8a2b0cd"
  },
  {
    "name": "FrontDoor-qc8017_32",
    "selected_version": "Release/stable/2.2.0-661+8e61504"
  },
  {
    "name": "FrontDoorService-qc8017_32",
    "selected_version": "Release/stable/2.2.0-650+ad5c83e"
  },
  {
    "name": "FrontDoorUtility-qc8017_32",
    "selected_version": "Release/stable/2.2.0-238+8e61504"
  },
  {
    "name": "GalapagosClient-qc8017_32",
    "selected_version": "Release/stable/2.2.0-349+15e4f02"
  },
  {
    "name": "GoogleVoiceAssistant-qc8017_64",
    "selected_version": "Release/stable/2.2.6-1081+67e603b"
  },
  {
    "name": "HTTPInterface-qc8017_32",
    "selected_version": "Release/stable/3.0.0-220+e2efcb6"
  },
  {
    "name": "HTTPProxy-qc8017_32",
    "selected_version": "Release/stable/2.2.0-211+9fd9c16"
  },
  {
    "name": "KeyHandler-qc8017_32",
    "selected_version": "Release/stable/2.2.0-171+64edd1b"
  },
  {
    "name": "LedAnimationTool-qc8017_32",
    "selected_version": "Release/animationComponent_taylor/1.27-155+2fe18d9"
  },
  {
    "name": "LightBarController-qc8017_32",
    "selected_version": "Release/stable/2.2.0-308+17ebabb"
  },
  {
    "name": "LpmMfgTool",
    "selected_version": "Release/master/0.0.1-4+34833d6"
  },
  {
    "name": "NetworkService-qc8017_32",
    "selected_version": "Release/stable/2.2.6-801+0e2eb8f"
  },
  {
    "name": "opensource-jsoncpp-qc8017_32",
    "selected_version": "Release/bose-stable/1.8.3-29-gf5bca2f"
  },
  {
    "name": "opensource-libwebsockets-qc8017_32",
    "selected_version": "Release/bose-stable/2.4.1-67+gf1b00ef"
  },
  {
    "name": "opensource-opkg-native",
    "selected_version": "Release/bose-dev/v0.3.6.2-2-gb1e1aba"
  },
  {
    "name": "opensource-opkg-qc8017_32",
    "selected_version": "Release/bose-dev/v0.3.6.2-2-gb1e1aba"
  },
  {
    "name": "opensource-opkg-x86",
    "selected_version": "Release/bose-dev/v0.3.6.2-2-gb1e1aba"
  },
  {
    "name": "opensource-util-linux-qc8017_32",
    "selected_version": "Release/bose-master/1.5.0-10+877ade5"
  },
  {
    "name": "opensource-zlib-qc8017_32",
    "selected_version": "Release/bose-stable/v1.2.11-16-g5c101d4"
  },
  {
    "name": "Passport-qc8017_32",
    "selected_version": "Release/stable/2.2.0-1734+bfd6b29"
  },
  {
    "name": "PassportClient-qc8017_32",
    "selected_version": "Release/stable/2.2.0-1246+5707a5e"
  },
  {
    "name": "product-startup",
    "selected_version": "Release/MR1_2019/4.0.1-7+17e25f4"
  },
  {
    "name": "ProductControllerCommon",
    "selected_version": "stable@eb0ec0b79553292a4b6a2fb6ad6f55b6ee6d3069"
  },
  {
    "name": "ProductControllerCommonProto-qc8017_32",
    "selected_version": "Release/stable/2.2.0-361+f217c12"
  },
  {
    "name": "ProductUIAssets",
    "selected_version": "stable@dc56420f98b965ba2cac3418df37fdf19bebd9df"
  },
  {
    "name": "protobuf-qc8017_32",
    "selected_version": "Release/bose-stable/v2.4.1-10-g6c8125e"
  },
  {
    "name": "protobuf-x86_64",
    "selected_version": "Release/bose-stable/v2.4.1-10-g6c8125e"
  },
  {
    "name": "Riviera-HSP-Images",
    "selected_version": "Release/master/4.7"
  },
  {
    "name": "Riviera-Toolchain",
    "selected_version": "Release/master/4.8"
  },
  {
    "name": "RivieraLPM-Tools",
    "selected_version": "master@c232bf9c1560c9709b16f8aecf206a5caa692b6e"
  },
  {
    "name": "RivieraLpmService-qc8017_32",
    "selected_version": "Release/stable/3.0.3-327+3d8e803"
  },
  {
    "name": "RivieraLpmUpdater",
    "selected_version": "Release/stable/2.1.0-90+abe9c4f"
  },
  {
    "name": "RivieraSwUpRecovery-qc8017_32",
    "selected_version": "Release/stable/3.0.0-112+8d8d81f"
  },
  {
    "name": "SADI-qc8017_32",
    "selected_version": "Release/master/1.2.1-39+ff615d9"
  },
  {
    "name": "SASS-qc8017_32",
    "selected_version": "Release/stable/2.3.4-1167+affdbf5"
  },
  {
    "name": "SASS-qc8017_64",
    "selected_version": "Release/stable/2.3.4-1167+affdbf5"
  },
  {
    "name": "SecureDeviceKey",
    "selected_version": "stable@9b48e4fe6f9eda83d3f81b5a6defa2e3106db2d3"
  },
  {
    "name": "ServicesClients-qc8017_32",
    "selected_version": "Release/stable/2.0.0-27+f7f91e2"
  },
  {
    "name": "Shepherd-qc8017_32",
    "selected_version": "Release/stable/2.2.0-149+72b4d3d"
  },
  {
    "name": "SoftwareUpdate-qc8017_32",
    "selected_version": "Release/stable/3.0.7-1521+9834f21"
  },
  {
    "name": "SoundTouch-SDK-qc8017_32",
    "selected_version": "Release/Castle-Fork-stable/2.2.2.44944.3236892"
  },
  {
    "name": "SystemEventService-qc8017_32",
    "selected_version": "Release/stable/2.2.0-131+481064c"
  },
  {
    "name": "Telemetry-qc8017_32",
    "selected_version": "Release/stable/2.2.0-109+cb5cc94"
  },
  {
    "name": "TestUtils",
<<<<<<< HEAD
    "selected_version": "master@7ef32dde63f62a3a843550a3358108f3225f83d0"
=======
    "selected_version": "stable@bb3929bbd58e39286e7f729e43b81972ea4b4aad"
>>>>>>> 6304a31a
  },
  {
    "name": "VPAController-qc8017_32",
    "selected_version": "Release/stable/2.2.5-567+769d1aa"
  }
]<|MERGE_RESOLUTION|>--- conflicted
+++ resolved
@@ -60,13 +60,8 @@
     "selected_version": "Release/stable/3.2.1-999+1e6ea1a"
   },
   {
-<<<<<<< HEAD
     "name": "BoseWebToledo",
     "selected_version": "Release/master/1.0.1-6+0d2fc61"
-=======
-    "name": "BoseWebMonaco",
-    "selected_version": "Release/MR2_2019/4.0.0-639+0d000af"
->>>>>>> 6304a31a
   },
   {
     "name": "BTSTSSink-qc8017_32",
@@ -221,14 +216,14 @@
     "selected_version": "Release/master/4.8"
   },
   {
+    "name": "RivieraLpmService-qc8017_32",
+    "selected_version": "Release/stable/3.0.3-327+3d8e803"
+  },
+  {
     "name": "RivieraLPM-Tools",
     "selected_version": "master@c232bf9c1560c9709b16f8aecf206a5caa692b6e"
   },
   {
-    "name": "RivieraLpmService-qc8017_32",
-    "selected_version": "Release/stable/3.0.3-327+3d8e803"
-  },
-  {
     "name": "RivieraLpmUpdater",
     "selected_version": "Release/stable/2.1.0-90+abe9c4f"
   },
@@ -278,11 +273,7 @@
   },
   {
     "name": "TestUtils",
-<<<<<<< HEAD
-    "selected_version": "master@7ef32dde63f62a3a843550a3358108f3225f83d0"
-=======
     "selected_version": "stable@bb3929bbd58e39286e7f729e43b81972ea4b4aad"
->>>>>>> 6304a31a
   },
   {
     "name": "VPAController-qc8017_32",
