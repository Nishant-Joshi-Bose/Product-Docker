[
  {
    "name": "AVS-qc8017_32",
    "selected_version": "Release/Castle-Fork/0.3.5.40902.2670495"
  },
  {
    "name": "bose-opkg-utils",
    "selected_version": "master@887d0ab5d58c2aa3b6d3c0fb0c1dc31adf81e799"
  },
  {
    "name": "BoseLibs-qc8017_32",
    "selected_version": "Release/master/0.3.4-222+cec23e5"
  },
  {
    "name": "BoseOPKG-native",
    "selected_version": "Release/master/0.1.0-4+31ebf8c"
  },
  {
    "name": "BoseOPKG-qc8017_32",
    "selected_version": "Release/master/0.1.0-4+31ebf8c"
  },
  {
    "name": "BoseOPKG-x86",
    "selected_version": "Release/master/0.1.0-4+31ebf8c"
  },
  {
    "name": "BoseWebMonaco",
    "selected_version": "Release/develop/0.2.1-32+59feb17"
  },
  {
    "name": "CastleAudioPath-qc8017_32",
    "selected_version": "Release/Castle-Fork/0.2.4-20290"
  },
  {
    "name": "CastleCli-qc8017_32",
    "selected_version": "Release/master/0.2.3-26+8cf9ea4"
  },
  {
    "name": "CastleDataCollectionClient-qc8017_32",
    "selected_version": "Release/master/0.3.1-10+d61b02f"
  },
  {
    "name": "CastleDemoController-qc8017_32",
    "selected_version": "Release/master/0.3.1-54+cd3c2f0"
  },
  {
    "name": "CastleLibs-qc8017_32",
    "selected_version": "branches/castle-libs@2549"
  },
  {
    "name": "CastleLightBarController-qc8017_32",
    "selected_version": "Release/master/0.3.3-36+4b737e3"
  },
  {
    "name": "CastleNetworkService-qc8017_32",
    "selected_version": "Release/master/0.3.1-151+d44b384"
  },
  {
    "name": "CastlePassport-qc8017_32",
    "selected_version": "Release/master/0.3.1-338+0a6b925"
  },
  {
    "name": "CastlePassportClient-qc8017_32",
    "selected_version": "Release/master/0.3.1-338+0a6b925"
  },
  {
    "name": "CastleProductControllerCommon",
<<<<<<< HEAD
    "selected_version": "AkNetwork@0929b6637bc554aeac9b900967caaeb998adae79"
=======
    "selected_version": "master@fdac8a1d9fc7974a3f2dec1607bf1b1d24694d06"
>>>>>>> 7f6a338d
  },
  {
    "name": "CastleProductUIAssets",
    "selected_version": "master@c158e65cfaf3c9a0897998790017d2b012dad8d3"
  },
  {
    "name": "CastleTestUtils",
    "selected_version": "master@8ad73581d5939d85013d1cea0b3937d294714e45"
  },
  {
    "name": "EddieLPM-Package",
    "selected_version": {
      "RIVIERA_HSP_VERSION=1.3": "Release/trunk/0.3.2.2644930/DP1",
      "RIVIERA_HSP_VERSION=2.1": "Release/trunk/0.3.2.2644930/DP2"
    }
  },
  {
    "name": "FrontDoor-qc8017_32",
    "selected_version": "Release/master/0.3.4-79+83bfa5b"
  },
  {
    "name": "GalapagosClient-qc8017_32",
    "selected_version": "Release/master/0.0.1-18+64c6444"
  },
  {
    "name": "KeyHandler-qc8017_32",
    "selected_version": "Release/master/0.2.3-57+c56897b"
  },
  {
    "name": "protobuf-native",
    "selected_version": "branches/protobuf@2548"
  },
  {
    "name": "protobuf-qc8017_32",
    "selected_version": "branches/protobuf@2548"
  },
  {
    "name": "Riviera-HSP-Images",
    "selected_version": "Release/master/${RIVIERA_HSP_VERSION}"
  },
  {
    "name": "Riviera-Toolchain",
    "selected_version": "Release/master/1.3"
  },
  {
    "name": "RivieraLpmService-qc8017_32",
    "selected_version": "Release/master/0.3.3-81+b0d568b"
  },
  {
    "name": "RivieraLpmUpdater",
    "selected_version": "Release/master/0.3.1-36+8a43bfa"
  },
  {
    "name": "Shepherd-qc8017_32",
    "selected_version": "Release/master/0.3.0-49+29239c4"
  },
  {
    "name": "SoftwareUpdate-qc8017_32",
    "selected_version": "Release/master/0.3.5-264+836db92"
  },
  {
    "name": "SoundTouch-SDK-qc8017_32",
    "selected_version": "Release/Castle-Fork/0.3.5.40902.2670495"
  },
  {
    "name": "Webkit",
    "selected_version": "Release/master/0.3.1-24+472ac23"
  },
  {
    "name": "WiFi-Setup-Webpage",
    "selected_version": "master@19f561f91af118db5439955e4d85bc0a914964eb"
  }
]<|MERGE_RESOLUTION|>--- conflicted
+++ resolved
@@ -65,11 +65,7 @@
   },
   {
     "name": "CastleProductControllerCommon",
-<<<<<<< HEAD
     "selected_version": "AkNetwork@0929b6637bc554aeac9b900967caaeb998adae79"
-=======
-    "selected_version": "master@fdac8a1d9fc7974a3f2dec1607bf1b1d24694d06"
->>>>>>> 7f6a338d
   },
   {
     "name": "CastleProductUIAssets",
