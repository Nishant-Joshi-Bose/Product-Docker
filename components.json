[
  {
    "name": "AudioPathClient-qc8017_32",
    "selected_version": "Release/stable/3.0.1-3529+4108201"
  },
  {
    "name": "AudioPathProducts-qc8017_32",
    "selected_version": "Release/stable/3.0.1-3529+4108201"
  },
  {
    "name": "AudioPathProducts-qc8017_64",
    "selected_version": "Release/stable/3.0.1-3529+4108201"
  },
  {
    "name": "AudioPathService-qc8017_64",
    "selected_version": "Release/stable/3.0.1-3529+4108201"
  },
  {
    "name": "AudioSource-BMX-qc8017_32",
    "selected_version": "Release/master/0.0.1-47+fe99851"
  },
  {
    "name": "AudioSource-BMX-x86_64",
    "selected_version": "Release/master/0.0.1-47+fe99851"
  },
  {
    "name": "AudioSource-qc8017_32",
    "selected_version": "Release/master/2.2.0-228+a066149"
  },
  {
    "name": "AVS-qc8017_32",
    "selected_version": "Release/Castle-Fork/2.2.1.44523.3157411"
  },
  {
    "name": "BLESetup-qc8017_32",
    "selected_version": "Release/master/3.1.1-381+9b24c0a"
  },
  {
    "name": "BLEToFrontDoorService-qc8017_32",
    "selected_version": "Release/master/2.2.3-226+7871565"
  },
  {
    "name": "Bluetooth-qc8017_32",
    "selected_version": "Release/master/2.4.2-261+7910748"
  },
  {
    "name": "bose-opkg-utils",
    "selected_version": "master@964c29cc453ccd3d1b28fb40bae8df11c0dc3b3c"
  },
  {
    "name": "bose-web-riviera-ap-page",
    "selected_version": "master@3bdc2dc1e5cee745cfced370201352045cd57195"
  },
  {
    "name": "bose-web-update-page",
    "selected_version": "master@24b0ffaad4d130ae5a2df0e470868846c7888392"
  },
  {
    "name": "BoseLibs-qc8017_32",
    "selected_version": "Release/master/2.2.3-856+551271c"
  },
  {
    "name": "BoseWebMonaco",
    "selected_version": "Release/MR1_2019/3.0.9-587+04500173"
  },
  {
    "name": "BTSTSSink-qc8017_32",
    "selected_version": "Release/master/2.4.3-437+c422309"
  },
  {
    "name": "CastleLibs-native",
    "selected_version": "branches/castle-libs@2780"
  },
  {
    "name": "CastleLibs-qc8017_32",
    "selected_version": "branches/castle-libs@2780"
  },
  {
    "name": "CastleLibs-x86",
    "selected_version": "branches/castle-libs@2780"
  },
  {
    "name": "Cli-qc8017_32",
    "selected_version": "Release/master/2.2.0-152+e722f63"
  },
  {
    "name": "DataCollectionClient-qc8017_32",
    "selected_version": "Release/master/2.2.3-193+1821858"
  },
  {
    "name": "DataCollectionService-qc8017_32",
    "selected_version": "Release/master/2.2.1-185+676ab0f"
  },
  {
    "name": "DemoController-qc8017_32",
    "selected_version": "Release/master/2.2.0-198+0f7f806"
  },
  {
    "name": "DinghyWebBrowser-qc8017_64",
    "selected_version": "Release/bose-master/1.0.0-67+155c3e8"
  },
  {
    "name": "FrontDoor-qc8017_32",
    "selected_version": "Release/master/2.2.0-587+0540699"
  },
  {
    "name": "FrontDoorService-qc8017_32",
    "selected_version": "Release/master/2.2.0-509+547892d"
  },
  {
    "name": "FrontDoorUtility-qc8017_32",
    "selected_version": "Release/master/2.2.0-196+0540699"
  },
  {
    "name": "GalapagosClient-qc8017_32",
    "selected_version": "Release/master/2.2.0-317+0743fd4"
  },
  {
    "name": "HTTPInterface-qc8017_32",
    "selected_version": "Release/master/2.2.1-193+6b1a5f8"
  },
  {
    "name": "HTTPProxy-qc8017_32",
    "selected_version": "Release/master/2.2.0-200+339cdb2"
  },
  {
    "name": "KeyHandler-qc8017_32",
    "selected_version": "Release/master/2.2.0-158+32fd269"
  },
  {
    "name": "LightBarController-qc8017_32",
    "selected_version": "Release/master/2.2.0-277+654f346"
  },
  {
    "name": "LpmMfgTool",
    "selected_version": "Release/master/0.0.1-4+34833d6"
  },
  {
    "name": "NetworkService-qc8017_32",
    "selected_version": "Release/master/2.2.2-737+427518b"
  },
  {
    "name": "opensource-jsoncpp-qc8017_32",
    "selected_version": "Release/bose-master/1.8.3-22-gbda6e44"
  },
  {
    "name": "opensource-libarchive-qc8017_32",
    "selected_version": "Release/bose-dev/v3.3.1-13-gb412ba2"
  },
  {
    "name": "opensource-libwebsockets-qc8017_32",
    "selected_version": "Release/bose-v2.4-stable/2.4.1-54+g9d42960"
  },
  {
    "name": "opensource-opkg-native",
    "selected_version": "Release/bose-dev/v0.3.6.2-2-gb1e1aba"
  },
  {
    "name": "opensource-opkg-qc8017_32",
    "selected_version": "Release/bose-dev/v0.3.6.2-2-gb1e1aba"
  },
  {
    "name": "opensource-opkg-x86",
    "selected_version": "Release/bose-dev/v0.3.6.2-2-gb1e1aba"
  },
  {
    "name": "opensource-util-linux-qc8017_32",
    "selected_version": "Release/bose-master/1.5.0-10+877ade5"
  },
  {
    "name": "opensource-zlib-qc8017_32",
    "selected_version": "Release/bose-master/v1.2.11-8-gc49d32b"
  },
  {
    "name": "Passport-qc8017_32",
    "selected_version": "Release/master/2.2.0-1586+39e7b03"
  },
  {
    "name": "PassportClient-qc8017_32",
    "selected_version": "Release/master/2.2.0-1172+9a644f6"
  },
  {
    "name": "product-startup",
    "selected_version": "Release/MR1_2019/4.0.1-7+17e25f4"
  },
  {
    "name": "ProductControllerCommon",
    "selected_version": "master@bb307cdc29dff1964e30fd5d3501efcabaf84f4a"
  },
  {
    "name": "ProductControllerCommonProto-qc8017_32",
    "selected_version": "Release/master/2.2.0-301+1482a8a"
  },
  {
    "name": "ProductUIAssets",
    "selected_version": "master@49516f77c25f1abf2ececfb12be97b2c89ed53f7"
  },
  {
    "name": "protobuf-native",
    "selected_version": "branches/protobuf@2768"
  },
  {
    "name": "protobuf-qc8017_32",
    "selected_version": "branches/protobuf@2768"
  },
  {
    "name": "Riviera-HSP-Images",
    "selected_version": "Release/master/4.5"
  },
  {
    "name": "Riviera-Toolchain",
    "selected_version": "Release/master/4.4"
  },
  {
    "name": "RivieraLpmService-qc8017_32",
    "selected_version": "Release/master/3.0.2-310+624962a"
  },
  {
    "name": "RivieraLpmTools",
    "selected_version": "@3604"
  },
  {
    "name": "RivieraLpmUpdater",
    "selected_version": "Release/master/1.0.0-69+a38d6c8"
  },
  {
    "name": "RivieraSwUpRecovery-qc8017_32",
    "selected_version": "Release/master/3.0.0-100+815b2db"
  },
  {
    "name": "SASS-qc8017_32",
    "selected_version": "Release/master/2.3.1-1037+b2c38c4"
  },
  {
    "name": "SASS-qc8017_64",
    "selected_version": "Release/master/2.3.1-1037+b2c38c4"
  },
  {
    "name": "SecureDeviceKey",
    "selected_version": "master@4d0764da125bb32e5253b96c9599c49798752bac"
  },
  {
    "name": "Shepherd-qc8017_32",
    "selected_version": "Release/master/2.2.0-145+ba6740e"
  },
  {
    "name": "SoftwareUpdate-qc8017_32",
<<<<<<< HEAD
    "selected_version": "Continuous/CASTLE-26007/3.1.0-1336+965cf4e"
=======
    "selected_version": "Continuous/master/3.1.0-1349+c338cfb"
>>>>>>> abff5fe5
  },
  {
    "name": "SoundTouch-SDK-qc8017_32",
    "selected_version": "Release/Castle-Fork/2.2.1.44523.3157411"
  },
  {
    "name": "svc-pts-log-decrypt",
    "selected_version": "master@12e8bd2762b5e5a78c743280deb43cfb097fa05c"
  },
  {
    "name": "SystemEventService-qc8017_32",
    "selected_version": "Release/master/2.2.0-123+2f0ea8e"
  },
  {
    "name": "Telemetry-qc8017_32",
    "selected_version": "Release/master/2.2.0-94+da55914"
  },
  {
    "name": "TestUtils",
    "selected_version": "master@e51fcdbe71aefc2b3eb853f175cf51cdad1bf093"
  },
  {
    "name": "Webkit",
    "selected_version": "Release/master/2.2.0-103+242528e"
  }
]<|MERGE_RESOLUTION|>--- conflicted
+++ resolved
@@ -245,11 +245,7 @@
   },
   {
     "name": "SoftwareUpdate-qc8017_32",
-<<<<<<< HEAD
-    "selected_version": "Continuous/CASTLE-26007/3.1.0-1336+965cf4e"
-=======
     "selected_version": "Continuous/master/3.1.0-1349+c338cfb"
->>>>>>> abff5fe5
   },
   {
     "name": "SoundTouch-SDK-qc8017_32",
