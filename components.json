--- conflicted
+++ resolved
@@ -32,13 +32,10 @@
     "selected_version": "master@964c29cc453ccd3d1b28fb40bae8df11c0dc3b3c"
   },
   {
-<<<<<<< HEAD
-=======
     "name": "bose-web-riviera-ap-page",
     "selected_version": "master@0f997b1a0bf2ea393cd367279c037a282aff181e"
   },
   {
->>>>>>> 1dfebfce
     "name": "bose-web-update-page",
     "selected_version": "master@c0a7c8225da44d5d3ae6effd08a07dd2fc3049e0"
   },
@@ -83,13 +80,8 @@
     "selected_version": "Release/master/1.0.3-63+fb3e550"
   },
   {
-<<<<<<< HEAD
-    "name": "CastleProductControllerCommon",
-    "selected_version": "master@3d9359d2b4a69841d6b6b1909d46132ed34cf73e"
-=======
     "name": "DataCollectionClient-qc8017_32",
     "selected_version": "Release/master/0.4.2-65+50b6964"
->>>>>>> 1dfebfce
   },
   {
     "name": "DataCollectionService-qc8017_32",
@@ -149,7 +141,7 @@
   },
   {
     "name": "ProductControllerCommon",
-    "selected_version": "master@b115fc36d2ee3712c81e2556df3bb91511e076bd"
+    "selected_version": "master@3d9359d2b4a69841d6b6b1909d46132ed34cf73e"
   },
   {
     "name": "ProductUIAssets",
@@ -222,12 +214,5 @@
   {
     "name": "Webkit",
     "selected_version": "Release/master/0.3.3-33+5811010"
-<<<<<<< HEAD
-  },
-  {
-    "name": "bose-web-riviera-ap-page",
-    "selected_version": "master@0f997b1a0bf2ea393cd367279c037a282aff181e"
-=======
->>>>>>> 1dfebfce
   }
 ]