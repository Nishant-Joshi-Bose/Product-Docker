--- conflicted
+++ resolved
@@ -101,11 +101,7 @@
   },
   {
     "name": "CastleProductControllerCommon",
-<<<<<<< HEAD
-    "selected_version": "remove_LPS_keyevent@297207c55aabd6308be5bfc76afaa4b7a890e2ad"
-=======
     "selected_version": "master@712bab03fa3568b9e2695a5793d7c29c091abefa"
->>>>>>> 213da450
   },
   {
     "name": "CastleProductUIAssets",
