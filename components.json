[
  {
    "name": "A4VDeviceController-qc8017_32",
    "selected_version": "Release/2019_MR4/2.1.31-8-g428fa7e"
  },
  {
    "name": "A4VDeviceController-x86_64",
    "selected_version": "Release/2019_MR4/2.1.31-8-g428fa7e"
  },
  {
    "name": "A4VRemoteCommunicationService-qc8017_32",
    "selected_version": "Release/2019_MR4/2.2.24-28-g1ddcf11"
  },
  {
    "name": "A4VRemoteCommunicationService-x86_64",
    "selected_version": "Release/2019_MR4/2.2.24-28-g1ddcf11"
  },
  {
    "name": "A4VVideoManagerService-qc8017_32",
    "selected_version": "Release/2019_MR4/2.2.32-2-g2712b4b"
  },
  {
    "name": "A4VVideoManagerService-x86_64",
    "selected_version": "Release/2019_MR4/2.2.32-2-g2712b4b"
  },
  {
    "name": "AudioPathClient-qc8017_32",
    "selected_version": "Release/2019_MR4/5.3.8-8606+57a4d84"
  },
  {
    "name": "AudioPathClient-x86_64",
    "selected_version": "Release/2019_MR4/5.3.8-8606+57a4d84"
  },
  {
    "name": "AudioPathProducts-qc8017_32",
    "selected_version": "Release/2019_MR4/5.3.8-8606+57a4d84"
  },
  {
    "name": "AudioPathProducts-qc8017_64",
    "selected_version": "Release/2019_MR4/5.3.8-8606+57a4d84"
  },
  {
    "name": "AudioPathProducts-x86_64",
    "selected_version": "Release/2019_MR4/5.3.8-8606+57a4d84"
  },
  {
    "name": "AudioPathService-qc8017_64",
    "selected_version": "Release/2019_MR4/5.3.8-8606+57a4d84"
  },
  {
    "name": "AudioSource-AirPlay2-qc8017_32",
    "selected_version": "Release/2019_MR4/v1.0.6-30-g5636655"
  },
  {
    "name": "AudioSource-BMX-qc8017_32",
    "selected_version": "Release/2019_MR4/0.0.2-892+23655a0"
  },
  {
    "name": "AudioSource-MusicServices-qc8017_32",
    "selected_version": "Release/2019_MR4/1.0.32-8-g2c1bc5e"
  },
  {
    "name": "AudioSource-qc8017_32",
    "selected_version": "Release/2019_MR4/2.3.0-543+e83ca66"
  },
  {
    "name": "AudioSource-Spotify-qc8017_32",
    "selected_version": "Release/2019_MR4/0.2.24-7-g84ee540"
  },
  {
    "name": "AudioSource-UPnP-qc8017_32",
    "selected_version": "Release/2019_MR4/0.0.24-5-g63f4942"
  },
  {
    "name": "AudioSource-UPnP-x86_64",
    "selected_version": "Release/2019_MR4/0.0.24-5-g63f4942"
  },
  {
    "name": "AudioSource-x86_64",
    "selected_version": "Release/2019_MR4/2.3.0-543+e83ca66"
  },
  {
    "name": "AVSService-qc8017_32",
    "selected_version": "Release/2019_MR4/2.3.70-0-gb102f7c"
  },
  {
    "name": "AVSService-x86_64",
    "selected_version": "Release/2019_MR4/2.3.70-0-gb102f7c"
  },
  {
    "name": "BLERemoteXCVR",
    "selected_version": "Release/master/v2.0.0-0+9c2b8b9"
  },
  {
    "name": "BLESetup-qc8017_32",
    "selected_version": "Release/2019_MR4/3.4.11-5-g8ac7a62"
  },
  {
    "name": "BLESetup-x86_64",
    "selected_version": "Release/2019_MR4/3.4.11-5-g8ac7a62"
  },
  {
    "name": "BLEToFrontDoorService-qc8017_32",
    "selected_version": "Release/2019_MR4/2.4.0-561+90675e5"
  },
  {
    "name": "BLEToFrontDoorService-x86_64",
    "selected_version": "Release/2019_MR4/2.4.0-561+90675e5"
  },
  {
    "name": "Bluetooth-qc8017_32",
    "selected_version": "Release/2019_MR4/2.30.13-10-g5f718eb"
  },
  {
    "name": "Bluetooth-x86_64",
    "selected_version": "Release/2019_MR4/2.30.13-10-g5f718eb"
  },
  {
    "name": "bose-opkg-utils",
    "selected_version": "2019_MR4@6f5fc0b0b6b56434f0f10605cf5693f4bc7dbada"
  },
  {
    "name": "bose-web-riviera-ap-page",
    "selected_version": "2019_MR4@29962e6337f5332e5c40db17d54854b72326d9f1"
  },
  {
    "name": "bose-web-update-page",
    "selected_version": "2019_MR4@6e0d8e7624354b0d9039d2d06b36a663206906a9"
  },
  {
    "name": "BoseLibs-qc8017_32",
    "selected_version": "Release/2019_MR4/3.8.2-1664+086a360"
  },
  {
    "name": "BoseLibs-x86_64",
    "selected_version": "Release/2019_MR4/3.8.2-1664+086a360"
  },
  {
    "name": "BoseWebBrussels",
    "selected_version": "Release/stable/5.0.4-122+41a516a"
  },
  {
    "name": "BoseWebMonaco",
    "selected_version": "Release/2019_MR4/6.0.1-868+b4ec931"
  },
  {
    "name": "BTSource-qc8017_32",
    "selected_version": "Release/2019_MR4/3.51.0-8-g2adbd31"
  },
  {
    "name": "BTSource-x86_64",
    "selected_version": "Release/2019_MR4/3.51.0-8-g2adbd31"
  },
  {
    "name": "BTSTSSink-qc8017_32",
    "selected_version": "Release/2019_MR4/2.12.7-5-g3a1ce6a"
  },
  {
    "name": "BTSTSSink-x86_64",
    "selected_version": "Release/2019_MR4/2.12.7-5-g3a1ce6a"
  },
  {
    "name": "CAPSAPI-qc8017_32",
    "selected_version": "Release/2019_MR4/1.1.3-7-g4232741"
  },
  {
    "name": "CAPSAPI-x86_64",
    "selected_version": "Release/2019_MR4/1.1.3-7-g4232741"
  },
  {
    "name": "CAPSService-qc8017_32",
    "selected_version": "Release/2019_MR4/3.0.5-12-gc0ed6e5"
  },
  {
    "name": "CAPSService-x86_64",
    "selected_version": "Release/2019_MR4/3.0.5-12-gc0ed6e5"
  },
  {
    "name": "Cli-qc8017_32",
    "selected_version": "Release/2019_MR4/2.2.1-320+487283f"
  },
  {
    "name": "Cli-x86_64",
    "selected_version": "Release/2019_MR4/2.2.1-320+487283f"
  },
  {
    "name": "CloudControlClient-qc8017_32",
    "selected_version": "Release/2019_MR4/0.0.5-242+4987ee8"
  },
  {
    "name": "DataCollectionClient-qc8017_32",
    "selected_version": "Release/2019_MR4/2.2.15-25-gcd6a6d5"
  },
  {
    "name": "DataCollectionClient-x86_64",
    "selected_version": "Release/2019_MR4/2.2.15-25-gcd6a6d5"
  },
  {
    "name": "DataCollectionService-qc8017_32",
    "selected_version": "Release/2019_MR4/4.0.0-364+3dad4f4"
  },
  {
    "name": "DemoController-qc8017_32",
    "selected_version": "Release/2019_MR4/2.2.9-6-gb36aa2c"
  },
  {
    "name": "DinghyWebBrowser-qc8017_64",
    "selected_version": "Release/2019_MR4/1.0.6-11+43e43db"
  },
  {
    "name": "FrontDoorClient-qc8017_32",
    "selected_version": "Release/2019_MR4/3.7.0-5-g118f97a"
  },
  {
    "name": "FrontDoorClient-x86_64",
    "selected_version": "Release/2019_MR4/3.7.0-5-g118f97a"
  },
  {
    "name": "FrontDoorService-qc8017_32",
    "selected_version": "Release/2019_MR4/3.3.10-4-g7f0823b"
  },
  {
    "name": "FrontDoorService-x86_64",
    "selected_version": "Release/2019_MR4/3.3.10-4-g7f0823b"
  },
  {
    "name": "FrontDoorUtility-qc8017_32",
    "selected_version": "Release/2019_MR4/3.0.13-9-g52c5c6a"
  },
  {
    "name": "FrontDoorUtility-x86_64",
    "selected_version": "Release/2019_MR4/3.0.13-9-g52c5c6a"
  },
  {
    "name": "GalapagosClient-qc8017_32",
    "selected_version": "Release/2019_MR4/3.0.0-534+806fdc0"
  },
  {
    "name": "GalapagosClient-x86_64",
    "selected_version": "Release/2019_MR4/3.0.0-534+806fdc0"
  },
  {
    "name": "GoogleVoiceAssistant-qc8017_64",
    "selected_version": "Release/2019_MR4/2.3.22-12-gbd6c081"
  },
  {
    "name": "HTTPInterface-qc8017_32",
    "selected_version": "Release/2019_MR4/3.0.1-349+2402865"
  },
  {
    "name": "HTTPInterface-x86_64",
    "selected_version": "Release/2019_MR4/3.0.1-349+2402865"
  },
  {
    "name": "HTTPProxy-qc8017_32",
    "selected_version": "Release/2019_MR4/2.2.0-371+0255439"
  },
  {
    "name": "IotIpcClient-qc8017_32",
    "selected_version": "Release/2019_MR4/2.0.10-10-ge451488"
  },
  {
    "name": "IotIpcClient-x86_64",
    "selected_version": "Release/2019_MR4/2.0.10-10-ge451488"
  },
  {
    "name": "IoTService-qc8017_32",
    "selected_version": "Release/2019_MR4/1.0.26-5-ga893a59"
  },
  {
    "name": "KeyHandler-qc8017_32",
    "selected_version": "Release/2019_MR4/2.2.4-20-g0f9073a"
  },
  {
    "name": "KeyHandler-x86_64",
    "selected_version": "Release/2019_MR4/2.2.4-20-g0f9073a"
  },
  {
    "name": "LedAnimationTool-qc8017_32",
    "selected_version": "Continuous/stable/2.7.8-2-g311b919"
  },
  {
    "name": "LightBarController-qc8017_32",
    "selected_version": "Release/2019_MR4/2.2.11-25-g92d5b38"
  },
  {
    "name": "LightBarController-x86_64",
    "selected_version": "Release/2019_MR4/2.2.11-25-g92d5b38"
  },
  {
    "name": "LpmMfgTool",
    "selected_version": "Release/2019_MR4/1.0.4-50+b224dfa"
  },
  {
    "name": "NetworkService-qc8017_32",
    "selected_version": "Release/2019_MR4/2.2.38-15-g043bf59"
  },
  {
    "name": "NetworkService-x86_64",
    "selected_version": "Release/2019_MR4/2.2.38-15-g043bf59"
  },
  {
    "name": "opensource-avahi-qc8017_32",
    "selected_version": "Release/2019_MR4/v0.6.43-3-g26cae59"
  },
  {
    "name": "opensource-curl-qc8017_32",
    "selected_version": "Release/2019_MR4/bose-v7.54.1-60-g7b15b37"
  },
  {
    "name": "opensource-curl-x86_64",
    "selected_version": "Release/2019_MR4/bose-v7.54.1-60-g7b15b37"
  },
  {
    "name": "opensource-jsoncpp-qc8017_32",
    "selected_version": "Release/2019_MR4/bose-v1.8.3-38-g32e00fc"
  },
  {
    "name": "opensource-jsoncpp-x86_64",
    "selected_version": "Release/2019_MR4/bose-v1.8.3-38-g32e00fc"
  },
  {
    "name": "opensource-libarchive-qc8017_32",
    "selected_version": "Release/2019_MR4/bose-v3.3.1-47-gfec93f9"
  },
  {
    "name": "opensource-libwebsockets-qc8017_32",
    "selected_version": "Release/2019_MR4/bose-v2.4.2-22-g21b2219"
  },
  {
    "name": "opensource-libwebsockets-x86_64",
    "selected_version": "Release/2019_MR4/bose-v2.4.2-22-g21b2219"
  },
  {
    "name": "opensource-nghttp2-qc8017_32",
    "selected_version": "Release/2019_MR4/bose-v1.24.0-51-gf30bb55"
  },
  {
    "name": "opensource-nghttp2-x86_64",
    "selected_version": "Release/2019_MR4/bose-v1.24.0-51-gf30bb55"
  },
  {
    "name": "opensource-OpenAvnuApple-qc8017_32",
    "selected_version": "Release/2019_MR4/v1.0-1832-ge2cab2b"
  },
  {
    "name": "opensource-openssl-qc8017_32",
    "selected_version": "Release/2019_MR4/bose-v1.0.2-63-g90debb2"
  },
  {
    "name": "opensource-openssl-x86",
    "selected_version": "Release/2019_MR4/bose-v1.0.2-63-g90debb2"
  },
  {
    "name": "opensource-openssl-x86_64",
    "selected_version": "Release/2019_MR4/bose-v1.0.2-63-g90debb2"
  },
  {
    "name": "opensource-opkg-qc8017_32",
    "selected_version": "Release/2019_MR4/bose-v0.4.1-13-gd9d03f8"
  },
  {
    "name": "opensource-opkg-x86",
    "selected_version": "Release/2019_MR4/bose-v0.4.1-13-gd9d03f8"
  },
  {
    "name": "opensource-tinyxml-qc8017_32",
    "selected_version": "Release/2019_MR4/bose-v2.6.1-34-g6e4dd22"
  },
  {
    "name": "opensource-tinyxml-x86_64",
    "selected_version": "Release/2019_MR4/bose-v2.6.1-34-g6e4dd22"
  },
  {
    "name": "opensource-util-linux-qc8017_32",
    "selected_version": "Release/2019_MR4/1.5.0-52+3a718a6"
  },
  {
    "name": "opensource-util-linux-x86_64",
    "selected_version": "Release/2019_MR4/1.5.0-52+3a718a6"
  },
  {
    "name": "opensource-zlib-qc8017_32",
    "selected_version": "Release/2019_MR4/bose-v1.2.11-49-g1f4130d"
  },
  {
    "name": "opensource-zlib-x86_64",
    "selected_version": "Release/2019_MR4/bose-v1.2.11-49-g1f4130d"
  },
  {
    "name": "PassportClient-qc8017_32",
    "selected_version": "Release/2019_MR4/2.2.0-1561+68845c9"
  },
  {
    "name": "PassportClient-x86_64",
    "selected_version": "Release/2019_MR4/2.2.0-1561+68845c9"
  },
  {
    "name": "PassportService-qc8017_32",
    "selected_version": "Release/2019_MR4/2.2.0-213+9c63ed5"
  },
  {
    "name": "product-startup",
    "selected_version": "Release/2019_MR4/5.0.7-49+110bad3"
  },
  {
    "name": "ProductControllerCommon",
<<<<<<< HEAD
    "selected_version": "master@b3c101deff846cdde3f2cfb94c8c9dc07777dea1"
=======
    "selected_version": "2019_MR4@7d2aa8b2aca57e4b5a1aa479fbbe534db5cb8e18"
>>>>>>> dc1d8669
  },
  {
    "name": "ProductControllerCommonProto-qc8017_32",
    "selected_version": "Release/2019_MR4/2.2.12-32-g6da2d0a"
  },
  {
    "name": "ProductControllerCommonProto-x86_64",
    "selected_version": "Release/2019_MR4/2.2.12-32-g6da2d0a"
  },
  {
    "name": "ProductDiscoveryService-qc8017_32",
    "selected_version": "Release/2019_MR4/1.0.12-10-g93c2077"
  },
  {
    "name": "ProductDiscoveryService-x86_64",
    "selected_version": "Release/2019_MR4/1.0.12-10-g93c2077"
  },
  {
    "name": "ProductUIAssets",
    "selected_version": "stable@4887ed487e933f1409473f353f4660acf072d4d2"
  },
  {
    "name": "protobuf-qc8017_32",
    "selected_version": "Release/2019_MR4/bose-v2.4.1-54-g0d66cb0"
  },
  {
    "name": "protobuf-x86_64",
    "selected_version": "Release/2019_MR4/bose-v2.4.1-54-g0d66cb0"
  },
  {
    "name": "Riviera-HSP-Images",
    "selected_version": "Release/master/5.1.9"
  },
  {
    "name": "Riviera-Toolchain",
    "selected_version": "Release/master/5.1.5"
  },
  {
    "name": "RivieraLPM-Tools",
    "selected_version": "2019_MR4@4f526ba780adc94813e11358925c9346e0a9b076"
  },
  {
    "name": "RivieraLpmService-qc8017_32",
    "selected_version": "Release/2019_MR4/3.1.6-677+0e63ff2"
  },
  {
    "name": "RivieraLpmService-x86_64",
    "selected_version": "Release/2019_MR4/3.1.6-677+0e63ff2"
  },
  {
    "name": "RivieraLpmUpdater",
    "selected_version": "Release/2019_MR4/2.1.6-3-gfa44f88"
  },
  {
    "name": "RivieraMinimalFS-qc8017_32",
    "selected_version": "Release/2019_MR4/0.1.7-154+5c30bd1"
  },
  {
    "name": "RivieraSwUpRecovery-qc8017_32",
    "selected_version": "Release/2019_MR4/5.0.6-4-g981e097"
  },
  {
    "name": "SASS-qc8017_32",
    "selected_version": "Release/2019_MR4/2.13.19-4-g73d062a"
  },
  {
    "name": "SASS-qc8017_64",
    "selected_version": "Release/2019_MR4/2.13.19-4-g73d062a"
  },
  {
    "name": "SASS-x86_64",
    "selected_version": "Release/2019_MR4/2.13.19-4-g73d062a"
  },
  {
    "name": "SecureDeviceKey",
    "selected_version": "2019_MR4@5e2fbfdc3f1eb8b4f5acaa307037fc94d2a86f99"
  },
  {
    "name": "ServicesClients-qc8017_32",
    "selected_version": "Release/2019_MR4/2.0.7-240+331e0f8"
  },
  {
    "name": "ServicesClients-x86_64",
    "selected_version": "Release/2019_MR4/2.0.7-240+331e0f8"
  },
  {
    "name": "Shepherd-qc8017_32",
    "selected_version": "Release/2019_MR4/2.2.17-2-geaba425"
  },
  {
    "name": "SoftwareUpdate-qc8017_32",
    "selected_version": "Release/2019_MR4/6.0.0-2851+37c7c60"
  },
  {
    "name": "SoftwareUpdate-x86_64",
    "selected_version": "Release/2019_MR4/6.0.0-2851+37c7c60"
  },
  {
    "name": "SystemEventService-qc8017_32",
    "selected_version": "Release/2019_MR4/2.2.11-3-g45e326f"
  },
  {
    "name": "SystemEventService-x86_64",
    "selected_version": "Release/2019_MR4/2.2.11-3-g45e326f"
  },
  {
    "name": "Telemetry-qc8017_32",
    "selected_version": "Release/2019_MR4/3.0.0-275+64f4f99"
  },
  {
    "name": "Telemetry-x86_64",
    "selected_version": "Release/2019_MR4/3.0.0-275+64f4f99"
  },
  {
    "name": "TelemetryClient-qc8017_32",
    "selected_version": "Release/2019_MR4/3.0.0-120+e2d099d"
  },
  {
    "name": "TelemetryClient-x86_64",
    "selected_version": "Release/2019_MR4/3.0.0-120+e2d099d"
  },
  {
    "name": "TestUtils",
    "selected_version": "stable@6f56cc3fcb23c2b4ab4e4a832c4073f94cccf823"
  },
  {
    "name": "VPAController-qc8017_32",
    "selected_version": "Release/2019_MR4/2.2.27-4-g9d6fe05"
  },
  {
    "name": "VPAController-x86_64",
    "selected_version": "Release/2019_MR4/2.2.27-4-g9d6fe05"
  },
  {
    "name": "Webkit",
    "selected_version": "Release/2019_MR4/2.2.5-1-gbf8edb6"
  }
]<|MERGE_RESOLUTION|>--- conflicted
+++ resolved
@@ -405,11 +405,7 @@
   },
   {
     "name": "ProductControllerCommon",
-<<<<<<< HEAD
-    "selected_version": "master@b3c101deff846cdde3f2cfb94c8c9dc07777dea1"
-=======
-    "selected_version": "2019_MR4@7d2aa8b2aca57e4b5a1aa479fbbe534db5cb8e18"
->>>>>>> dc1d8669
+    "selected_version": "master@3f03ed7f90cdac696fef989a685eb1d25587c577"
   },
   {
     "name": "ProductControllerCommonProto-qc8017_32",
