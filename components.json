--- conflicted
+++ resolved
@@ -157,11 +157,7 @@
   },
   {
     "name": "ProductControllerCommon",
-<<<<<<< HEAD
-    "selected_version": "VFE-Notification@14941c13e81845216622258202e0f7111b635888"
-=======
-    "selected_version": "master@88f713845200e79fcec459182d6055aff4ed52f2"
->>>>>>> a960639a
+    "selected_version": "master@c5f2fe03935fd1bbd7727fa064b7f874db37debc"
   },
   {
     "name": "ProductControllerCommonProto-qc8017_32",
