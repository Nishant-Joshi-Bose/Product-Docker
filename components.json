--- conflicted
+++ resolved
@@ -29,11 +29,7 @@
   },
   {
     "name": "AVS-qc8017_32",
-<<<<<<< HEAD
-    "selected_version": "Continuous/AVS-VPA/2018-11-06_0504"
-=======
-    "selected_version": "Release/Castle-Fork/2.2.0.44177.3079888"
->>>>>>> 83bfa970
+    "selected_version": "Continuous/AVS-VPA/2018-11-09_1100"
   },
   {
     "name": "BLESetup-qc8017_32",
@@ -137,7 +133,7 @@
   },
   {
     "name": "GoogleVoiceAssistant-qc8017_64",
-    "selected_version": "Continuous/master/2.2.2-533+d859b56"
+    "selected_version": "Continuous/master/2.2.2-545+35a04d5"
   },
   {
     "name": "HTTPInterface-qc8017_32",
@@ -241,11 +237,7 @@
   },
   {
     "name": "SoundTouch-SDK-qc8017_32",
-<<<<<<< HEAD
-    "selected_version": "Continuous/Castle-Fork/2018-11-05_1627"
-=======
     "selected_version": "Release/Castle-Fork/2.2.0.44177.3079888"
->>>>>>> 83bfa970
   },
   {
     "name": "svc-pts-log-decrypt",
@@ -265,7 +257,7 @@
   },
   {
     "name": "VPAController-qc8017_32",
-    "selected_version": "Continuous/master/2.2.2-361+bba295f"
+    "selected_version": "Continuous/master/2.2.2-367+c28e140"
   },
   {
     "name": "Webkit",
