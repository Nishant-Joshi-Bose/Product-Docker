--- conflicted
+++ resolved
@@ -193,11 +193,7 @@
   },
   {
     "name": "ProductControllerCommon",
-<<<<<<< HEAD
     "selected_version": "master@cfcde5c5eb2849809d2639b8243db01d8fae46b6"
-=======
-    "selected_version": "master@f13a01771ec0c2799cb10ed004ee01150cb5d877"
->>>>>>> 1a051f03
   },
   {
     "name": "ProductControllerCommonProto-qc8017_32",
