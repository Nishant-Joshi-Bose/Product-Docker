[
  {
    "name": "AVS-qc8017_32",
    "selected_version": "Release/Castle-Fork/0.3.15.41380.2733922"
  },
  {
    "name": "bose-opkg-utils",
    "selected_version": "master@964c29cc453ccd3d1b28fb40bae8df11c0dc3b3c"
  },
  {
    "name": "BoseLibs-qc8017_32",
    "selected_version": "Release/master/0.3.11-322+7baef63"
  },
  {
    "name": "BoseOPKG-native",
    "selected_version": "Release/master/0.4.0-21+b24eca9"
  },
  {
    "name": "BoseOPKG-qc8017_32",
    "selected_version": "Release/master/0.4.0-21+b24eca9"
  },
  {
    "name": "BoseOPKG-x86",
    "selected_version": "Release/master/0.4.0-21+b24eca9"
  },
  {
    "name": "BoseWebMonaco",
    "selected_version": "Release/master/0.3.5-124+fa8c675"
  },
  {
    "name": "CastleAudioPath-qc8017_32",
    "selected_version": "Release/Castle-Fork/0.3.4-20608"
  },
  {
    "name": "CastleAudioPath-qc8017_64",
    "selected_version": "Release/Castle-Fork-Classic/0.2.9-20523"
  },
  {
    "name": "CastleCli-qc8017_32",
    "selected_version": "Release/master/0.3.2-42+d76abce"
  },
  {
    "name": "CastleDataCollectionClient-qc8017_32",
    "selected_version": "Release/master/0.3.7-49+a987998"
  },
  {
    "name": "CastleDemoController-qc8017_32",
    "selected_version": "Release/master/0.3.2-62+b9fcc88"
  },
  {
    "name": "CastleHTTPProxy-qc8017_32",
    "selected_version": "Release/master/0.2.1-31+d7e3d00"
  },
  {
    "name": "CastleLibs-native",
    "selected_version": "branches/castle-libs@2593"
  },
  {
    "name": "CastleLibs-qc8017_32",
    "selected_version": "branches/castle-libs@2593"
  },
  {
    "name": "CastleLibs-x86",
    "selected_version": "branches/castle-libs@2593"
  },
  {
    "name": "CastleLightBarController-qc8017_32",
    "selected_version": "Release/master/0.3.8-71+96fe1a4"
  },
  {
    "name": "CastleNetworkService-qc8017_32",
    "selected_version": "Release/master/0.3.1-181+ed72644"
  },
  {
    "name": "CastlePassport-qc8017_32",
    "selected_version": "Release/master/0.3.86-524+e45febf"
  },
  {
    "name": "CastlePassportClient-qc8017_32",
    "selected_version": "Release/master/0.3.86-524+e45febf"
  },
  {
    "name": "CastleProductControllerCommon",
<<<<<<< HEAD
    "selected_version": "PGC-1069@1cb43d9f92ef7d9bb355d11f6bd6b93309f7cd59"
=======
    "selected_version": "master@f64b2ed72b78a831085e9dbe5f63af628ec8d4ed"
>>>>>>> dff18d3c
  },
  {
    "name": "CastleProductUIAssets",
    "selected_version": "master@43394152e689030529a94750d56fe9cd196b885a"
  },
  {
    "name": "CastleTestUtils",
    "selected_version": "master@3f82683063c23c9e9e65c36cf8be5e48c6e391ca"
  },
  {
    "name": "FrontDoor-qc8017_32",
    "selected_version": "Release/master/0.3.8-166+bdf45c8"
  },
  {
    "name": "GalapagosClient-qc8017_32",
    "selected_version": "Continuous/master/0.2.0-86+18bce98"
  },
  {
    "name": "HTTPInterface-qc8017_32",
    "selected_version": "Release/master/0.3.3-53+83e0de2"
  },
  {
    "name": "KeyHandler-qc8017_32",
    "selected_version": "Release/master/0.2.3-71+1801c14"
  },
  {
    "name": "protobuf-native",
    "selected_version": "branches/protobuf@2590"
  },
  {
    "name": "protobuf-qc8017_32",
    "selected_version": "branches/protobuf@2590"
  },
  {
    "name": "Riviera-HSP-Images",
    "selected_version": "Release/master/2.4"
  },
  {
    "name": "Riviera-Toolchain",
    "selected_version": "Release/master/2.4"
  },
  {
    "name": "RivieraLpmService-qc8017_32",
    "selected_version": "Release/master/0.3.11-131+2b16d62"
  },
  {
    "name": "RivieraLpmTools",
    "selected_version": "@2139"
  },
  {
    "name": "RivieraLpmUpdater",
    "selected_version": "Release/master/0.3.2-39+0fb03f2"
  },
  {
    "name": "SASS-qc8017_32",
    "selected_version": "Release/IP3/0.3.1-209+faa7229"
  },
  {
    "name": "Shepherd-qc8017_32",
    "selected_version": "Release/master/0.3.3-63+5fcbc13"
  },
  {
    "name": "SoftwareUpdate-qc8017_32",
    "selected_version": "Release/IP3/0.3.15-391+5afd1c8"
  },
  {
    "name": "SoundTouch-SDK-qc8017_32",
    "selected_version": "Release/Castle-Fork/0.3.15.41380.2733922"
  },
  {
    "name": "SystemEventService-qc8017_32",
    "selected_version": "Release/master/0.3.0-21+6450a02"
  },
  {
    "name": "Webkit",
    "selected_version": "Release/master/0.3.3-33+5811010"
  },
  {
    "name": "WiFi-Setup-Webpage",
    "selected_version": "master@19f561f91af118db5439955e4d85bc0a914964eb"
  }
]<|MERGE_RESOLUTION|>--- conflicted
+++ resolved
@@ -81,11 +81,7 @@
   },
   {
     "name": "CastleProductControllerCommon",
-<<<<<<< HEAD
-    "selected_version": "PGC-1069@1cb43d9f92ef7d9bb355d11f6bd6b93309f7cd59"
-=======
     "selected_version": "master@f64b2ed72b78a831085e9dbe5f63af628ec8d4ed"
->>>>>>> dff18d3c
   },
   {
     "name": "CastleProductUIAssets",
