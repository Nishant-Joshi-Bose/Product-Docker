[
  {
    "name": "AudioPathClient-qc8017_32",
    "selected_version": "Continuous/stable/5.0.4-7061+45d3a87"
  },
  {
    "name": "AudioPathClient-x86_64",
    "selected_version": "Continuous/stable/5.0.4-7025+41e2632"
  },
  {
    "name": "AudioPathProducts-qc8017_32",
    "selected_version": "Continuous/stable/5.0.4-7061+45d3a87"
  },
  {
    "name": "AudioPathProducts-x86_64",
    "selected_version": "Continuous/stable/5.0.4-7025+41e2632"
  },
  {
    "name": "AudioPathProducts-qc8017_64",
    "selected_version": "Continuous/stable/5.0.4-7061+45d3a87"
  },
  {
    "name": "AudioPathService-qc8017_64",
    "selected_version": "Continuous/stable/5.0.4-7061+45d3a87"
  },
  {
    "name": "AudioSource-AirPlay2-qc8017_32",
    "selected_version": "Continuous/stable/v1.0.1-5-g8808f8c"
  },
  {
    "name": "AudioSource-BMX-qc8017_32",
    "selected_version": "Continuous/stable/0.0.2-673+2a30ddb"
  },
  {
    "name": "AudioSource-MusicServices-qc8017_32",
    "selected_version": "Release/stable/1.0.5-5-g4604e8c"
  },
  {
    "name": "AudioSource-qc8017_32",
    "selected_version": "Release/stable/2.3.0-459+0739bea"
  },
  {
    "name": "AudioSource-x86_64",
    "selected_version": "Release/stable/2.3.0-452+5dc11cd"
  },
  {
    "name": "AudioSource-Spotify-qc8017_32",
    "selected_version": "Continuous/stable/0.0.34-5-g57074cd"
  },
  {
    "name": "AudioSource-UPnP-qc8017_32",
    "selected_version": "Continuous/stable/0.0.7-2-gcf82f37"
  },
  {
    "name": "AVSService-qc8017_32",
    "selected_version": "Continuous/stable/2.2.1-394+73fcc0e"
  },
  {
    "name": "AVSService-x86_64",
    "selected_version": "Release/stable/2.2.1-386+8f6c15e"
  },
  {
    "name": "BLESetup-qc8017_32",
    "selected_version": "Continuous/stable/3.1.37-2-g993c17e"
  },
  {
    "name": "BLESetup-x86_64",
    "selected_version": "Release/stable/3.1.37-1-gd2b8b60"
  },
  {
    "name": "BLEToFrontDoorService-qc8017_32",
    "selected_version": "Continuous/stable/2.4.0-423+ca3cf4c"
  },
  {
    "name": "BLEToFrontDoorService-x86_64",
    "selected_version": "Release/stable/2.4.0-418+62bc126"
  },
  {
    "name": "Bluetooth-qc8017_32",
    "selected_version": "Continuous/stable/2.20.7-2-gb63e5f3"
  },
  {
    "name": "Bluetooth-x86_64",
    "selected_version": "Release/stable/2.20.7-1-g37123c7"
  },
  {
    "name": "BoseLibs-x86_64",
    "selected_version": "Release/stable/3.6.0-1461+7f191c8"
  },
  {
    "name": "bose-opkg-utils",
    "selected_version": "stable@dc68bf49f79a24f21a22b50eed6a9d6ef2f44062"
  },
  {
    "name": "bose-web-riviera-ap-page",
    "selected_version": "stable@3a5790038160d342c5fa345c06593a371da56ef6"
  },
  {
    "name": "bose-web-update-page",
    "selected_version": "stable@1a5059b7e4a27742dc19eb2f5fe22eefbf4915b1"
  },
  {
    "name": "BoseLibs-qc8017_32",
    "selected_version": "Release/stable/3.6.0-1461+7f191c8"
  },
  {
    "name": "BoseWebMonaco",
    "selected_version": "Release/stable/5.0.4-807+b5e383d"
  },
  {
    "name": "BTSTSSink-qc8017_32",
    "selected_version": "Continuous/stable/2.8.0-2-gc05b363"
  },
  {
    "name": "BTSTSSink-x86_64",
    "selected_version": "Release/stable/2.8.0-1-gc8ff199"
  },
  {
    "name": "CAPSAPI-qc8017_32",
    "selected_version": "Release/stable/1.0.0-133+0ecc633"
  },
  {
    "name": "CAPSAPI-x86_64",
    "selected_version": "Release/stable/1.0.0-130+fff3f99"
  },
  {
    "name": "Cli-qc8017_32",
    "selected_version": "Release/stable/2.2.0-248+09ee651"
  },
  {
    "name": "Cli-x86_64",
    "selected_version": "Release/stable/2.2.0-244+9e29a69"
  },
  {
    "name": "CloudControlClient-qc8017_32",
    "selected_version": "Continuous/stable/0.0.4-157+f41df22"
  },
  {
    "name": "DataCollectionClient-qc8017_32",
    "selected_version": "Release/stable/2.2.15-12-gf4c6903"
  },
  {
    "name": "DataCollectionClient-x86_64",
    "selected_version": "Release/stable/2.2.15-11-g3081a41"
  },
  {
    "name": "DataCollectionService-qc8017_32",
    "selected_version": "Release/stable/4.0.0-300+afa02ec"
  },
  {
    "name": "DemoController-qc8017_32",
    "selected_version": "Continuous/stable/2.2.5-22-g1bc0770"
  },
  {
    "name": "DinghyWebBrowser-qc8017_64",
    "selected_version": "Release/bose-stable/1.0.5-47+79977b9"
  },
  {
    "name": "FrontDoorClient-qc8017_32",
    "selected_version": "Release/stable/3.2.7-2-gf2d7d06"
  },
  {
    "name": "FrontDoorClient-x86_64",
    "selected_version": "Release/stable/3.2.7-2-gf2d7d06"
  },
  {
    "name": "FrontDoorService-qc8017_32",
    "selected_version": "Release/stable/3.1.0-5-gd0a5c20"
  },
  {
    "name": "FrontDoorUtility-qc8017_32",
    "selected_version": "Release/stable/3.0.0-343+6154243"
  },
  {
    "name": "GalapagosClient-qc8017_32",
    "selected_version": "Release/stable/3.0.0-467+23849f6"
  },
  {
    "name": "GalapagosClient-x86_64",
    "selected_version": "Release/stable/3.0.0-463+dce502b"
  },
  {
    "name": "GoogleVoiceAssistant-qc8017_64",
    "selected_version": "Continuous/stable/2.2.14-4-g7210bc0"
  },
  {
    "name": "HTTPInterface-qc8017_32",
    "selected_version": "Release/stable/3.0.1-304+cf4dd36"
  },
  {
    "name": "HTTPInterface-x86_64",
    "selected_version": "Release/stable/3.0.1-301+ca62e5f"
  },
  {
    "name": "HTTPProxy-qc8017_32",
    "selected_version": "Release/stable/2.2.0-318+7307206"
  },
  {
    "name": "IotIpcClient-qc8017_32",
    "selected_version": "Release/stable/2.0.0-190+4ab5172"
  },
  {
    "name": "IotIpcClient-x86_64",
    "selected_version": "Release/stable/2.0.0-186+9de1e04"
  },
  {
    "name": "IoTService-qc8017_32",
    "selected_version": "Continuous/stable/1.0.9-15-g2e39289"
  },
  {
    "name": "KeyHandler-qc8017_32",
    "selected_version": "Release/stable/2.2.4-6-g1757c73"
  },
  {
    "name": "KeyHandler-x86_64",
    "selected_version": "Release/stable/2.2.4-5-g81d49e3"
  },
  {
    "name": "LightBarController-qc8017_32",
    "selected_version": "Release/stable/2.2.11-3-gaa5016e"
  },
  {
    "name": "LightBarController-x86_64",
    "selected_version": "Release/stable/2.2.11-2-g7e90d79"
  },
  {
    "name": "LpmMfgTool",
    "selected_version": "Release/master/0.0.1-4+34833d6"
  },
  {
    "name": "NetworkService-qc8017_32",
    "selected_version": "Release/stable/2.2.25-7-ge1b4ef0"
  },
  {
    "name": "NetworkService-x86_64",
    "selected_version": "Continuous/stable/2.2.23-5-g3ee206d"
  },
  {
    "name": "opensource-avahi-qc8017_32",
    "selected_version": "Release/bose-stable/v0.6.42-1-g190217c"
  },
  {
    "name": "opensource-curl-qc8017_32",
    "selected_version": "Release/bose-stable/bose-v7.54.1-41-g82c68ec"
  },
  {
    "name": "opensource-curl-x86_64",
    "selected_version": "Release/bose-stable/bose-v7.54.1-41-g82c68ec"
  },
  {
    "name": "opensource-jsoncpp-qc8017_32",
    "selected_version": "Release/bose-stable/bose-v1.8.3-25-g209fe6a"
  },
  {
    "name": "opensource-jsoncpp-x86_64",
    "selected_version": "Release/bose-stable/bose-v1.8.3-25-g209fe6a"
  },
  {
    "name": "opensource-libarchive-qc8017_32",
    "selected_version": "Release/bose-stable/bose-v3.3.1-31-g6a413ce"
  },
  {
    "name": "opensource-libwebsockets-qc8017_32",
    "selected_version": "Release/bose-stable/bose-v2.4.2-13-g0254e3f"
  },
  {
    "name": "opensource-libwebsockets-x86_64",
    "selected_version": "Release/bose-stable/bose-v2.4.2-13-g0254e3f"
  },
  {
    "name": "opensource-nghttp2-qc8017_32",
    "selected_version": "Release/bose-stable/bose-v1.24.0-36-g60db9ea"
  },
  {
    "name": "opensource-nghttp2-x86_64",
    "selected_version": "Release/bose-stable/bose-v1.24.0-36-g60db9ea"
  },
  {
    "name": "opensource-OpenAvnuApple-qc8017_32",
    "selected_version": "Release/bose-stable/v1.0-1829-g37ca389"
  },
  {
    "name": "opensource-openssl-qc8017_32",
    "selected_version": "Release/bose-stable/bose-v1.0.2-43-g899506f"
  },
  {
    "name": "opensource-openssl-x86",
    "selected_version": "Release/bose-stable/bose-v1.0.2-43-g899506f"
  },
  {
    "name": "opensource-openssl-x86_64",
    "selected_version": "Release/bose-stable/bose-v1.0.2-43-g899506f"
  },
  {
    "name": "opensource-opkg-qc8017_32",
    "selected_version": "Release/bose-stable/bose-v3.6.2-50-g4be6c5c"
  },
  {
    "name": "opensource-opkg-x86",
    "selected_version": "Release/bose-stable/bose-v3.6.2-50-g4be6c5c"
  },
  {
    "name": "opensource-tinyxml-qc8017_32",
    "selected_version": "Release/bose-stable/bose-v2.6.1-22-gc1ebf1e"
  },
  {
    "name": "opensource-tinyxml-x86_64",
    "selected_version": "Release/bose-stable/bose-v2.6.1-22-gc1ebf1e"
  },
  {
    "name": "opensource-util-linux-qc8017_32",
    "selected_version": "Release/bose-stable/1.5.0-32+3aec534"
  },
  {
    "name": "opensource-util-linux-x86_64",
    "selected_version": "Release/bose-stable/1.5.0-32+3aec534"
  },
  {
    "name": "opensource-zlib-qc8017_32",
    "selected_version": "Release/bose-stable/bose-v1.2.11-30-g306e43d"
  },
  {
    "name": "opensource-zlib-x86_64",
    "selected_version": "Release/bose-stable/bose-v1.2.11-30-g306e43d"
  },
  {
    "name": "PassportClient-qc8017_32",
    "selected_version": "Release/stable/2.2.0-1471+8d37ff2"
  },
  {
    "name": "PassportClient-x86_64",
    "selected_version": "Release/stable/2.2.0-1468+a760af9"
  },
  {
    "name": "PassportService-qc8017_32",
    "selected_version": "Release/stable/2.2.0-74+91f2272"
  },
  {
    "name": "product-startup",
    "selected_version": "Release/stable/5.0.0-15+594522a"
  },
  {
    "name": "ProductControllerCommon",
<<<<<<< HEAD
    "selected_version": "master@8ed6a42ab71459d1f5fb5418908959f54c2b8dcb"
=======
    "selected_version": "stable@ada866b742eae3e1db258dcb7544b96d17df4d8c"
>>>>>>> 72fa204d
  },
  {
    "name": "ProductControllerCommonProto-qc8017_32",
    "selected_version": "Release/stable/2.2.8-7-g3b8fd74"
  },
  {
    "name": "ProductControllerCommonProto-x86_64",
    "selected_version": "Release/stable/2.2.6-5-g9a33a05"
  },
  {
    "name": "ProductUIAssets",
    "selected_version": "stable@e0a2710553fda8ed1bd96bc1a98ad1406f62d4e0"
  },
  {
    "name": "protobuf-qc8017_32",
    "selected_version": "Release/bose-stable/bose-v2.4.1-34-gaa6d0dd"
  },
  {
    "name": "protobuf-x86_64",
    "selected_version": "Release/bose-stable/bose-v2.4.1-34-gaa6d0dd"
  },
  {
    "name": "Riviera-HSP-Images",
    "selected_version": "Release/master/5.0.17"
  },
  {
    "name": "Riviera-Toolchain",
    "selected_version": "Release/master/5.0.17"
  },
  {
    "name": "RivieraLPM-Tools",
    "selected_version": "master@8dca5445b30e1f402e2282483924a5ced387f8a8"
  },
  {
    "name": "RivieraLpmService-qc8017_32",
    "selected_version": "Release/stable/3.1.6-548+4de60e8"
  },
  {
    "name": "RivieraLpmService-x86_64",
    "selected_version": "Release/stable/3.1.6-546+fa70846"
  },
  {
    "name": "RivieraLpmUpdater",
    "selected_version": "Release/stable/2.1.0-172+9a0da3c"
  },
  {
    "name": "RivieraMinimalFS-qc8017_32",
    "selected_version": "Release/stable/0.1.2-94+46b157a"
  },
  {
    "name": "RivieraSwUpRecovery-qc8017_32",
    "selected_version": "Release/stable/5.0.0-194+0229505"
  },
  {
    "name": "SASS-qc8017_32",
    "selected_version": "Continuous/stable/2.5.4-1760+178037a"
  },
  {
    "name": "SASS-qc8017_64",
    "selected_version": "Continuous/stable/2.5.4-1760+178037a"
  },
  {
    "name": "SASS-x86_64",
    "selected_version": "Release/stable/2.5.4-1745+75c75b8"
  },
  {
    "name": "SecureDeviceKey",
    "selected_version": "stable@54340a84cf1f1f70f75c94b73dd8091473974810"
  },
  {
    "name": "ServicesClients-qc8017_32",
    "selected_version": "Continuous/stable/2.0.7-164+aed2c41"
  },
  {
    "name": "ServicesClients-x86_64",
    "selected_version": "Release/stable/2.0.7-161+04e6e59"
  },
  {
    "name": "Shepherd-qc8017_32",
    "selected_version": "Release/stable/2.2.7-1-g80c6d89"
  },
  {
    "name": "SoftwareUpdate-qc8017_32",
    "selected_version": "Release/stable/5.0.5-2560+ce48458"
  },
  {
    "name": "SoftwareUpdate-x86_64",
    "selected_version": "Release/stable/5.0.5-2544+fcc02ce"
  },
  {
    "name": "SoundTouch-SDK-qc8017_32",
    "selected_version": "Continuous/Castle-Fork-stable/2019-07-10_1447"
  },
  {
    "name": "SoundTouch-SDK-x86_64",
    "selected_version": "Release/Castle-Fork-stable/2.2.2.45690.3419289"
  },
  {
    "name": "SystemEventService-qc8017_32",
    "selected_version": "Release/stable/2.2.0-209+84c2a32"
  },
  {
    "name": "SystemEventService-x86_64",
    "selected_version": "Release/stable/2.2.0-207+f030d30"
  },
  {
    "name": "Telemetry-qc8017_32",
    "selected_version": "Release/stable/3.0.0-203+d24964d"
  },
  {
    "name": "TelemetryClient-qc8017_32",
    "selected_version": "Release/stable/3.0.0-73+0d291c6"
  },
  {
    "name": "Telemetry-x86_64",
    "selected_version": "Release/stable/3.0.0-200+b7528b1"
  },
  {
    "name": "TestUtils",
    "selected_version": "stable@99b5a98fbb236e466249acf1e7f2fc86dbabf3ec"
  },
  {
    "name": "VPAController-qc8017_32",
    "selected_version": "Release/stable/2.2.13-14-ga79a084"
  },
  {
    "name": "VPAController-x86_64",
    "selected_version": "Release/stable/2.2.13-13-g3051276"
  },
  {
    "name": "Webkit",
    "selected_version": "Release/stable/2.2.2-181+759ff5e"
  }
]<|MERGE_RESOLUTION|>--- conflicted
+++ resolved
@@ -341,11 +341,7 @@
   },
   {
     "name": "ProductControllerCommon",
-<<<<<<< HEAD
-    "selected_version": "master@8ed6a42ab71459d1f5fb5418908959f54c2b8dcb"
-=======
     "selected_version": "stable@ada866b742eae3e1db258dcb7544b96d17df4d8c"
->>>>>>> 72fa204d
   },
   {
     "name": "ProductControllerCommonProto-qc8017_32",
@@ -457,6 +453,10 @@
   },
   {
     "name": "TelemetryClient-qc8017_32",
+    "selected_version": "Release/stable/3.0.0-73+0d291c6"
+  },
+  {
+    "name": "TelemetryClient-x86_64",
     "selected_version": "Release/stable/3.0.0-73+0d291c6"
   },
   {
