--- conflicted
+++ resolved
@@ -9,19 +9,11 @@
   },
   {
     "name": "A4VRemoteCommunicationService-qc8017_32",
-<<<<<<< HEAD
-    "selected_version": "Release/stable/2.2.18-20-ge582cc7"
-  },
-  {
-    "name": "A4VRemoteCommunicationService-x86_64",
-    "selected_version": "Release/stable/2.2.18-20-ge582cc7"
-=======
     "selected_version": "Release/stable/2.2.20-20-ge3a5b0d"
   },
   {
     "name": "A4VRemoteCommunicationService-x86_64",
     "selected_version": "Release/stable/2.2.20-20-ge3a5b0d"
->>>>>>> 89575ab1
   },
   {
     "name": "A4VVideoManagerService-qc8017_32",
@@ -269,19 +261,11 @@
   },
   {
     "name": "LightBarController-qc8017_32",
-<<<<<<< HEAD
-    "selected_version": "Continuous/stable/2.2.11-14-ge3fa099"
-  },
-  {
-    "name": "LightBarController-x86_64",
-    "selected_version": "Continuous/stable/2.2.11-14-ge3fa099"
-=======
     "selected_version": "Release/stable/2.2.11-13-g91a7bd9"
   },
   {
     "name": "LightBarController-x86_64",
     "selected_version": "Release/stable/2.2.11-13-g91a7bd9"
->>>>>>> 89575ab1
   },
   {
     "name": "LpmMfgTool",
@@ -405,19 +389,11 @@
   },
   {
     "name": "ProductControllerCommonProto-qc8017_32",
-<<<<<<< HEAD
-    "selected_version": "Continuous/stable/2.2.8-19-gf3139d7"
-  },
-  {
-    "name": "ProductControllerCommonProto-x86_64",
-    "selected_version": "Continuous/stable/2.2.8-19-gf3139d7"
-=======
     "selected_version": "Release/stable/2.2.8-18-gc005302"
   },
   {
     "name": "ProductControllerCommonProto-x86_64",
     "selected_version": "Release/stable/2.2.8-18-gc005302"
->>>>>>> 89575ab1
   },
   {
     "name": "ProductUIAssets",
@@ -445,19 +421,11 @@
   },
   {
     "name": "RivieraLpmService-qc8017_32",
-<<<<<<< HEAD
-    "selected_version": "Continuous/stable/3.1.6-611+7223f0e"
-  },
-  {
-    "name": "RivieraLpmService-x86_64",
-    "selected_version": "Continuous/stable/3.1.6-611+7223f0e"
-=======
     "selected_version": "Release/stable/3.1.6-608+5d5aecc"
   },
   {
     "name": "RivieraLpmService-x86_64",
     "selected_version": "Release/stable/3.1.6-608+5d5aecc"
->>>>>>> 89575ab1
   },
   {
     "name": "RivieraLpmUpdater",
