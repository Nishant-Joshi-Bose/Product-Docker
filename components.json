--- conflicted
+++ resolved
@@ -89,15 +89,11 @@
   },
   {
     "name": "CastleProductControllerCommon",
-<<<<<<< HEAD
-    "selected_version": "PGC-651@f5cd74cf91cb581102895e195a55bd178f0cd125"
-=======
-    "selected_version": "master@6b6abee798c37ccb3d0c22a4cfd8f04d6b784b97"
->>>>>>> 56cd3895
+    "selected_version": "PGC-651@4b439446bef12e24fca283ba68bec8b034a05ca9"
   },
   {
     "name": "FrontDoor-qc8017_32",
-    "selected_version": "Release/master/0.3.7-164+3aa5ee0"
+    "selected_version": "Release/master/0.3.8-166+bdf45c8"
   },
   {
     "name": "GalapagosClient-qc8017_32",
@@ -153,7 +149,7 @@
   },
   {
     "name": "SystemEventService-qc8017_32",
-    "selected_version": "Release/master/0.0.1-8+9ca6495"
+    "selected_version": "Release/master/0.0.1-12+33dbc10"
   },
   {
     "name": "unittest-cpp-qc8017_32",
