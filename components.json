--- conflicted
+++ resolved
@@ -53,11 +53,7 @@
   },
   {
     "name": "AVS-qc8017_32",
-<<<<<<< HEAD
     "selected_version": "Release/AVS-VPA/2.2.0.44289.3109626"
-=======
-    "selected_version": "Release/Castle-Fork/2.2.1.44421.3126982"
->>>>>>> 571fa237
   },
   {
     "name": "BLERemoteXCVR",
