--- conflicted
+++ resolved
@@ -1,7 +1,6 @@
 [
   {
     "name": "A4VDeviceController-qc8017_32",
-<<<<<<< HEAD
     "selected_version": "Conan/8/PR-377/3.0.14-7+gbe705d7"
   },
   {
@@ -87,93 +86,6 @@
   {
     "name": "AVSService-x86_64",
     "selected_version": "Conan/8/PR-237/2.2.118-3+g0d0bdfc"
-=======
-    "selected_version": "Conan/11/master/3.0.14+g7645ec0"
-  },
-  {
-    "name": "A4VDeviceController-x86_64",
-    "selected_version": "Conan/11/master/3.0.14+g7645ec0"
-  },
-  {
-    "name": "A4VRemoteCommunicationService-qc8017_32",
-    "selected_version": "Conan/11/master/2.2.30+gb5db8d3"
-  },
-  {
-    "name": "A4VRemoteCommunicationService-x86_64",
-    "selected_version": "Conan/11/master/2.2.30+gb5db8d3"
-  },
-  {
-    "name": "A4VVideoManagerService-qc8017_32",
-    "selected_version": "Conan/11/master/2.2.33+g8f17a63"
-  },
-  {
-    "name": "A4VVideoManagerService-x86_64",
-    "selected_version": "Conan/11/master/2.2.33+g8f17a63"
-  },
-  {
-    "name": "AudioPathClient-qc8017_32",
-    "selected_version": "Conan/11/stable/6.4.23+gd2ac64d"
-  },
-  {
-    "name": "AudioPathClient-x86_64",
-    "selected_version": "Conan/11/stable/6.4.23+gd2ac64d"
-  },
-  {
-    "name": "AudioPathProducts-qc8017_32",
-    "selected_version": "Conan/11/stable/6.4.23+gd2ac64d"
-  },
-  {
-    "name": "AudioPathProducts-qc8017_64",
-    "selected_version": "Conan/11/stable/6.4.23+gd2ac64d"
-  },
-  {
-    "name": "AudioPathProducts-x86_64",
-    "selected_version": "Conan/11/stable/6.4.23+gd2ac64d"
-  },
-  {
-    "name": "AudioPathService-qc8017_64",
-    "selected_version": "Conan/11/stable/6.4.23+gd2ac64d"
-  },
-  {
-    "name": "AudioSource-AirPlay2-qc8017_32",
-    "selected_version": "Conan/11/stable/1.0.21-9+g542e44a"
-  },
-  {
-    "name": "AudioSource-BMX-qc8017_32",
-    "selected_version": "Conan/11/master/0.0.80+gea0c5c1"
-  },
-  {
-    "name": "AudioSource-MusicServices-qc8017_32",
-    "selected_version": "Conan/11/stable/1.0.55-2+g9fa6180"
-  },
-  {
-    "name": "AudioSource-qc8017_32",
-    "selected_version": "Conan/11/stable/2.5.24-3+gc52998d"
-  },
-  {
-    "name": "AudioSource-Spotify-qc8017_32",
-    "selected_version": "Conan/11/stable/0.3.4-2+g9cb26f4"
-  },
-  {
-    "name": "AudioSource-UPnP-qc8017_32",
-    "selected_version": "Conan/11/stable/0.0.40-1+gd22d4ba"
-  },
-  {
-    "name": "AudioSource-UPnP-x86_64",
-    "selected_version": "Conan/11/stable/0.0.40-1+gd22d4ba"
-  },
-  {
-    "name": "AudioSource-x86_64",
-    "selected_version": "Conan/11/stable/2.5.24-3+gc52998d"
-  },
-  {
-    "name": "AVSService-qc8017_32",
-    "selected_version": "Conan/11/stable/2.2.101-7+g432e8d9"
-  },
-  {
-    "name": "AVSService-x86_64",
-    "selected_version": "Conan/11/stable/2.2.101-7+g432e8d9"
->>>>>>> 552c64ab
   },
   {
     "name": "BLERemoteXCVR",
@@ -181,7 +93,6 @@
   },
   {
     "name": "BLESetup-qc8017_32",
-<<<<<<< HEAD
     "selected_version": "Conan/8/master/3.9.1+g0502c97"
   },
   {
@@ -203,29 +114,6 @@
   {
     "name": "Bluetooth-x86_64",
     "selected_version": "Conan/8/PR-177/2.52.5-2+g61a1496"
-=======
-    "selected_version": "Conan/11/stable/3.9.0+g1620f21"
-  },
-  {
-    "name": "BLESetup-x86_64",
-    "selected_version": "Conan/11/stable/3.9.0+g1620f21"
-  },
-  {
-    "name": "BLEToFrontDoorService-qc8017_32",
-    "selected_version": "Conan/11/stable/2.17.0+ga378596"
-  },
-  {
-    "name": "BLEToFrontDoorService-x86_64",
-    "selected_version": "Conan/11/stable/2.17.0+ga378596"
-  },
-  {
-    "name": "Bluetooth-qc8017_32",
-    "selected_version": "Conan/11/stable/2.50.0+g8f021ad"
-  },
-  {
-    "name": "Bluetooth-x86_64",
-    "selected_version": "Conan/11/stable/2.50.0+g8f021ad"
->>>>>>> 552c64ab
   },
   {
     "name": "bose-opkg-utils",
@@ -241,7 +129,6 @@
   },
   {
     "name": "BoseLibs-qc8017_32",
-<<<<<<< HEAD
     "selected_version": "Conan/8/master/4.2.15+gf12be8d"
   },
   {
@@ -459,225 +346,6 @@
   {
     "name": "opensource-openssl-qc8017_32",
     "selected_version": "Conan/8/bose-master/1.0.3-67+g5a95465"
-=======
-    "selected_version": "Conan/11/stable/4.2.13+g3fd7c5c"
-  },
-  {
-    "name": "BoseLibs-x86_64",
-    "selected_version": "Conan/11/stable/4.2.13+g3fd7c5c"
-  },
-  {
-    "name": "BoseWebBrussels",
-    "selected_version": "Conan/11/master/7.0.3+g407a0b0"
-  },
-  {
-    "name": "BoseWebMonaco",
-    "selected_version": "Conan/11/master/7.0.4+g2d0e50f"
-  },
-  {
-    "name": "BTSource-qc8017_32",
-    "selected_version": "Conan/11/stable/3.103.0+g76de69b"
-  },
-  {
-    "name": "BTSource-x86_64",
-    "selected_version": "Conan/11/stable/3.103.0+g76de69b"
-  },
-  {
-    "name": "BTSTSSink-qc8017_32",
-    "selected_version": "Conan/11/stable/2.19.0+g22a1ff9"
-  },
-  {
-    "name": "BTSTSSink-x86_64",
-    "selected_version": "Conan/11/stable/2.19.0+g22a1ff9"
-  },
-  {
-    "name": "CAPSAPI-qc8017_32",
-    "selected_version": "Conan/11/stable/1.1.21-1+g3a00bed"
-  },
-  {
-    "name": "CAPSAPI-x86_64",
-    "selected_version": "Conan/11/stable/1.1.21-1+g3a00bed"
-  },
-  {
-    "name": "CAPSService-qc8017_32",
-    "selected_version": "Conan/11/stable/3.1.35-2+g74af4ef"
-  },
-  {
-    "name": "CAPSService-x86_64",
-    "selected_version": "Conan/11/stable/3.1.35-2+g74af4ef"
-  },
-  {
-    "name": "Cli-qc8017_32",
-    "selected_version": "Conan/11/stable/2.2.24-6+g53d889c"
-  },
-  {
-    "name": "Cli-x86_64",
-    "selected_version": "Conan/11/stable/2.2.24-6+g53d889c"
-  },
-  {
-    "name": "CloudControlClient-qc8017_32",
-    "selected_version": "Conan/11/stable/0.0.59-2+g31f406d"
-  },
-  {
-    "name": "DataCollectionClient-qc8017_32",
-    "selected_version": "Conan/11/stable/2.2.16-28+g4945619"
-  },
-  {
-    "name": "DataCollectionClient-x86_64",
-    "selected_version": "Conan/11/stable/2.2.16-28+g4945619"
-  },
-  {
-    "name": "DataCollectionService-qc8017_32",
-    "selected_version": "Conan/11/stable/2.1.20-1+gc9a5d07"
-  },
-  {
-    "name": "DemoController-qc8017_32",
-    "selected_version": "Conan/11/stable/2.2.15-8+g5b3f18b"
-  },
-  {
-    "name": "DinghyWebBrowser-qc8017_64",
-    "selected_version": "Conan/11/master/1.0.7+gb95e15d"
-  },
-  {
-    "name": "FrontDoorClient-qc8017_32",
-    "selected_version": "Conan/11/stable/3.9.1-4+g53f158d"
-  },
-  {
-    "name": "FrontDoorClient-x86_64",
-    "selected_version": "Conan/11/stable/3.9.1-4+g53f158d"
-  },
-  {
-    "name": "FrontDoorService-qc8017_32",
-    "selected_version": "Conan/11/stable/3.4.5-3+g1a0e616"
-  },
-  {
-    "name": "FrontDoorService-x86_64",
-    "selected_version": "Conan/11/stable/3.4.5-3+g1a0e616"
-  },
-  {
-    "name": "FrontDoorUtility-qc8017_32",
-    "selected_version": "Conan/11/stable/3.0.17-5+g72b865a"
-  },
-  {
-    "name": "FrontDoorUtility-x86_64",
-    "selected_version": "Conan/11/stable/3.0.17-5+g72b865a"
-  },
-  {
-    "name": "GalapagosClient-qc8017_32",
-    "selected_version": "Conan/11/stable/3.0.31-2+g4ce09de"
-  },
-  {
-    "name": "GalapagosClient-x86_64",
-    "selected_version": "Conan/11/stable/3.0.31-2+g4ce09de"
-  },
-  {
-    "name": "GoogleVoiceAssistant-qc8017_64",
-    "selected_version": "Conan/11/stable/2.3.112-1+gb841089"
-  },
-  {
-    "name": "HTTPInterface-qc8017_32",
-    "selected_version": "Conan/11/stable/3.0.23-2+gcfa5be7"
-  },
-  {
-    "name": "HTTPInterface-x86_64",
-    "selected_version": "Conan/11/stable/3.0.23-2+gcfa5be7"
-  },
-  {
-    "name": "HTTPProxy-qc8017_32",
-    "selected_version": "Conan/11/stable/2.2.19-1+g3d88d07"
-  },
-  {
-    "name": "IotIpcClient-qc8017_32",
-    "selected_version": "Conan/11/stable/2.0.15-8+gaff6502"
-  },
-  {
-    "name": "IotIpcClient-x86_64",
-    "selected_version": "Conan/11/stable/2.0.15-8+gaff6502"
-  },
-  {
-    "name": "IoTService-qc8017_32",
-    "selected_version": "Conan/11/stable/1.0.37-3+geb9e2fc"
-  },
-  {
-    "name": "KeyHandler-qc8017_32",
-    "selected_version": "Conan/11/stable/2.2.5-23+g86342c0"
-  },
-  {
-    "name": "KeyHandler-x86_64",
-    "selected_version": "Conan/11/stable/2.2.5-23+g86342c0"
-  },
-  {
-    "name": "LedAnimationTool-qc8017_32",
-    "selected_version": "Conan/11/stable/2.7.9-6+g47c9fc5"
-  },
-  {
-    "name": "LightBarController-qc8017_32",
-    "selected_version": "Conan/11/stable/2.2.12-29+g7f1b345"
-  },
-  {
-    "name": "LightBarController-x86_64",
-    "selected_version": "Conan/11/stable/2.2.12-29+g7f1b345"
-  },
-  {
-    "name": "LpmMfgTool",
-    "selected_version": "Conan/11/master/1.0.6+g4bb720b"
-  },
-  {
-    "name": "NetworkService-qc8017_32",
-    "selected_version": "Conan/11/stable/2.2.55-22+ga93ca22"
-  },
-  {
-    "name": "NetworkService-x86_64",
-    "selected_version": "Conan/11/stable/2.2.55-22+ga93ca22"
-  },
-  {
-    "name": "opensource-avahi-qc8017_32",
-    "selected_version": "Conan/11/bose-stable/1.0.1-33+g92a3a45"
-  },
-  {
-    "name": "opensource-curl-qc8017_32",
-    "selected_version": "Conan/11/bose-stable/7.54.2-63+g6c8d363"
-  },
-  {
-    "name": "opensource-curl-x86_64",
-    "selected_version": "Conan/11/bose-stable/7.54.2-63+g6c8d363"
-  },
-  {
-    "name": "opensource-jsoncpp-qc8017_32",
-    "selected_version": "Conan/11/bose-stable/1.8.4-43+gd840e35"
-  },
-  {
-    "name": "opensource-jsoncpp-x86_64",
-    "selected_version": "Conan/11/bose-stable/1.8.4-43+gd840e35"
-  },
-  {
-    "name": "opensource-libarchive-qc8017_32",
-    "selected_version": "Conan/11/bose-stable/3.3.2-57+gc2b1202"
-  },
-  {
-    "name": "opensource-libwebsockets-qc8017_32",
-    "selected_version": "Conan/11/bose-stable/2.4.3-25+g2331f80"
-  },
-  {
-    "name": "opensource-libwebsockets-x86_64",
-    "selected_version": "Conan/11/bose-stable/2.4.3-25+g2331f80"
-  },
-  {
-    "name": "opensource-nghttp2-qc8017_32",
-    "selected_version": "Conan/11/bose-stable/1.24.1-54+g85a5984"
-  },
-  {
-    "name": "opensource-nghttp2-x86_64",
-    "selected_version": "Conan/11/bose-stable/1.24.1-54+g85a5984"
-  },
-  {
-    "name": "opensource-OpenAvnuApple-qc8017_32",
-    "selected_version": "Conan/11/bose-stable/1.0.1-34+g6831454"
-  },
-  {
-    "name": "opensource-openssl-qc8017_32",
-    "selected_version": "Conan/11/bose-stable/1.0.3-66+gf7c1751"
->>>>>>> 552c64ab
   },
   {
     "name": "opensource-openssl-x86",
@@ -685,19 +353,11 @@
   },
   {
     "name": "opensource-openssl-x86_64",
-<<<<<<< HEAD
     "selected_version": "Conan/8/bose-master/1.0.3-67+g5a95465"
   },
   {
     "name": "opensource-opkg-qc8017_32",
     "selected_version": "Conan/8/bose-master/0.4.2-27+gee6ff21"
-=======
-    "selected_version": "Conan/11/bose-stable/1.0.3-66+gf7c1751"
-  },
-  {
-    "name": "opensource-opkg-qc8017_32",
-    "selected_version": "Conan/11/bose-stable/0.4.2-27+g68ddd21"
->>>>>>> 552c64ab
   },
   {
     "name": "opensource-opkg-x86",
@@ -705,7 +365,6 @@
   },
   {
     "name": "opensource-tinyxml-qc8017_32",
-<<<<<<< HEAD
     "selected_version": "Conan/8/bose-master/2.6.2-39+g3914a3d"
   },
   {
@@ -727,29 +386,6 @@
   {
     "name": "opensource-zlib-x86_64",
     "selected_version": "Conan/8/bose-master/1.2.12-54+gbbe6fb3"
-=======
-    "selected_version": "Conan/11/bose-stable/2.6.2-39+g85a46c3"
-  },
-  {
-    "name": "opensource-tinyxml-x86_64",
-    "selected_version": "Conan/11/bose-stable/2.6.2-39+g85a46c3"
-  },
-  {
-    "name": "opensource-util-linux-qc8017_32",
-    "selected_version": "Conan/11/bose-stable/1.0.1-27+g5c4d8e7"
-  },
-  {
-    "name": "opensource-util-linux-x86_64",
-    "selected_version": "Conan/11/bose-stable/1.0.1-27+g5c4d8e7"
-  },
-  {
-    "name": "opensource-zlib-qc8017_32",
-    "selected_version": "Conan/11/bose-stable/1.2.12-54+gf7ae656"
-  },
-  {
-    "name": "opensource-zlib-x86_64",
-    "selected_version": "Conan/11/bose-stable/1.2.12-54+gf7ae656"
->>>>>>> 552c64ab
   },
   {
     "name": "PackageInstallTime",
@@ -757,7 +393,6 @@
   },
   {
     "name": "PassportClient-qc8017_32",
-<<<<<<< HEAD
     "selected_version": "Conan/8/master/3.0.26+g9872386"
   },
   {
@@ -771,21 +406,6 @@
   {
     "name": "product-startup",
     "selected_version": "Conan/8/master/5.0.15+ga8b9ec9"
-=======
-    "selected_version": "Conan/11/stable/2.2.20-20+g248acdd"
-  },
-  {
-    "name": "PassportClient-x86_64",
-    "selected_version": "Conan/11/stable/2.2.20-20+g248acdd"
-  },
-  {
-    "name": "PassportService-qc8017_32",
-    "selected_version": "Conan/11/stable/2.2.70-3+g15212db"
-  },
-  {
-    "name": "product-startup",
-    "selected_version": "Conan/11/stable/5.0.14-3+geec889c"
->>>>>>> 552c64ab
   },
   {
     "name": "ProductControllerCommon",
@@ -793,7 +413,6 @@
   },
   {
     "name": "ProductControllerCommonProto-qc8017_32",
-<<<<<<< HEAD
     "selected_version": "Conan/8/PR-15/2.2.19-1+g1f8a85c"
   },
   {
@@ -807,21 +426,6 @@
   {
     "name": "ProductDiscoveryService-x86_64",
     "selected_version": "Conan/8/master/1.0.20+g52ae759"
-=======
-    "selected_version": "Conan/11/stable/2.2.18-3+gc722742"
-  },
-  {
-    "name": "ProductControllerCommonProto-x86_64",
-    "selected_version": "Conan/11/stable/2.2.18-3+gc722742"
-  },
-  {
-    "name": "ProductDiscoveryService-qc8017_32",
-    "selected_version": "Conan/11/stable/1.0.19-1+g0cb0673"
-  },
-  {
-    "name": "ProductDiscoveryService-x86_64",
-    "selected_version": "Conan/11/stable/1.0.19-1+g0cb0673"
->>>>>>> 552c64ab
   },
   {
     "name": "ProductUIAssets",
@@ -829,7 +433,6 @@
   },
   {
     "name": "protobuf-qc8017_32",
-<<<<<<< HEAD
     "selected_version": "Conan/8/bose-stable/2.4.2-62+g0d99523"
   },
   {
@@ -843,21 +446,6 @@
   {
     "name": "Riviera-Toolchain",
     "selected_version": "Conan/8/master/5.3.5"
-=======
-    "selected_version": "Conan/11/bose-stable/2.4.2-62+g0d99523"
-  },
-  {
-    "name": "protobuf-x86_64",
-    "selected_version": "Conan/11/bose-stable/2.4.2-62+g0d99523"
-  },
-  {
-    "name": "Riviera-HSP-Images",
-    "selected_version": "Conan/11/master/5.3.5"
-  },
-  {
-    "name": "Riviera-Toolchain",
-    "selected_version": "Conan/11/master/5.3.5"
->>>>>>> 552c64ab
   },
   {
     "name": "RivieraLPM-Tools",
@@ -865,7 +453,6 @@
   },
   {
     "name": "RivieraLpmService-qc8017_32",
-<<<<<<< HEAD
     "selected_version": "Conan/8/master/3.1.53+g9ddebe0"
   },
   {
@@ -895,37 +482,6 @@
   {
     "name": "SASS-x86_64",
     "selected_version": "Conan/8/master/3.12.5+gd11aae4"
-=======
-    "selected_version": "Conan/11/master/3.1.53+g9ddebe0"
-  },
-  {
-    "name": "RivieraLpmService-x86_64",
-    "selected_version": "Conan/11/master/3.1.53+g9ddebe0"
-  },
-  {
-    "name": "RivieraLpmUpdater",
-    "selected_version": "Conan/11/master/2.1.11+g1799160"
-  },
-  {
-    "name": "RivieraMinimalFS-qc8017_32",
-    "selected_version": "Conan/11/stable/0.1.19-5+gaa269b5"
-  },
-  {
-    "name": "RivieraSwUpRecovery-qc8017_32",
-    "selected_version": "Conan/11/stable/5.0.18-1+g8d2d7cd"
-  },
-  {
-    "name": "SASS-qc8017_32",
-    "selected_version": "Conan/11/stable/3.12.2+gb6e7629"
-  },
-  {
-    "name": "SASS-qc8017_64",
-    "selected_version": "Conan/11/stable/3.12.2+gb6e7629"
-  },
-  {
-    "name": "SASS-x86_64",
-    "selected_version": "Conan/11/stable/3.12.2+gb6e7629"
->>>>>>> 552c64ab
   },
   {
     "name": "SecureDeviceKey",
@@ -933,7 +489,6 @@
   },
   {
     "name": "ServicesClients-qc8017_32",
-<<<<<<< HEAD
     "selected_version": "Conan/8/PR-66/3.0.9-6+g5172e6a"
   },
   {
@@ -975,49 +530,6 @@
   {
     "name": "TelemetryClient-x86_64",
     "selected_version": "Conan/8/master/3.0.31+g14510c1"
-=======
-    "selected_version": "Conan/11/stable/3.0.5-1+g65b9900"
-  },
-  {
-    "name": "ServicesClients-x86_64",
-    "selected_version": "Conan/11/stable/3.0.5-1+g65b9900"
-  },
-  {
-    "name": "Shepherd-qc8017_32",
-    "selected_version": "Conan/11/stable/2.2.18-4+g4244759"
-  },
-  {
-    "name": "SoftwareUpdate-qc8017_32",
-    "selected_version": "Conan/11/stable/7.0.9-2+ge51b85e"
-  },
-  {
-    "name": "SoftwareUpdate-x86_64",
-    "selected_version": "Conan/11/stable/7.0.9-2+ge51b85e"
-  },
-  {
-    "name": "SystemEventService-qc8017_32",
-    "selected_version": "Conan/11/stable/2.2.19-1+g14655ad"
-  },
-  {
-    "name": "SystemEventService-x86_64",
-    "selected_version": "Conan/11/stable/2.2.19-1+g14655ad"
-  },
-  {
-    "name": "Telemetry-qc8017_32",
-    "selected_version": "Conan/11/stable/2.2.20-6+g07f12c4"
-  },
-  {
-    "name": "Telemetry-x86_64",
-    "selected_version": "Conan/11/stable/2.2.20-6+g07f12c4"
-  },
-  {
-    "name": "TelemetryClient-qc8017_32",
-    "selected_version": "Conan/11/stable/3.0.24-12+g2407494"
-  },
-  {
-    "name": "TelemetryClient-x86_64",
-    "selected_version": "Conan/11/stable/3.0.24-12+g2407494"
->>>>>>> 552c64ab
   },
   {
     "name": "TestUtils",
@@ -1025,7 +537,6 @@
   },
   {
     "name": "VPAController-qc8017_32",
-<<<<<<< HEAD
     "selected_version": "Conan/8/master/2.2.44+geb5f3ff"
   },
   {
@@ -1035,16 +546,5 @@
   {
     "name": "Webkit",
     "selected_version": "Conan/8/master/2.2.7+g4a76391"
-=======
-    "selected_version": "Conan/11/stable/2.2.41-1+gbe036ee"
-  },
-  {
-    "name": "VPAController-x86_64",
-    "selected_version": "Conan/11/stable/2.2.41-1+gbe036ee"
-  },
-  {
-    "name": "Webkit",
-    "selected_version": "Conan/11/stable/2.2.6-4+g2050746"
->>>>>>> 552c64ab
   }
 ]