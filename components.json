--- conflicted
+++ resolved
@@ -13,11 +13,7 @@
   },
   {
     "name": "CastleAudioPath-qc8017_32",
-<<<<<<< HEAD
-    "selected_version": "Continuous/Castle-Fork-Bluetooth-Out/2017-10-11_1414"
-=======
     "selected_version": "Continuous/Castle-Fork/2017-10-16_1518"
->>>>>>> ba868029
   },
   {
     "name": "CastleLibs-qc8017_32",
@@ -69,11 +65,7 @@
   },
   {
     "name": "SoundTouch-SDK-qc8017_32",
-<<<<<<< HEAD
-    "selected_version": "Continuous/Castle-Fork-Bluetooth/2017-10-11_1748"
-=======
     "selected_version": "Continuous/Castle-Fork/2017-10-16_1401"
->>>>>>> ba868029
   },
   {
     "name": "CastleCli-qc8017_32",
