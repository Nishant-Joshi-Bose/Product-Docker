[
  {
    "name": "AVS-qc8017_32",
    "selected_version": "Continuous/Castle-Fork_APMulti/2018-03-07_0225"
  },
  {
    "name": "bose-opkg-utils",
    "selected_version": "master@964c29cc453ccd3d1b28fb40bae8df11c0dc3b3c"
  },
  {
    "name": "BoseLibs-qc8017_32",
    "selected_version": "Release/master/0.3.10-315+1a6c767"
  },
  {
    "name": "BoseOPKG-native",
    "selected_version": "Release/master/0.2.0-12+0405785"
  },
  {
    "name": "BoseOPKG-qc8017_32",
    "selected_version": "Release/master/0.2.0-12+0405785"
  },
  {
    "name": "BoseOPKG-x86",
    "selected_version": "Release/master/0.2.0-12+0405785"
  },
  {
    "name": "BoseWebMonaco",
    "selected_version": "Release/develop/0.3.2-99+3f60f39"
  },
  {
    "name": "CastleAudioPath-qc8017_32",
    "selected_version": "Release/Castle-Fork/0.3.1-20595"
  },
  {
    "name": "CastleAudioPath-qc8017_64",
    "selected_version": "Release/Castle-Fork-Classic/0.2.9-20523"
  },
  {
    "name": "CastleCli-qc8017_32",
    "selected_version": "Release/master/0.3.1-40+308cab1"
  },
  {
    "name": "CastleDataCollectionClient-qc8017_32",
    "selected_version": "Release/master/0.3.5-38+2193e90"
  },
  {
    "name": "CastleDemoController-qc8017_32",
    "selected_version": "Release/master/0.3.2-62+b9fcc88"
  },
  {
    "name": "CastleHTTPProxy-qc8017_32",
    "selected_version": "Release/master/0.2.0-26+f813b4d"
  },
  {
    "name": "CastleLibs-native",
    "selected_version": "branches/castle-libs@2593"
  },
  {
    "name": "CastleLibs-qc8017_32",
    "selected_version": "branches/castle-libs@2593"
  },
  {
    "name": "CastleLibs-x86",
    "selected_version": "branches/castle-libs@2593"
  },
  {
    "name": "CastleLightBarController-qc8017_32",
    "selected_version": "Release/master/0.3.7-63+cf5a143"
  },
  {
    "name": "CastleNetworkService-qc8017_32",
    "selected_version": "Release/master/0.3.1-176+32ae99f"
  },
  {
    "name": "CastlePassport-qc8017_32",
    "selected_version": "Release/master/0.3.82-504+7699984"
  },
  {
    "name": "CastlePassportClient-qc8017_32",
    "selected_version": "Release/master/0.3.82-504+7699984"
  },
  {
    "name": "CastleProductControllerCommon",
<<<<<<< HEAD
    "selected_version": "master@bf57ddb62991855aee3dd360e61fe74bdc3afb87"
=======
    "selected_version": "master@feab38a1cf7b63a71a4e2a26d6ba06fedd894d7e"
>>>>>>> e2967d5f
  },
  {
    "name": "CastleProductUIAssets",
    "selected_version": "master@43394152e689030529a94750d56fe9cd196b885a"
  },
  {
    "name": "CastleTestUtils",
    "selected_version": "master@a1a2dc23bd5c6300668175f23ebf993a8a553cf9"
  },
  {
    "name": "FrontDoor-qc8017_32",
    "selected_version": "Release/master/0.3.8-166+bdf45c8"
  },
  {
    "name": "GalapagosClient-qc8017_32",
    "selected_version": "Release/master/0.2.0-78+2eebfc2"
  },
  {
    "name": "HTTPInterface-qc8017_32",
    "selected_version": "Release/master/0.3.3-53+83e0de2"
  },
  {
    "name": "KeyHandler-qc8017_32",
    "selected_version": "Release/master/0.2.3-71+1801c14"
  },
  {
    "name": "protobuf-native",
    "selected_version": "branches/protobuf@2590"
  },
  {
    "name": "protobuf-qc8017_32",
    "selected_version": "branches/protobuf@2590"
  },
  {
    "name": "Riviera-HSP-Images",
    "selected_version": "Release/master/2.4"
  },
  {
    "name": "Riviera-Toolchain",
    "selected_version": "Release/master/2.4"
  },
  {
    "name": "RivieraLpmService-qc8017_32",
    "selected_version": "Release/master/0.3.9-117+7078c70"
  },
  {
    "name": "RivieraLpmTools",
    "selected_version": "@2139"
  },
  {
    "name": "RivieraLpmUpdater",
    "selected_version": "Release/master/0.3.2-39+0fb03f2"
  },
  {
    "name": "SASS-qc8017_32",
    "selected_version": "Release/IP3/0.3.1-209+faa7229"
  },
  {
    "name": "Shepherd-qc8017_32",
    "selected_version": "Release/master/0.3.3-63+5fcbc13"
  },
  {
    "name": "SoftwareUpdate-qc8017_32",
    "selected_version": "Release/IP3/0.3.14-365+ec54c8a"
  },
  {
    "name": "SoundTouch-SDK-qc8017_32",
    "selected_version": "Continuous/Castle-Fork_APMulti/2018-03-07_0225"
  },
  {
    "name": "SystemEventService-qc8017_32",
    "selected_version": "Release/master/0.3.0-21+6450a02"
  },
  {
    "name": "Webkit",
    "selected_version": "Release/master/0.3.3-33+5811010"
  },
  {
    "name": "WiFi-Setup-Webpage",
    "selected_version": "master@19f561f91af118db5439955e4d85bc0a914964eb"
  }
]<|MERGE_RESOLUTION|>--- conflicted
+++ resolved
@@ -81,11 +81,7 @@
   },
   {
     "name": "CastleProductControllerCommon",
-<<<<<<< HEAD
     "selected_version": "master@bf57ddb62991855aee3dd360e61fe74bdc3afb87"
-=======
-    "selected_version": "master@feab38a1cf7b63a71a4e2a26d6ba06fedd894d7e"
->>>>>>> e2967d5f
   },
   {
     "name": "CastleProductUIAssets",
