[
  {
    "name": "AVS-qc8017_32",
    "selected_version": "Release/Castle-Fork/0.3.8.41015.2682265"
  },
  {
    "name": "bose-opkg-utils",
    "selected_version": "master@887d0ab5d58c2aa3b6d3c0fb0c1dc31adf81e799"
  },
  {
    "name": "BoseLibs-qc8017_32",
    "selected_version": "Release/master/0.3.8-250+b7e7ef1"
  },
  {
    "name": "BoseOPKG-native",
    "selected_version": "Release/master/0.1.0-4+31ebf8c"
  },
  {
    "name": "BoseOPKG-qc8017_32",
    "selected_version": "Release/master/0.1.0-4+31ebf8c"
  },
  {
    "name": "BoseOPKG-x86",
    "selected_version": "Release/master/0.1.0-4+31ebf8c"
  },
  {
    "name": "BoseWebMonaco",
    "selected_version": "Release/develop/0.2.1-48+11dcb95"
  },
  {
    "name": "CastleAudioPath-qc8017_32",
    "selected_version": "Release/Castle-Fork/0.2.5-20386"
  },
  {
    "name": "CastleAudioPath-qc8017_64",
    "selected_version": "Release/Castle-Fork/0.2.7-20452"
  },
  {
    "name": "CastleCli-qc8017_32",
    "selected_version": "Release/master/0.2.3-26+8cf9ea4"
  },
  {
    "name": "CastleDataCollectionClient-qc8017_32",
    "selected_version": "Release/master/0.3.2-20+e5ab6ad"
  },
  {
    "name": "CastleDemoController-qc8017_32",
    "selected_version": "Release/master/0.3.2-62+b9fcc88"
  },
  {
    "name": "CastleHTTPProxy-qc8017_32",
    "selected_version": "Release/master/0.0.0-8+e781a16"
  },
  {
    "name": "CastleLibs-native",
    "selected_version": "branches/castle-libs@2549"
  },
  {
    "name": "CastleLibs-qc8017_32",
    "selected_version": "branches/castle-libs@2549"
  },
  {
    "name": "CastleLibs-x86",
    "selected_version": "branches/castle-libs@2549"
  },
  {
    "name": "CastleLightBarController-qc8017_32",
    "selected_version": "Release/master/0.3.3-36+4b737e3"
  },
  {
    "name": "CastleNetworkService-qc8017_32",
    "selected_version": "Release/master/0.3.1-161+ed41fb6"
  },
  {
    "name": "CastlePassport-qc8017_32",
    "selected_version": "Release/master/0.3.2-410+44390aa"
  },
  {
    "name": "CastlePassportClient-qc8017_32",
    "selected_version": "Release/master/0.3.2-410+44390aa"
  },
  {
    "name": "CastleProductControllerCommon",
<<<<<<< HEAD
    "selected_version": "PGC588_playbackRequest@cb3fda1b46c10d1ada3a4def438121efbd0a2f08"
=======
    "selected_version": "master@5e4a1b5bb79bca67991ca8fda8f13cded7f9b4b1"
>>>>>>> d6bfab95
  },
  {
    "name": "CastleProductUIAssets",
    "selected_version": "master@c158e65cfaf3c9a0897998790017d2b012dad8d3"
  },
  {
    "name": "CastleTestUtils",
    "selected_version": "master@c74794b209ef5904a217646793e1bcbf3a409a6f"
  },
  {
    "name": "EddieLPM-Package",
    "selected_version": {
      "RIVIERA_HSP_VERSION=1.3": "Release/trunk/0.3.3.2671065/DP1",
      "RIVIERA_HSP_VERSION=2.2": "Release/trunk/0.3.4.2674841/DP2"
    }
  },
  {
    "name": "FrontDoor-qc8017_32",
    "selected_version": "Release/master/0.3.6-102+8b058cd"
  },
  {
    "name": "GalapagosClient-qc8017_32",
    "selected_version": "Release/master/0.1.1-56+508fe9a"
  },
  {
    "name": "HTTPInterface-qc8017_32",
    "selected_version": "Release/master/0.3.2-47+b80d39b"
  },
  {
    "name": "KeyHandler-qc8017_32",
    "selected_version": "Release/master/0.2.3-63+7790ce4"
  },
  {
    "name": "protobuf-native",
    "selected_version": "branches/protobuf@2548"
  },
  {
    "name": "protobuf-qc8017_32",
    "selected_version": "branches/protobuf@2548"
  },
  {
    "name": "Riviera-HSP-Images",
    "selected_version": "Release/master/${RIVIERA_HSP_VERSION}"
  },
  {
    "name": "Riviera-Toolchain",
    "selected_version": "Release/master/${RIVIERA_HSP_VERSION}"
  },
  {
    "name": "RivieraLpmService-qc8017_32",
    "selected_version": "Release/master/0.3.3-81+b0d568b"
  },
  {
    "name": "RivieraLpmUpdater",
    "selected_version": "Release/master/0.3.1-36+8a43bfa"
  },
  {
    "name": "Shepherd-qc8017_32",
    "selected_version": "Release/master/0.3.0-49+29239c4"
  },
  {
    "name": "SoftwareUpdate-qc8017_32",
    "selected_version": "Continuous/master/0.3.6-296+71e655f"
  },
  {
    "name": "SoundTouch-SDK-qc8017_32",
    "selected_version": "Release/Castle-Fork/0.3.8.41015.2682265"
  },
  {
    "name": "Webkit",
    "selected_version": "Release/master/0.3.2-28+3d92062"
  },
  {
    "name": "WiFi-Setup-Webpage",
    "selected_version": "master@19f561f91af118db5439955e4d85bc0a914964eb"
  }
]<|MERGE_RESOLUTION|>--- conflicted
+++ resolved
@@ -81,11 +81,7 @@
   },
   {
     "name": "CastleProductControllerCommon",
-<<<<<<< HEAD
-    "selected_version": "PGC588_playbackRequest@cb3fda1b46c10d1ada3a4def438121efbd0a2f08"
-=======
-    "selected_version": "master@5e4a1b5bb79bca67991ca8fda8f13cded7f9b4b1"
->>>>>>> d6bfab95
+    "selected_version": "master@bd16f0d59e8bb11cfa66488e69d94ef27694bb24"
   },
   {
     "name": "CastleProductUIAssets",
