--- conflicted
+++ resolved
@@ -93,11 +93,7 @@
   },
   {
     "name": "CastleProductControllerCommon",
-<<<<<<< HEAD
-    "selected_version": "PGC-1579@ddd2c6fa80b71ee85c0909a1988ac3cad3eb7887"
-=======
     "selected_version": "master@27231f728272bdc0b969693b50b264e662c8a7a1"
->>>>>>> 073e0b39
   },
   {
     "name": "CastleProductUIAssets",
