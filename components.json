--- conflicted
+++ resolved
@@ -174,11 +174,7 @@
   },
   {
     "name": "ProductControllerCommon",
-<<<<<<< HEAD
-    "selected_version": "master@45414182c57cf73df17b8fbd909fef35e782d692"
-=======
     "selected_version": "master@3b2e62216e1d6496ee2f46ea84b5548f1ad7dd5f"
->>>>>>> 4fd9468e
   },
   {
     "name": "ProductUIAssets",
