[
  {
    "name": "AudioPath-qc8017_32",
    "selected_version": "Release/stable/2.2.1-1331+116d21c"
  },
  {
    "name": "AudioPath-qc8017_64",
    "selected_version": "Release/stable/2.2.1-1331+116d21c"
  },
  {
    "name": "AudioSource-qc8017_32",
    "selected_version": "Release/master/2.2.0-177+cbb4885"
  },
  {
    "name": "AVS-qc8017_32",
    "selected_version": "Release/Castle-Fork/2.2.0.43802.3014606"
  },
  {
    "name": "BLESetup-qc8017_32",
<<<<<<< HEAD
    "selected_version": "Release/master/2.2.0-236+89c8efd"
=======
    "selected_version": "Release/master/2.2.0-238+cec4676"
>>>>>>> 1ba45138
  },
  {
    "name": "BLEToFrontDoorService-qc8017_32",
    "selected_version": "Release/master/2.2.0-122+6d75c34"
  },
  {
    "name": "Bluetooth-qc8017_32",
    "selected_version": "Release/master/2.2.0-73+3c49f68"
  },
  {
    "name": "bose-opkg-utils",
    "selected_version": "master@964c29cc453ccd3d1b28fb40bae8df11c0dc3b3c"
  },
  {
    "name": "bose-web-riviera-ap-page",
    "selected_version": "master@f42d1b298129a1792011fb3af72a831a2b17063e"
  },
  {
    "name": "bose-web-update-page",
    "selected_version": "master@42d683a01409593fa09d7cf4dd3e3541856f9e92"
  },
  {
    "name": "BoseLibs-qc8017_32",
    "selected_version": "Release/master/2.2.0-661+9cfc869"
  },
  {
    "name": "BoseOPKG-native",
    "selected_version": "Release/master/1.0.3-32+6335e0e"
  },
  {
    "name": "BoseOPKG-qc8017_32",
    "selected_version": "Release/master/1.0.3-32+6335e0e"
  },
  {
    "name": "BoseOPKG-x86",
    "selected_version": "Release/master/1.0.3-32+6335e0e"
  },
  {
    "name": "BoseWebMonaco",
    "selected_version": "Release/master/2.1.3-500+b0d89a1"
  },
  {
    "name": "BTSTSSink-qc8017_32",
    "selected_version": "Release/master/2.2.0-209+cf41b94"
  },
  {
    "name": "CastleLibs-native",
    "selected_version": "branches/castle-libs@2705"
  },
  {
    "name": "CastleLibs-qc8017_32",
    "selected_version": "branches/castle-libs@2705"
  },
  {
    "name": "CastleLibs-x86",
    "selected_version": "branches/castle-libs@2705"
  },
  {
    "name": "Cli-qc8017_32",
    "selected_version": "Release/master/2.2.0-123+8a67026"
  },
  {
    "name": "DataCollectionClient-qc8017_32",
    "selected_version": "Release/master/2.2.1-152+70e2340"
  },
  {
    "name": "DataCollectionService-qc8017_32",
    "selected_version": "Release/master/2.2.0-126+e982c4b"
  },
  {
    "name": "DemoController-qc8017_32",
    "selected_version": "Release/master/2.2.0-158+8c8d94e"
  },
  {
    "name": "DinghyWebBrowser-qc8017_64",
    "selected_version": "Release/bose-master/1.0.0-67+155c3e8"
  },
  {
    "name": "FrontDoor-qc8017_32",
    "selected_version": "Release/master/2.2.0-508+f08fd11"
  },
  {
    "name": "FrontDoorService-qc8017_32",
    "selected_version": "Release/master/2.2.0-359+288ba73"
  },
  {
    "name": "FrontDoorUtility-qc8017_32",
    "selected_version": "Release/master/2.2.0-146+77581d7"
  },
  {
    "name": "GalapagosClient-qc8017_32",
    "selected_version": "Release/master/2.2.0-253+dc69d40"
  },
  {
    "name": "GoogleVoiceAssistant-qc8017_64",
    "selected_version": "Continuous/master/2.2.0-284+639af5f"
  },
  {
    "name": "HTTPInterface-qc8017_32",
    "selected_version": "Release/master/2.2.0-134+85ccce0"
  },
  {
    "name": "HTTPProxy-qc8017_32",
    "selected_version": "Release/master/2.2.0-163+b1d4a70"
  },
  {
    "name": "KeyHandler-qc8017_32",
    "selected_version": "Release/master/2.2.0-138+8590bff"
  },
  {
    "name": "LightBarController-qc8017_32",
    "selected_version": "Release/master/2.2.0-232+4975af6"
  },
  {
    "name": "LpmMfgTool",
    "selected_version": "Release/master/0.0.1-4+34833d6"
  },
  {
    "name": "NetworkService-qc8017_32",
    "selected_version": "Release/master/2.2.0-627+5ddb89a"
  },
  {
    "name": "opensource-jsoncpp-qc8017_32",
    "selected_version": "Release/bose-master/1.8.3-20-g688b6af"
  },
  {
    "name": "opensource-libwebsockets-qc8017_32",
    "selected_version": "Release/bose-v2.4-stable/2.4.1-44+gcae0f4a"
  },
  {
    "name": "opensource-zlib-qc8017_32",
    "selected_version": "Release/bose-master/v1.2.11-6-gdae00b7"
  },
  {
    "name": "Passport-qc8017_32",
    "selected_version": "Release/master/2.2.0-1123+09648fb"
  },
  {
    "name": "PassportClient-qc8017_32",
    "selected_version": "Release/master/2.2.0-1040+deeee14"
  },
  {
    "name": "ProductControllerCommon",
    "selected_version": "master@935c89de79488675ea96403f3501a453da13481e"
  },
  {
    "name": "ProductControllerCommonProto-qc8017_32",
    "selected_version": "Release/master/2.2.0-162+935c89d"
  },
  {
    "name": "ProductUIAssets",
    "selected_version": "master@220944def647a72ce0194d43ef23f1d3fe146987"
  },
  {
    "name": "protobuf-native",
    "selected_version": "branches/protobuf@2590"
  },
  {
    "name": "protobuf-qc8017_32",
    "selected_version": "branches/protobuf@2590"
  },
  {
    "name": "Riviera-HSP-Images",
    "selected_version": "Release/master/4.1"
  },
  {
    "name": "Riviera-Toolchain",
    "selected_version": "Release/master/4.1"
  },
  {
    "name": "RivieraLpmService-qc8017_32",
    "selected_version": "Release/master/2.2.0-267+3fa7a5f"
  },
  {
    "name": "RivieraLpmTools",
    "selected_version": "@2962"
  },
  {
    "name": "RivieraLpmUpdater",
    "selected_version": "Release/master/1.0.0-69+a38d6c8"
  },
  {
    "name": "RivieraSwUpRecovery-qc8017_32",
    "selected_version": "Release/master/2.2.0-46+1aa33d7"
  },
  {
    "name": "SASS-qc8017_32",
    "selected_version": "Release/master/2.2.0-740+826012f"
  },
  {
    "name": "Shepherd-qc8017_32",
    "selected_version": "Release/master/2.2.0-125+93e55f4"
  },
  {
    "name": "SoftwareUpdate-qc8017_32",
    "selected_version": "Release/master/2.2.1-941+5d7ae3a"
  },
  {
    "name": "SoundTouch-SDK-qc8017_32",
    "selected_version": "Release/Castle-Fork/2.2.0.43802.3014606"
  },
  {
    "name": "svc-pts-log-decrypt",
    "selected_version": "master@12e8bd2762b5e5a78c743280deb43cfb097fa05c"
  },
  {
    "name": "SystemEventService-qc8017_32",
    "selected_version": "Release/master/2.2.0-102+353c673"
  },
  {
    "name": "Telemetry-qc8017_32",
    "selected_version": "Release/master/2.2.0-67+ea31c19"
  },
  {
    "name": "TestUtils",
    "selected_version": "master@e83394c3903138254518cdc5dc880859a2a76c49"
  },
  {
    "name": "VPAController-qc8017_32",
    "selected_version": "Release/master/2.2.0-219+992c5f1"
  },
  {
    "name": "Webkit",
    "selected_version": "Release/master/2.1.0-95+daccd18"
  }
]<|MERGE_RESOLUTION|>--- conflicted
+++ resolved
@@ -17,11 +17,7 @@
   },
   {
     "name": "BLESetup-qc8017_32",
-<<<<<<< HEAD
-    "selected_version": "Release/master/2.2.0-236+89c8efd"
-=======
     "selected_version": "Release/master/2.2.0-238+cec4676"
->>>>>>> 1ba45138
   },
   {
     "name": "BLEToFrontDoorService-qc8017_32",
