--- conflicted
+++ resolved
@@ -89,11 +89,7 @@
   },
   {
     "name": "CastleProductControllerCommon",
-<<<<<<< HEAD
-    "selected_version": "manualsetup@8c0454ef7e941efa6b04817abc72a446e1e9a644"
-=======
-    "selected_version": "master@6b6abee798c37ccb3d0c22a4cfd8f04d6b784b97"
->>>>>>> 649486ed
+    "selected_version": "master@cbd155dd42e03239a29e6aa0f41631f037df5a30"
   },
   {
     "name": "FrontDoor-qc8017_32",
