--- conflicted
+++ resolved
@@ -53,11 +53,7 @@
   },
   {
     "name": "CastleProductControllerCommon",
-<<<<<<< HEAD
     "selected_version": "master@1f415c318f8c5b0cb4cfee8752cb4672d71f938b"
-=======
-    "selected_version": "master@6b696ca3342ec46e9e7a4606048cd8a7409aba19"
->>>>>>> db7279dd
   },
   {
     "name": "CastleProductUIAssets",
