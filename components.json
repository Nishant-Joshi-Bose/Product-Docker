--- conflicted
+++ resolved
@@ -89,11 +89,7 @@
   },
   {
     "name": "CastleProductControllerCommon",
-<<<<<<< HEAD
     "selected_version": "PGC-759_c@02c3556abcc56b42259fc62027ea9fb35cb15c77"
-=======
-    "selected_version": "master@a0d7eaf3e4b8bf335ac858ec3cb5afd3166e09b7"
->>>>>>> 462d8fa7
   },
   {
     "name": "FrontDoor-qc8017_32",
