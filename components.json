--- conflicted
+++ resolved
@@ -69,11 +69,7 @@
   },
   {
     "name": "CastleProductControllerCommon",
-<<<<<<< HEAD
-    "selected_version": "master@fdac8a1d9fc7974a3f2dec1607bf1b1d24694d06"
-=======
     "selected_version": "master@ead5779a5ed597d07f205486efd6960ea2835e9a"
->>>>>>> b79f9598
   },
   {
     "name": "FrontDoor-qc8017_32",
