[
  {
    "name": "A4VQuickSetService-qc8017_32",
    "selected_version": "Release/master/3.0.8-142+5537dcf"
  },
  {
    "name": "A4VRemoteCommunicationService-qc8017_32",
    "selected_version": "Release/master/2.2.5-56+84ae984"
  },
  {
    "name": "A4VVideoManagerService-qc8017_32",
    "selected_version": "Release/master/2.2.2-37+d69137a"
  },
  {
    "name": "AudioPathService-qc8017_64",
    "selected_version": "Release/stable_mr1_2019/4.0.2-4265+2c404b0"
  },
  {
    "name": "AudioPathClient-qc8017_32",
    "selected_version": "Release/stable_mr1_2019/4.0.2-4265+2c404b0"
  },
  {
    "name": "AudioPathProducts-qc8017_64",
    "selected_version": "Release/stable_mr1_2019/4.0.2-4265+2c404b0"
  },
  {
    "name": "AudioSource-qc8017_32",
    "selected_version": "Release/master/2.2.0-242+6370224"
  },
  {
    "name": "AudioSource-BMX-native",
    "selected_version": "Release/master/0.0.1-123+6bffbeb"
  },
  {
    "name": "AudioSource-BMX-qc8017_32",
    "selected_version": "Release/master/0.0.1-123+6bffbeb"
  },
  {
    "name": "AudioSource-BMX-x86_64",
    "selected_version": "Release/master/0.0.1-123+6bffbeb"
  },
  {
    "name": "AVSService-qc8017_32",
    "selected_version": "Continuous/master/2.2.0-6+2a277fd"
  },
  {
    "name": "BLERemoteXCVR",
    "selected_version": "Release/master/v2.0.0-0+9c2b8b9"
  },
  {
    "name": "BLESetup-qc8017_32",
    "selected_version": "Release/master/3.1.3-471+697dc7a"
  },
  {
    "name": "BLEToFrontDoorService-qc8017_32",
    "selected_version": "Release/master/2.2.5-264+26176ad"
  },
  {
    "name": "Bluetooth-qc8017_32",
    "selected_version": "Release/DelayReportingHotFixMR1_2019/2.4.3-305+192562d"
  },
  {
    "name": "bose-opkg-utils",
    "selected_version": "master@964c29cc453ccd3d1b28fb40bae8df11c0dc3b3c"
  },
  {
    "name": "bose-web-riviera-ap-page",
    "selected_version": "master@27c68d395d207814956f881a2a45eba57b6eaf13"
  },
  {
    "name": "bose-web-update-page",
    "selected_version": "master@24b0ffaad4d130ae5a2df0e470868846c7888392"
  },
  {
    "name": "BoseLibs-qc8017_32",
    "selected_version": "Release/master/3.1.0-928+56df5a6"
  },
  {
    "name": "BoseWebBrussels",
    "selected_version": "Release/MR1_2019/3.0.2-12+2625684"
  },
  {
    "name": "BTSTSSink-qc8017_32",
    "selected_version": "Release/DelayReportingHotFixMR1_2019/2.4.5-548+6047fdf"
  },
  {
    "name": "CastleLibs-native",
    "selected_version": "branches/castle-libs@2817"
  },
  {
    "name": "CastleLibs-qc8017_32",
    "selected_version": "branches/castle-libs@2817"
  },
  {
    "name": "CastleLibs-x86",
    "selected_version": "branches/castle-libs@2817"
  },
  {
    "name": "Cli-qc8017_32",
    "selected_version": "Release/master/2.2.0-158+02e67cb"
  },
  {
    "name": "CloudControlClient-qc8017_32",
    "selected_version": "Release/stable/0.0.4-49+e73e5d4"
  },
  {
    "name": "DataCollectionClient-qc8017_32",
    "selected_version": "Release/master/2.2.3-198+f213928"
  },
  {
    "name": "DataCollectionService-qc8017_32",
    "selected_version": "Release/master/2.2.1-197+ab1de9d"
  },
  {
    "name": "DemoController-qc8017_32",
    "selected_version": "Release/master/2.2.0-208+114f0ae"
  },
  {
    "name": "DinghyWebBrowser-qc8017_64",
    "selected_version": "Release/bose-master/1.0.0-67+155c3e8"
  },
  {
    "name": "FrontDoor-qc8017_32",
    "selected_version": "Release/master/2.2.0-636+d80cbec"
  },
  {
    "name": "FrontDoorService-qc8017_32",
    "selected_version": "Release/master/2.2.0-569+3fa41f0"
  },
  {
    "name": "FrontDoorUtility-qc8017_32",
    "selected_version": "Release/master/2.2.0-215+d80cbec"
  },
  {
    "name": "GalapagosClient-qc8017_32",
    "selected_version": "Release/master/2.2.0-342+28c0ae1"
  },
  {
    "name": "GoogleVoiceAssistant-qc8017_64",
    "selected_version": "Release/stable/2.2.6-1008+a65e488"
  },
  {
    "name": "HTTPInterface-qc8017_32",
    "selected_version": "Release/master/3.0.0-218+038267c"
  },
  {
    "name": "HTTPProxy-qc8017_32",
    "selected_version": "Release/master/2.2.0-208+ad8275c"
  },
  {
    "name": "KeyHandler-qc8017_32",
    "selected_version": "Release/master/2.2.0-164+f4dcbe4"
  },
  {
    "name": "LightBarController-qc8017_32",
    "selected_version": "Release/stable/2.2.0-307+3b513ef"
  },
  {
    "name": "LpmMfgTool",
    "selected_version": "Release/master/0.0.1-4+34833d6"
  },
  {
    "name": "NetworkService-qc8017_32",
    "selected_version": "Release/master/2.2.6-782+a407f40"
  },
  {
    "name": "opensource-jsoncpp-qc8017_32",
    "selected_version": "Release/bose-master/1.8.3-24-gd7685ff"
  },
  {
    "name": "opensource-libwebsockets-qc8017_32",
    "selected_version": "Release/bose-v2.4-stable/2.4.1-61+ge112fc5"
  },
  {
    "name": "opensource-opkg-native",
    "selected_version": "Release/bose-dev/v0.3.6.2-2-gb1e1aba"
  },
  {
    "name": "opensource-opkg-qc8017_32",
    "selected_version": "Release/bose-dev/v0.3.6.2-2-gb1e1aba"
  },
  {
    "name": "opensource-opkg-x86",
    "selected_version": "Release/bose-dev/v0.3.6.2-2-gb1e1aba"
  },
  {
    "name": "opensource-util-linux-qc8017_32",
    "selected_version": "Release/bose-master/1.5.0-10+877ade5"
  },
  {
    "name": "opensource-zlib-qc8017_32",
    "selected_version": "Release/bose-master/v1.2.11-10-ga556715"
  },
  {
    "name": "Passport-qc8017_32",
    "selected_version": "Release/stable/2.2.0-1701+f81e8a6"
  },
  {
    "name": "PassportClient-qc8017_32",
    "selected_version": "Release/stable/2.2.0-1230+f81e8a6"
  },
  {
    "name": "product-startup",
    "selected_version": "Release/MR1_2019/4.0.1-7+17e25f4"
  },
  {
    "name": "ProductControllerCommon",
<<<<<<< HEAD
    "selected_version": "master@79fda98a782958db825e7a480777e3a36341dc1b"
=======
    "selected_version": "master@d2a8a49f4a4ff6ca2cd6dee8c20c882cdb2ab7a2"
>>>>>>> 61f395fb
  },
  {
    "name": "ProductControllerCommonProto-qc8017_32",
    "selected_version": "Release/stable/2.2.0-346+96b59ec"
  },
  {
    "name": "ProductUIAssets",
    "selected_version": "master@49516f77c25f1abf2ececfb12be97b2c89ed53f7"
  },
  {
    "name": "protobuf-native",
    "selected_version": "branches/protobuf@2815"
  },
  {
    "name": "protobuf-qc8017_32",
    "selected_version": "branches/protobuf@2815"
  },
  {
    "name": "protobuf-x86_64",
    "selected_version": "branches/protobuf@2815"
  },
  {
    "name": "Riviera-HSP-Images",
    "selected_version": "Release/master/4.7"
  },
  {
    "name": "Riviera-Toolchain",
    "selected_version": "Release/master/4.7"
  },
  {
    "name": "RivieraLpmService-qc8017_32",
    "selected_version": "Release/master/3.0.3-321+d17990e"
  },
  {
    "name": "RivieraLPM-Tools",
    "selected_version": "master@7a7009ce8bd0bc3f272180729930563a41eb2118"
  },
  {
    "name": "RivieraLpmUpdater",
    "selected_version": "Release/stable/2.1.0-88+ff212a3"
  },
  {
    "name": "RivieraSwUpRecovery-qc8017_32",
    "selected_version": "Release/master/3.0.0-109+6ac21a5"
  },
  {
    "name": "SASS-qc8017_32",
    "selected_version": "Release/master/2.3.3-1115+ca8e874"
  },
  {
    "name": "SASS-qc8017_64",
    "selected_version": "Release/master/2.3.3-1115+ca8e874"
  },
  {
    "name": "SecureDeviceKey",
    "selected_version": "master@5b260896e58eb4575ddbd5fd0f676439f5ea54aa"
  },
  {
    "name": "Shepherd-qc8017_32",
    "selected_version": "Release/master/2.2.0-147+f0370df"
  },
  {
    "name": "SoftwareUpdate-qc8017_32",
    "selected_version": "Release/stable/3.0.7-1441+7303d6e"
  },
  {
    "name": "SoundTouch-SDK-qc8017_32",
    "selected_version": "Release/Castle-Fork/2.2.2.44722.3199246"
  },
  {
    "name": "svc-pts-log-decrypt",
    "selected_version": "master@2bb0045d023c434a6b6569a1bba24c32af744312"
  },
  {
    "name": "SystemEventService-qc8017_32",
    "selected_version": "Release/master/2.2.0-127+0256c76"
  },
  {
    "name": "Telemetry-qc8017_32",
    "selected_version": "Release/master/2.2.0-104+cba3ab4"
  },
  {
    "name": "TestUtils",
    "selected_version": "master@a421b510e20f25cb06d6adc15435370b1e6f79ad"
  },
  {
    "name": "unittest-cpp-qc8017_32",
    "selected_version": "Release/bose-master/2.0.0-43+d7333bd"
  },
  {
    "name": "VPAController-qc8017_32",
    "selected_version": "Release/stable/2.2.5-531+17fed2a"
  },
  {
    "name": "Webkit",
    "selected_version": "Release/master/2.2.0-112+ea97924"
  }
]<|MERGE_RESOLUTION|>--- conflicted
+++ resolved
@@ -205,11 +205,7 @@
   },
   {
     "name": "ProductControllerCommon",
-<<<<<<< HEAD
-    "selected_version": "master@79fda98a782958db825e7a480777e3a36341dc1b"
-=======
     "selected_version": "master@d2a8a49f4a4ff6ca2cd6dee8c20c882cdb2ab7a2"
->>>>>>> 61f395fb
   },
   {
     "name": "ProductControllerCommonProto-qc8017_32",
