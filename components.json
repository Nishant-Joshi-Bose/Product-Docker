--- conflicted
+++ resolved
@@ -9,11 +9,7 @@
   },
   {
     "name": "A4VRemoteCommunicationService-qc8017_32",
-<<<<<<< HEAD
-    "selected_version": "Release/stable/2.2.16-16-g6933a88"
-=======
     "selected_version": "Continuous/stable/2.2.17-17-g4d505a9"
->>>>>>> e9754e19
   },
   {
     "name": "A4VRemoteCommunicationService-x86_64",
@@ -21,11 +17,7 @@
   },
   {
     "name": "A4VVideoManagerService-qc8017_32",
-<<<<<<< HEAD
-    "selected_version": "Release/stable/2.2.23-22-gc7e8fbf"
-=======
     "selected_version": "Continuous/stable/2.2.23-24-g2d53b15"
->>>>>>> e9754e19
   },
   {
     "name": "A4VVideoManagerService-x86_64",
