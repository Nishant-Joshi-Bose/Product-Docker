[
  {
    "name": "A4VQuickSetService",
    "selected_version": "master@7a61c0e1f51d0e96fcd4ffeb1085ce05f7478071"
  },
  {
    "name": "A4VRemoteCommunicationService",
    "selected_version": "master@ab77e2216a0b358837791fd837a2c165f46f811e"
  },
  {
    "name": "BLERemoteXCVR",
    "selected_version": "Release/master/0.15-56+g286fcdd"
  },
  {
    "name": "A4VVideoManagerService",
    "selected_version": "master@95b7d64abf58cc7ccee894865e78306f56313ba6"
  },
  {
    "name": "AVS-qc8017_32",
    "selected_version": "Release/Castle-Fork/0.3.10.41169.2703991"
  },
  {
    "name": "bose-opkg-utils",
    "selected_version": "master@964c29cc453ccd3d1b28fb40bae8df11c0dc3b3c"
  },
  {
    "name": "BoseLibs-qc8017_32",
    "selected_version": "Release/master/0.3.9-271+2cde517"
  },
  {
    "name": "BoseOPKG-native",
    "selected_version": "Release/master/0.1.0-4+31ebf8c"
  },
  {
    "name": "BoseOPKG-qc8017_32",
    "selected_version": "Release/master/0.1.0-4+31ebf8c"
  },
  {
    "name": "BoseOPKG-x86",
    "selected_version": "Release/master/0.1.0-4+31ebf8c"
  },
  {
    "name": "BoseWebMonaco",
    "selected_version": "Release/develop/0.2.1-69+6b1fec0"
  },
  {
    "name": "CastleAudioPath-qc8017_32",
    "selected_version": "Release/Castle-Fork/0.2.7-20452"
  },
  {
    "name": "CastleAudioPath-qc8017_64",
    "selected_version": "Release/Castle-Fork/0.2.7-20452"
  },
  {
    "name": "CastleCli-qc8017_32",
    "selected_version": "Release/master/0.2.3-26+8cf9ea4"
  },
  {
    "name": "CastleDemoController-qc8017_32",
    "selected_version": "Release/master/0.3.2-62+b9fcc88"
  },
  {
    "name": "CastleLibs-native",
    "selected_version": "branches/castle-libs@2549"
  },
  {
    "name": "CastleLibs-qc8017_32",
    "selected_version": "branches/castle-libs@2549"
  },
  {
    "name": "CastleLibs-x86",
    "selected_version": "branches/castle-libs@2549"
  },
  {
    "name": "CastleLightBarController-qc8017_32",
    "selected_version": "Release/master/0.3.5-59+eb49f00"
  },
  {
    "name": "CastleNetworkService-qc8017_32",
    "selected_version": "Release/master/0.3.1-176+32ae99f"
  },
  {
    "name": "CastlePassport-qc8017_32",
    "selected_version": "Release/master/0.3.8-480+1f9654a"
  },
  {
    "name": "CastlePassportClient-qc8017_32",
    "selected_version": "Release/master/0.3.8-480+1f9654a"
  },
  {
    "name": "CastleProductControllerCommon",
<<<<<<< HEAD
    "selected_version": "CASTLE-9549@87345469b6b68b683f48f0496d760be3bdab8439"
=======
    "selected_version": "master@51cfb360204c8828ca212cbb433e5a013aef2144"
  },
  {
    "name": "CastleProductUIAssets",
    "selected_version": "master@43394152e689030529a94750d56fe9cd196b885a"
>>>>>>> 4829a04e
  },
  {
    "name": "FrontDoor-qc8017_32",
    "selected_version": "Release/master/0.3.8-166+bdf45c8"
  },
  {
    "name": "GalapagosClient-qc8017_32",
    "selected_version": "Release/master/0.1.2-72+5b22962"
  },
  {
    "name": "KeyHandler-qc8017_32",
    "selected_version": "Release/master/0.2.3-71+1801c14"
  },
  {
    "name": "ProfessorLPM-Package",
    "selected_version": "Release/trunk/0.3.8.2705170/DP2"
  },
  {
    "name": "protobuf-native",
    "selected_version": "branches/protobuf@2590"
  },
  {
    "name": "protobuf-qc8017_32",
    "selected_version": "branches/protobuf@2590"
  },
  {
    "name": "Riviera-HSP-Images",
    "selected_version": "Release/master/2.4"
  },
  {
    "name": "Riviera-Toolchain",
    "selected_version": "Release/master/2.4"
  },
  {
    "name": "RivieraLPM",
    "selected_version": "trunk@1983"
  },
  {
    "name": "RivieraLpmService-qc8017_32",
    "selected_version": "Release/master/0.3.7-107+628da8c"
  },
  {
    "name": "RivieraLpmUpdater",
    "selected_version": "Release/master/0.3.2-39+0fb03f2"
  },
  {
    "name": "Shepherd-qc8017_32",
    "selected_version": "Release/master/0.3.1-58+fe7b095"
  },
  {
    "name": "SoftwareUpdate-qc8017_32",
    "selected_version": "Release/IP3/0.3.11-334+5bad26a"
  },
  {
    "name": "SoundTouch-SDK-qc8017_32",
    "selected_version": "Release/Castle-Fork/0.3.10.41169.2703991"
  },
  {
    "name": "SystemEventService-qc8017_32",
    "selected_version": "Release/master/0.0.1-15+19b3c17"
  },
  {
    "name": "unittest-cpp-qc8017_32",
    "selected_version": "Release/bose-master/2.0.0-3+167ffec"
  },
  {
    "name": "Webkit",
    "selected_version": "Release/master/0.3.2-28+3d92062"
  },
  {
    "name": "WiFi-Setup-Webpage",
    "selected_version": "master@19f561f91af118db5439955e4d85bc0a914964eb"
  }
]<|MERGE_RESOLUTION|>--- conflicted
+++ resolved
@@ -89,15 +89,11 @@
   },
   {
     "name": "CastleProductControllerCommon",
-<<<<<<< HEAD
-    "selected_version": "CASTLE-9549@87345469b6b68b683f48f0496d760be3bdab8439"
-=======
-    "selected_version": "master@51cfb360204c8828ca212cbb433e5a013aef2144"
+    "selected_version": "CASTLE-9549@35e24efc9a94ab3ecadf96260463fd70c580946b"
   },
   {
     "name": "CastleProductUIAssets",
     "selected_version": "master@43394152e689030529a94750d56fe9cd196b885a"
->>>>>>> 4829a04e
   },
   {
     "name": "FrontDoor-qc8017_32",
