--- conflicted
+++ resolved
@@ -109,11 +109,7 @@
   },
   {
     "name": "DinghyWebBrowser-qc8017_64",
-<<<<<<< HEAD
     "selected_version": "Release/bose-stable/1.0.4-44+3a707d7"
-=======
-    "selected_version": "Release/bose-stable/1.0.2-53+3a707d7"
->>>>>>> 639a6621
   },
   {
     "name": "FrontDoor-qc8017_32",
