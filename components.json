[
  {
    "name": "A4VQuickSetService",
    "selected_version": "master@0d38c2773fc8f513fbc2214faf92bc9b8ebc3cc0"
  },
  {
    "name": "A4VRemoteCommunicationService",
    "selected_version": "master@ab77e2216a0b358837791fd837a2c165f46f811e"
  },
  {
    "name": "BLERemoteXCVR",
    "selected_version": "Release/master/0.15-56+g286fcdd"
  },
  {
    "name": "A4VVideoManagerService",
    "selected_version": "master@95b7d64abf58cc7ccee894865e78306f56313ba6"
  },
  {
    "name": "AVS-qc8017_32",
    "selected_version": "Release/Castle-Fork/0.3.6.40929.2672236"
  },
  {
    "name": "bose-opkg-utils",
    "selected_version": "master@887d0ab5d58c2aa3b6d3c0fb0c1dc31adf81e799"
  },
  {
    "name": "BoseLibs-qc8017_32",
    "selected_version": "Release/master/0.3.7-243+5bef58d"
  },
  {
    "name": "BoseOPKG-native",
    "selected_version": "Release/master/0.1.0-4+31ebf8c"
  },
  {
    "name": "BoseOPKG-qc8017_32",
    "selected_version": "Release/master/0.1.0-4+31ebf8c"
  },
  {
    "name": "BoseOPKG-x86",
    "selected_version": "Release/master/0.1.0-4+31ebf8c"
  },
  {
    "name": "BoseWebMonaco",
    "selected_version": "Release/develop/0.2.1-32+59feb17"
  },
  {
    "name": "CastleAudioPath-qc8017_32",
    "selected_version": "Continuous/Castle-Fork_Multi/2018-02-08_1646"
  },
  {
    "name": "CastleCli-qc8017_32",
    "selected_version": "Release/master/0.2.3-26+8cf9ea4"
  },
  {
    "name": "CastleLibs-native",
    "selected_version": "branches/castle-libs@2549"
  },
  {
    "name": "CastleLibs-qc8017_32",
    "selected_version": "branches/castle-libs@2549"
  },
  {
    "name": "CastleLibs-x86",
    "selected_version": "branches/castle-libs@2549"
  },
  {
    "name": "CastleLightBarController-qc8017_32",
    "selected_version": "Continuous/master/0.3.3-38+042bce8"
  },
  {
    "name": "CastleNetworkService-qc8017_32",
    "selected_version": "Release/master/0.3.1-161+ed41fb6"
  },
  {
    "name": "CastlePassport-qc8017_32",
    "selected_version": "Release/master/0.3.2-410+44390aa"
  },
  {
    "name": "CastlePassportClient-qc8017_32",
    "selected_version": "Release/master/0.3.2-410+44390aa"
  },
  {
    "name": "CastleProductControllerCommon",
<<<<<<< HEAD
    "selected_version": "PGC218_setStreamConfig@20ba6543608282386974143b70c57b63a3ce87b8"
=======
    "selected_version": "master@eb6404bac834f473aca01b9caa710180e53185fe"
>>>>>>> ed6b6a33
  },
  {
    "name": "FrontDoor-qc8017_32",
    "selected_version": "Release/master/0.3.5-93+a323e45"
  },
  {
    "name": "GalapagosClient-qc8017_32",
    "selected_version": "Release/master/0.1.1-38+2220e79"
  },
  {
    "name": "KeyHandler-qc8017_32",
    "selected_version": "Release/master/0.2.3-63+7790ce4"
  },
  {
    "name": "ProfessorLPM-Package",
    "selected_version": {
      "RIVIERA_HSP_VERSION=1.3": "Release/trunk/0.3.4.2682477/DP1",
      "RIVIERA_HSP_VERSION=2.1": "Release/trunk/0.3.4.2682477/DP2"
    }
  },
  {
    "name": "protobuf-native",
    "selected_version": "branches/protobuf@2548"
  },
  {
    "name": "protobuf-qc8017_32",
    "selected_version": "branches/protobuf@2548"
  },
  {
    "name": "Riviera-HSP-Images",
    "selected_version": "Release/master/${RIVIERA_HSP_VERSION}"
  },
  {
    "name": "Riviera-Toolchain",
    "selected_version": "Release/master/1.3"
  },
  {
    "name": "RivieraLPM",
    "selected_version": "trunk@1754"
  },
  {
    "name": "RivieraLpmService-qc8017_32",
    "selected_version": "Continuous/master/0.3.5-92+2b205e2"
  },
  {
    "name": "RivieraLpmUpdater",
    "selected_version": "Release/master/0.3.1-36+8a43bfa"
  },
  {
    "name": "SASS-qc8017_32",
    "selected_version": "Continuous/master/0.1.1-122+5bf289e"
  },
  {
    "name": "Shepherd-qc8017_32",
    "selected_version": "Release/master/0.3.0-49+29239c4"
  },
  {
    "name": "SoftwareUpdate-qc8017_32",
    "selected_version": "Release/master/0.3.6-280+e23d828"
  },
  {
    "name": "SoundTouch-SDK-qc8017_32",
    "selected_version": "Release/Castle-Fork/0.3.6.40929.2672236"
  },
  {
    "name": "unittest-cpp-qc8017_32",
    "selected_version": "Release/bose-master/2.0.0-3+167ffec"
  },
  {
    "name": "Webkit",
    "selected_version": "Release/master/0.3.1-24+472ac23"
  }
]<|MERGE_RESOLUTION|>--- conflicted
+++ resolved
@@ -17,7 +17,7 @@
   },
   {
     "name": "AVS-qc8017_32",
-    "selected_version": "Release/Castle-Fork/0.3.6.40929.2672236"
+    "selected_version": "Release/Castle-Fork/0.3.8.41015.2682265"
   },
   {
     "name": "bose-opkg-utils",
@@ -25,7 +25,7 @@
   },
   {
     "name": "BoseLibs-qc8017_32",
-    "selected_version": "Release/master/0.3.7-243+5bef58d"
+    "selected_version": "Release/master/0.3.8-250+b7e7ef1"
   },
   {
     "name": "BoseOPKG-native",
@@ -41,11 +41,15 @@
   },
   {
     "name": "BoseWebMonaco",
-    "selected_version": "Release/develop/0.2.1-32+59feb17"
+    "selected_version": "Release/develop/0.2.1-48+11dcb95"
   },
   {
     "name": "CastleAudioPath-qc8017_32",
     "selected_version": "Continuous/Castle-Fork_Multi/2018-02-08_1646"
+  },
+  {
+    "name": "CastleAudioPath-qc8017_64",
+    "selected_version": "Release/Castle-Fork/0.2.7-20452"
   },
   {
     "name": "CastleCli-qc8017_32",
@@ -81,19 +85,15 @@
   },
   {
     "name": "CastleProductControllerCommon",
-<<<<<<< HEAD
-    "selected_version": "PGC218_setStreamConfig@20ba6543608282386974143b70c57b63a3ce87b8"
-=======
     "selected_version": "master@eb6404bac834f473aca01b9caa710180e53185fe"
->>>>>>> ed6b6a33
   },
   {
     "name": "FrontDoor-qc8017_32",
-    "selected_version": "Release/master/0.3.5-93+a323e45"
+    "selected_version": "Release/master/0.3.6-102+8b058cd"
   },
   {
     "name": "GalapagosClient-qc8017_32",
-    "selected_version": "Release/master/0.1.1-38+2220e79"
+    "selected_version": "Release/master/0.1.1-56+508fe9a"
   },
   {
     "name": "KeyHandler-qc8017_32",
