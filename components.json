[
  {
    "name": "AudioPath-qc8017_32",
    "selected_version": "Release/master/1.5.13-68+c00dc3d"
  },
  {
    "name": "AudioPath-qc8017_64",
    "selected_version": "Release/master/1.5.13-68+c00dc3d"
  },
  {
    "name": "AudioSource-qc8017_32",
    "selected_version": "Release/master/1.5.1-149+56aad0f"
  },
  {
    "name": "AVS-qc8017_32",
    "selected_version": "Continuous/Castle-Fork/2018-07-29_1606"
  },
  {
    "name": "BLESetup-qc8017_32",
    "selected_version": "Release/master/1.5.2-154+ca97106"
  },
  {
    "name": "BLEToFrontDoorService-qc8017_32",
    "selected_version": "Release/master/1.5.0-43+cd2163b"
  },
  {
    "name": "bose-opkg-utils",
    "selected_version": "master@964c29cc453ccd3d1b28fb40bae8df11c0dc3b3c"
  },
  {
    "name": "bose-web-riviera-ap-page",
    "selected_version": "master@6b8a79c34eb1839c98ba3d8b4608a41eb32fed78"
  },
  {
    "name": "bose-web-update-page",
    "selected_version": "master@42d683a01409593fa09d7cf4dd3e3541856f9e92"
  },
  {
    "name": "BoseLibs-qc8017_32",
    "selected_version": "Release/master/1.5.5-519+0adbab3"
  },
  {
    "name": "BoseOPKG-native",
    "selected_version": "Release/master/1.0.3-32+6335e0e"
  },
  {
    "name": "BoseOPKG-qc8017_32",
    "selected_version": "Release/master/1.0.3-32+6335e0e"
  },
  {
    "name": "BoseOPKG-x86",
    "selected_version": "Release/master/1.0.3-32+6335e0e"
  },
  {
    "name": "BoseWebMonaco",
    "selected_version": "Continuous/develop/1.5.8-443+38d77b4"
  },
  {
    "name": "BTSource-qc8017_32",
    "selected_version": "Release/master/1.5.0-60+b113fb6"
  },
  {
    "name": "BTStackAdapter-qc8017_32",
    "selected_version": "Release/master/1.6.2-111+12631a9"
  },
  {
    "name": "BTSTSSink-qc8017_32",
    "selected_version": "Release/master/1.5.0-64+4e6d2e4"
  },
  {
    "name": "CastleLibs-native",
    "selected_version": "branches/castle-libs@2689"
  },
  {
    "name": "CastleLibs-qc8017_32",
    "selected_version": "branches/castle-libs@2689"
  },
  {
    "name": "CastleLibs-x86",
    "selected_version": "branches/castle-libs@2689"
  },
  {
    "name": "Cli-qc8017_32",
    "selected_version": "Release/master/1.5.2-92+7c46990"
  },
  {
    "name": "DataCollectionClient-qc8017_32",
    "selected_version": "Release/master/1.0.1-108+fc930dc"
  },
  {
    "name": "DataCollectionService-qc8017_32",
    "selected_version": "Release/master/1.5.0-77+f641608"
  },
  {
    "name": "DemoController-qc8017_32",
    "selected_version": "Release/master/1.5.2-122+c5496ed"
  },
  {
    "name": "DinghyWebBrowser-qc8017_64",
    "selected_version": "Release/bose-master/1.0.0-67+155c3e8"
  },
  {
    "name": "FrontDoor-qc8017_32",
    "selected_version": "Release/master/1.5.5-450+5b7f6ca"
  },
  {
    "name": "FrontDoorService-qc8017_32",
    "selected_version": "Release/master/1.5.5-249+47b2bba"
  },
  {
    "name": "FrontDoorUtility-qc8017_32",
    "selected_version": "Release/master/1.5.4-86+ac1804a"
  },
  {
    "name": "GalapagosClient-qc8017_32",
    "selected_version": "Release/master/1.5.3-210+f18958d"
  },
  {
    "name": "HTTPInterface-qc8017_32",
    "selected_version": "Release/master/1.5.2-105+5014763"
  },
  {
    "name": "HTTPProxy-qc8017_32",
    "selected_version": "Release/master/1.5.3-126+feb24cd"
  },
  {
    "name": "KeyHandler-qc8017_32",
    "selected_version": "Release/master/1.5.1-117+c00dcd8"
  },
  {
    "name": "LightBarController-qc8017_32",
    "selected_version": "Release/master/1.5.6-173+430f704"
  },
  {
    "name": "LpmMfgTool",
    "selected_version": "Release/master/0.0.1-4+34833d6"
  },
  {
    "name": "NetworkService-qc8017_32",
    "selected_version": "Release/master/1.5.5-501+970dfba"
  },
  {
    "name": "opensource-jsoncpp-qc8017_32",
    "selected_version": "Release/bose-master/1.8.3-17-g016bc77"
  },
  {
    "name": "opensource-libwebsockets-qc8017_32",
    "selected_version": "Release/bose-v2.4-stable/2.4.1-35+g6107c43"
  },
  {
    "name": "opensource-zlib-qc8017_32",
    "selected_version": "Release/bose-master/v1.2.11-4-g324f6d0"
  },
  {
    "name": "Passport-qc8017_32",
    "selected_version": "Release/master/1.5.1-941+c392de8"
  },
  {
    "name": "PassportClient-qc8017_32",
    "selected_version": "Release/master/1.5.1-941+c392de8"
  },
  {
    "name": "ProductControllerCommon",
<<<<<<< HEAD
    "selected_version": "master@b2648e56e5389f457b49663017c2cb490c901da0"
=======
    "selected_version": "master@14f095b41c0f3abed2e77d452976b74cac5b61c7"
>>>>>>> d46c40fd
  },
  {
    "name": "ProductControllerCommonProto-qc8017_32",
    "selected_version": "Release/master/1.0.2-67+7bd77f7"
  },
  {
    "name": "ProductUIAssets",
    "selected_version": "master@220944def647a72ce0194d43ef23f1d3fe146987"
  },
  {
    "name": "protobuf-native",
    "selected_version": "branches/protobuf@2590"
  },
  {
    "name": "protobuf-qc8017_32",
    "selected_version": "branches/protobuf@2590"
  },
  {
    "name": "Riviera-HSP-Images",
    "selected_version": "Release/sos/3.10.5"
  },
  {
    "name": "Riviera-Toolchain",
    "selected_version": "Release/master/4.0"
  },
  {
    "name": "RivieraLpmService-qc8017_32",
    "selected_version": "Release/master/1.5.4-222+d42081b"
  },
  {
    "name": "RivieraLpmTools",
    "selected_version": "@2962"
  },
  {
    "name": "RivieraLpmUpdater",
    "selected_version": "Release/master/1.0.0-69+a38d6c8"
  },
  {
    "name": "RivieraSwUpRecovery-qc8017_32",
    "selected_version": "Release/master/1.5.0-3+9f060fe"
  },
  {
    "name": "SASS-qc8017_32",
    "selected_version": "Release/master/1.5.4-512+d34c6fa"
  },
  {
    "name": "Shepherd-qc8017_32",
    "selected_version": "Release/master/1.5.2-100+591dd48"
  },
  {
    "name": "SoftwareUpdate-qc8017_32",
    "selected_version": "Release/master/1.5.11-779+e94f083"
  },
  {
    "name": "SoundTouch-SDK-qc8017_32",
    "selected_version": "Continuous/Castle-Fork/2018-07-29_1606"
  },
  {
    "name": "svc-pts-log-decrypt",
    "selected_version": "master@18c13afce2d583571bbf8717cd2409ef0a7827d5"
  },
  {
    "name": "SystemEventService-qc8017_32",
    "selected_version": "Release/master/0.5.2-72+af175e4"
  },
  {
    "name": "Telemetry-qc8017_32",
    "selected_version": "Release/master/1.5.3-28+18fc83b"
  },
  {
    "name": "TestUtils",
    "selected_version": "master@0507674ea2b781eddb7e41cc320b0a1e552dc8d1"
  },
  {
    "name": "Webkit",
    "selected_version": "Release/master/1.5.0-85+0a3cf09"
  }
]<|MERGE_RESOLUTION|>--- conflicted
+++ resolved
@@ -161,11 +161,7 @@
   },
   {
     "name": "ProductControllerCommon",
-<<<<<<< HEAD
     "selected_version": "master@b2648e56e5389f457b49663017c2cb490c901da0"
-=======
-    "selected_version": "master@14f095b41c0f3abed2e77d452976b74cac5b61c7"
->>>>>>> d46c40fd
   },
   {
     "name": "ProductControllerCommonProto-qc8017_32",
