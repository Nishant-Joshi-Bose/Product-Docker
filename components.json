[
  {
    "name": "A4VDeviceController-qc8017_32",
    "selected_version": "Release/stable/2.0.1-6-ga0dee20"
  },
  {
    "name": "A4VDeviceController-x86_64",
    "selected_version": "Release/stable/2.0.1-6-ga0dee20"
  },
  {
    "name": "A4VRemoteCommunicationService-qc8017_32",
    "selected_version": "Release/stable/2.2.18-18-g9c1e078"
  },
  {
    "name": "A4VRemoteCommunicationService-x86_64",
    "selected_version": "Release/stable/2.2.18-18-g9c1e078"
  },
  {
    "name": "A4VVideoManagerService-qc8017_32",
    "selected_version": "Release/stable/2.2.24-25-g8c8e830"
  },
  {
    "name": "A4VVideoManagerService-x86_64",
    "selected_version": "Release/stable/2.2.24-25-g8c8e830"
  },
  {
    "name": "AudioPathClient-qc8017_32",
    "selected_version": "Release/stable/5.0.6-7337+ba0ed53"
  },
  {
    "name": "AudioPathClient-x86_64",
    "selected_version": "Release/stable/5.0.6-7337+ba0ed53"
  },
  {
    "name": "AudioPathProducts-qc8017_32",
    "selected_version": "Release/stable/5.0.8-7611+cc27cf4"
  },
  {
    "name": "AudioPathProducts-qc8017_64",
    "selected_version": "Release/stable/5.0.8-7611+cc27cf4"
  },
  {
    "name": "AudioPathProducts-x86_64",
    "selected_version": "Release/stable/5.0.8-7611+cc27cf4"
  },
  {
    "name": "AudioPathService-qc8017_64",
    "selected_version": "Release/stable/5.0.8-7611+cc27cf4"
  },
  {
    "name": "AudioSource-AirPlay2-qc8017_32",
    "selected_version": "Release/stable/v1.0.1-11-ga92a29d"
  },
  {
    "name": "AudioSource-BMX-qc8017_32",
    "selected_version": "Release/stable/0.0.2-714+530bf5d"
  },
  {
    "name": "AudioSource-MusicServices-qc8017_32",
    "selected_version": "Release/stable/1.0.5-8-gff8bfec"
  },
  {
    "name": "AudioSource-Spotify-qc8017_32",
    "selected_version": "Release/stable/0.0.47-5-ga1d8e7b"
  },
  {
    "name": "AudioSource-UPnP-qc8017_32",
    "selected_version": "Release/stable/0.0.7-8-g90ae883"
  },
  {
    "name": "AudioSource-UPnP-x86_64",
    "selected_version": "Release/stable/0.0.7-8-g90ae883"
  },
  {
    "name": "AudioSource-qc8017_32",
    "selected_version": "Release/stable/2.3.0-478+3bc75f4"
  },
  {
    "name": "AudioSource-x86_64",
    "selected_version": "Release/stable/2.3.0-478+3bc75f4"
  },
  {
    "name": "AVSService-qc8017_32",
    "selected_version": "Release/stable/2.2.1-440+7e34596"
  },
  {
    "name": "AVSService-x86_64",
    "selected_version": "Release/stable/2.2.1-440+7e34596"
  },
  {
    "name": "BLERemoteXCVR",
    "selected_version": "Release/master/v2.0.0-0+9c2b8b9"
  },
  {
    "name": "BLESetup-qc8017_32",
    "selected_version": "Release/stable/3.1.41-3-g7ff7b46"
  },
  {
    "name": "BLESetup-x86_64",
    "selected_version": "Release/stable/3.1.41-3-g7ff7b46"
  },
  {
    "name": "BLEToFrontDoorService-qc8017_32",
    "selected_version": "Release/stable/2.4.0-435+d8ebb29"
  },
  {
    "name": "BLEToFrontDoorService-x86_64",
    "selected_version": "Release/stable/2.4.0-435+d8ebb29"
  },
  {
    "name": "Bluetooth-qc8017_32",
    "selected_version": "Release/stable/2.23.0-3-gee6deab"
  },
  {
    "name": "Bluetooth-x86_64",
    "selected_version": "Release/stable/2.23.0-3-gee6deab"
  },
  {
    "name": "bose-opkg-utils",
    "selected_version": "stable@dc68bf49f79a24f21a22b50eed6a9d6ef2f44062"
  },
  {
    "name": "bose-web-riviera-ap-page",
    "selected_version": "stable@3a5790038160d342c5fa345c06593a371da56ef6"
  },
  {
    "name": "bose-web-update-page",
    "selected_version": "stable@1a5059b7e4a27742dc19eb2f5fe22eefbf4915b1"
  },
  {
    "name": "BoseLibs-qc8017_32",
    "selected_version": "Release/stable/3.7.1-1510+1778351"
  },
  {
    "name": "BoseLibs-x86_64",
    "selected_version": "Release/stable/3.7.1-1510+1778351"
  },
  {
    "name": "BoseWebBrussels",
    "selected_version": "Release/stable/5.0.4-122+41a516a"
  },
  {
    "name": "BoseWebMonaco",
    "selected_version": "Release/stable/5.0.4-807+b5e383d"
  },
  {
    "name": "BTSTSSink-qc8017_32",
    "selected_version": "Release/stable/2.8.7-2-gef2d3e7"
  },
  {
    "name": "BTSTSSink-x86_64",
    "selected_version": "Release/stable/2.8.7-2-gef2d3e7"
  },
  {
    "name": "CAPSAPI-qc8017_32",
    "selected_version": "Release/stable/1.0.0-145+8981bb6"
  },
  {
    "name": "CAPSAPI-x86_64",
    "selected_version": "Release/stable/1.0.0-145+8981bb6"
  },
  {
    "name": "Cli-qc8017_32",
    "selected_version": "Release/stable/2.2.0-258+35e35d2"
  },
  {
    "name": "Cli-x86_64",
    "selected_version": "Release/stable/2.2.0-258+35e35d2"
  },
  {
    "name": "CloudControlClient-qc8017_32",
    "selected_version": "Release/stable/0.0.4-170+524fa1f"
  },
  {
    "name": "DataCollectionClient-qc8017_32",
    "selected_version": "Release/stable/2.2.15-15-gd273ed9"
  },
  {
    "name": "DataCollectionClient-x86_64",
    "selected_version": "Release/stable/2.2.15-15-gd273ed9"
  },
  {
    "name": "DataCollectionService-qc8017_32",
    "selected_version": "Release/stable/4.0.0-314+b310d4c"
  },
  {
    "name": "DemoController-qc8017_32",
    "selected_version": "Release/stable/2.2.5-27-ge4b6d69"
  },
  {
    "name": "DinghyWebBrowser-qc8017_64",
    "selected_version": "Release/bose-stable/1.0.6-8+c18dccd"
  },
  {
    "name": "FrontDoorClient-qc8017_32",
    "selected_version": "Release/stable/3.2.11-2-g0fd15b4"
  },
  {
    "name": "FrontDoorClient-x86_64",
    "selected_version": "Release/stable/3.2.11-2-g0fd15b4"
  },
  {
    "name": "FrontDoorService-qc8017_32",
    "selected_version": "Release/stable/3.1.0-8-g528a1e1"
  },
  {
    "name": "FrontDoorService-x86_64",
    "selected_version": "Release/stable/3.1.0-8-g528a1e1"
  },
  {
    "name": "FrontDoorUtility-qc8017_32",
    "selected_version": "Release/stable/3.0.11-2-g4f2a77d"
  },
  {
    "name": "FrontDoorUtility-x86_64",
    "selected_version": "Release/stable/3.0.11-2-g4f2a77d"
  },
  {
    "name": "GalapagosClient-qc8017_32",
    "selected_version": "Release/stable/3.0.0-477+bb1d312"
  },
  {
    "name": "GalapagosClient-x86_64",
    "selected_version": "Release/stable/3.0.0-477+bb1d312"
  },
  {
    "name": "GoogleVoiceAssistant-qc8017_64",
    "selected_version": "Release/stable/2.2.15-8-g52ec5ea"
  },
  {
    "name": "HTTPInterface-qc8017_32",
    "selected_version": "Release/stable/3.0.1-312+d129d90"
  },
  {
    "name": "HTTPInterface-x86_64",
    "selected_version": "Release/stable/3.0.1-312+d129d90"
  },
  {
    "name": "HTTPProxy-qc8017_32",
    "selected_version": "Release/stable/2.2.0-326+0aa782a"
  },
  {
    "name": "IotIpcClient-qc8017_32",
    "selected_version": "Release/stable/2.0.5-16-g4bb14df"
  },
  {
    "name": "IotIpcClient-x86_64",
    "selected_version": "Release/stable/2.0.5-16-g4bb14df"
  },
  {
    "name": "IoTService-qc8017_32",
    "selected_version": "Release/stable/1.0.9-20-g4cef4af"
  },
  {
    "name": "KeyHandler-qc8017_32",
    "selected_version": "Release/stable/2.2.4-9-g4b8bf15"
  },
  {
    "name": "KeyHandler-x86_64",
    "selected_version": "Release/stable/2.2.4-9-g4b8bf15"
  },
  {
    "name": "LightBarController-qc8017_32",
    "selected_version": "Release/stable/2.2.11-7-g3b06ecd"
  },
  {
    "name": "LightBarController-x86_64",
    "selected_version": "Release/stable/2.2.11-7-g3b06ecd"
  },
  {
    "name": "LpmMfgTool",
    "selected_version": "Release/master/0.0.1-4+34833d6"
  },
  {
    "name": "NetworkService-qc8017_32",
    "selected_version": "Release/stable/2.2.29-15-g2958d4d"
  },
  {
    "name": "NetworkService-x86_64",
    "selected_version": "Release/stable/2.2.29-15-g2958d4d"
  },
  {
    "name": "opensource-avahi-qc8017_32",
    "selected_version": "Release/bose-stable/v0.6.42-1-g190217c"
  },
  {
    "name": "opensource-curl-qc8017_32",
    "selected_version": "Release/bose-stable/bose-v7.54.1-41-g82c68ec"
  },
  {
    "name": "opensource-curl-x86_64",
    "selected_version": "Release/bose-stable/bose-v7.54.1-41-g82c68ec"
  },
  {
    "name": "opensource-jsoncpp-qc8017_32",
    "selected_version": "Release/bose-stable/bose-v1.8.3-25-g209fe6a"
  },
  {
    "name": "opensource-jsoncpp-x86_64",
    "selected_version": "Release/bose-stable/bose-v1.8.3-25-g209fe6a"
  },
  {
    "name": "opensource-libarchive-qc8017_32",
    "selected_version": "Release/bose-stable/bose-v3.3.1-31-g6a413ce"
  },
  {
    "name": "opensource-libwebsockets-qc8017_32",
    "selected_version": "Release/bose-stable/bose-v2.4.2-13-g0254e3f"
  },
  {
    "name": "opensource-libwebsockets-x86_64",
    "selected_version": "Release/bose-stable/bose-v2.4.2-13-g0254e3f"
  },
  {
    "name": "opensource-nghttp2-qc8017_32",
    "selected_version": "Release/bose-stable/bose-v1.24.0-36-g60db9ea"
  },
  {
    "name": "opensource-nghttp2-x86_64",
    "selected_version": "Release/bose-stable/bose-v1.24.0-36-g60db9ea"
  },
  {
    "name": "opensource-OpenAvnuApple-qc8017_32",
    "selected_version": "Release/bose-stable/v1.0-1829-g37ca389"
  },
  {
    "name": "opensource-openssl-qc8017_32",
    "selected_version": "Release/bose-stable/bose-v1.0.2-43-g899506f"
  },
  {
    "name": "opensource-openssl-x86",
    "selected_version": "Release/bose-stable/bose-v1.0.2-43-g899506f"
  },
  {
    "name": "opensource-openssl-x86_64",
    "selected_version": "Release/bose-stable/bose-v1.0.2-43-g899506f"
  },
  {
    "name": "opensource-opkg-qc8017_32",
    "selected_version": "Release/bose-stable/bose-v3.6.2-50-g4be6c5c"
  },
  {
    "name": "opensource-opkg-x86",
    "selected_version": "Release/bose-stable/bose-v3.6.2-50-g4be6c5c"
  },
  {
    "name": "opensource-tinyxml-qc8017_32",
    "selected_version": "Release/bose-stable/bose-v2.6.1-22-gc1ebf1e"
  },
  {
    "name": "opensource-tinyxml-x86_64",
    "selected_version": "Release/bose-stable/bose-v2.6.1-22-gc1ebf1e"
  },
  {
    "name": "opensource-util-linux-qc8017_32",
    "selected_version": "Release/bose-stable/1.5.0-32+3aec534"
  },
  {
    "name": "opensource-util-linux-x86_64",
    "selected_version": "Release/bose-stable/1.5.0-32+3aec534"
  },
  {
    "name": "opensource-zlib-qc8017_32",
    "selected_version": "Release/bose-stable/bose-v1.2.11-30-g306e43d"
  },
  {
    "name": "opensource-zlib-x86_64",
    "selected_version": "Release/bose-stable/bose-v1.2.11-30-g306e43d"
  },
  {
    "name": "PassportClient-qc8017_32",
    "selected_version": "Release/stable/2.2.0-1487+6f5048f"
  },
  {
    "name": "PassportClient-x86_64",
    "selected_version": "Release/stable/2.2.0-1487+6f5048f"
  },
  {
    "name": "PassportService-qc8017_32",
    "selected_version": "Release/stable/2.2.0-88+0399b05"
  },
  {
    "name": "product-startup",
    "selected_version": "Release/stable/5.0.0-15+594522a"
  },
  {
    "name": "ProductControllerCommon",
<<<<<<< HEAD
    "selected_version": "stable@d97f919fca4f1ec6d9779f4a55108dea922601f2"
=======
    "selected_version": "stable@a11b170defa1d6302692eb602be6d8435493bcdb"
>>>>>>> cfda3a60
  },
  {
    "name": "ProductControllerCommonProto-qc8017_32",
    "selected_version": "Release/stable/2.2.8-14-ge4ebd9d"
  },
  {
    "name": "ProductControllerCommonProto-x86_64",
    "selected_version": "Release/stable/2.2.8-14-ge4ebd9d"
  },
  {
    "name": "ProductUIAssets",
    "selected_version": "stable@e0a2710553fda8ed1bd96bc1a98ad1406f62d4e0"
  },
  {
    "name": "protobuf-qc8017_32",
    "selected_version": "Release/bose-stable/bose-v2.4.1-34-gaa6d0dd"
  },
  {
    "name": "protobuf-x86_64",
    "selected_version": "Release/bose-stable/bose-v2.4.1-34-gaa6d0dd"
  },
  {
    "name": "Riviera-HSP-Images",
    "selected_version": "Release/master/5.0.17"
  },
  {
    "name": "Riviera-Toolchain",
    "selected_version": "Release/master/5.0.17"
  },
  {
    "name": "RivieraLPM-Tools",
    "selected_version": "master@8dca5445b30e1f402e2282483924a5ced387f8a8"
  },
  {
    "name": "RivieraLpmService-qc8017_32",
    "selected_version": "Release/stable/3.1.6-572+8f29ab6"
  },
  {
    "name": "RivieraLpmService-x86_64",
    "selected_version": "Release/stable/3.1.6-572+8f29ab6"
  },
  {
    "name": "RivieraLpmUpdater",
    "selected_version": "Release/stable/2.1.0-179+b192cfd"
  },
  {
    "name": "RivieraMinimalFS-qc8017_32",
    "selected_version": "Release/stable/0.1.2-100+38f5f25"
  },
  {
    "name": "RivieraSwUpRecovery-qc8017_32",
    "selected_version": "Release/stable/5.0.0-199+c6b7972"
  },
  {
    "name": "SASS-qc8017_32",
    "selected_version": "Release/stable/2.6.26-4-g0ef3b20"
  },
  {
    "name": "SASS-qc8017_64",
    "selected_version": "Release/stable/2.6.26-4-g0ef3b20"
  },
  {
    "name": "SASS-x86_64",
    "selected_version": "Release/stable/2.6.26-4-g0ef3b20"
  },
  {
    "name": "SecureDeviceKey",
    "selected_version": "stable@54340a84cf1f1f70f75c94b73dd8091473974810"
  },
  {
    "name": "ServicesClients-qc8017_32",
    "selected_version": "Release/stable/2.0.7-176+30d56f1"
  },
  {
    "name": "ServicesClients-x86_64",
    "selected_version": "Release/stable/2.0.7-176+30d56f1"
  },
  {
    "name": "Shepherd-qc8017_32",
    "selected_version": "Release/stable/2.2.8-2-ge887e05"
  },
  {
    "name": "SoftwareUpdate-qc8017_32",
    "selected_version": "Release/stable/5.0.6-2634+08cf996"
  },
  {
    "name": "SoftwareUpdate-x86_64",
    "selected_version": "Release/stable/5.0.6-2634+08cf996"
  },
  {
    "name": "SoundTouch-SDK-qc8017_32",
    "selected_version": "Release/Castle-Fork-stable/2.2.2.45733.3450723"
  },
  {
    "name": "SoundTouch-SDK-x86_64",
    "selected_version": "Release/Castle-Fork-stable/2.2.2.45733.3450723"
  },
  {
    "name": "SystemEventService-qc8017_32",
    "selected_version": "Release/stable/2.2.0-216+b9b4146"
  },
  {
    "name": "SystemEventService-x86_64",
    "selected_version": "Release/stable/2.2.0-216+b9b4146"
  },
  {
    "name": "Telemetry-qc8017_32",
    "selected_version": "Release/stable/3.0.0-223+7a3c15f"
  },
  {
    "name": "Telemetry-x86_64",
    "selected_version": "Release/stable/3.0.0-223+7a3c15f"
  },
  {
    "name": "TelemetryClient-qc8017_32",
    "selected_version": "Release/stable/3.0.0-85+51147b0"
  },
  {
    "name": "TelemetryClient-x86_64",
    "selected_version": "Release/stable/3.0.0-85+51147b0"
  },
  {
    "name": "TestUtils",
    "selected_version": "stable@99b5a98fbb236e466249acf1e7f2fc86dbabf3ec"
  },
  {
    "name": "VPAController-qc8017_32",
    "selected_version": "Release/stable/2.2.13-18-g641af9f"
  },
  {
    "name": "VPAController-x86_64",
    "selected_version": "Release/stable/2.2.13-18-g641af9f"
  },
  {
    "name": "Webkit",
    "selected_version": "Release/stable/2.2.2-181+759ff5e"
  }
]<|MERGE_RESOLUTION|>--- conflicted
+++ resolved
@@ -385,11 +385,7 @@
   },
   {
     "name": "ProductControllerCommon",
-<<<<<<< HEAD
-    "selected_version": "stable@d97f919fca4f1ec6d9779f4a55108dea922601f2"
-=======
     "selected_version": "stable@a11b170defa1d6302692eb602be6d8435493bcdb"
->>>>>>> cfda3a60
   },
   {
     "name": "ProductControllerCommonProto-qc8017_32",
