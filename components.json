--- conflicted
+++ resolved
@@ -81,11 +81,7 @@
   },
   {
     "name": "CastleProductControllerCommon",
-<<<<<<< HEAD
-    "selected_version": "master@81a3f3f7d9ab3e0e25808e62815964e4ee21e76f"
-=======
     "selected_version": "master@b4dc8c0d6f4891914a5337537cd017d61bb5b5b6"
->>>>>>> 5a2965c5
   },
   {
     "name": "CastleProductUIAssets",
