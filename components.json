--- conflicted
+++ resolved
@@ -89,11 +89,7 @@
   },
   {
     "name": "BoseWebMonaco",
-<<<<<<< HEAD
-    "selected_version": "Release/master/2.1.3-500+b0d89a1"
-=======
     "selected_version": "Release/MR1_2019/3.0.2-541+57a8ff6"
->>>>>>> f07eb471
   },
   {
     "name": "BTSTSSink-qc8017_32",
