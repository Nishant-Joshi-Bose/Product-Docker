--- conflicted
+++ resolved
@@ -29,11 +29,7 @@
   },
   {
     "name": "AVS-qc8017_32",
-<<<<<<< HEAD
-    "selected_version": "Continuous/AVS-VPA/2018-10-11_1026"
-=======
-    "selected_version": "Continuous/Castle-Fork/2018-10-11_1957"
->>>>>>> 29e881ca
+    "selected_version": "Continuous/AVS-VPA/2018-10-11_1431"
   },
   {
     "name": "BLESetup-qc8017_32",
@@ -137,7 +133,7 @@
   },
   {
     "name": "GoogleVoiceAssistant-qc8017_64",
-    "selected_version": "Continuous/master/2.2.1-428+7bc836d"
+    "selected_version": "Continuous/master/2.2.1-435+1adbf0c"
   },
   {
     "name": "HTTPInterface-qc8017_32",
@@ -261,7 +257,7 @@
   },
   {
     "name": "VPAController-qc8017_32",
-    "selected_version": "Continuous/master/2.2.0-282+0d4aca2"
+    "selected_version": "Continuous/master/2.2.0-290+b1edc6d"
   },
   {
     "name": "Webkit",
