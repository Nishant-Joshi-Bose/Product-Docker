[
  {
    "name": "AudioPath-qc8017_32",
<<<<<<< HEAD
    "selected_version": "Continuous/master/2.1.0-625+1d41ac3"
  },
  {
    "name": "AudioPath-qc8017_64",
    "selected_version": "Continuous/master/2.1.0-625+1d41ac3"
=======
    "selected_version": "Continuous/upgrade-components-22/2.1.0-690+40bd95e"
  },
  {
    "name": "AudioPath-qc8017_64",
    "selected_version": "Continuous/upgrade-components-22/2.1.0-690+40bd95e"
>>>>>>> e3f343dc
  },
  {
    "name": "AudioSource-qc8017_32",
    "selected_version": "Release/master/2.1.0-162+6859dfb"
  },
  {
    "name": "AVS-qc8017_32",
<<<<<<< HEAD
    "selected_version": "Continuous/Castle-Fork/2018-08-22_0746"
=======
    "selected_version": "Continuous/Castle-Fork/2018-08-23_1816"
>>>>>>> e3f343dc
  },
  {
    "name": "BLESetup-qc8017_32",
    "selected_version": "Continuous/master/2.1.0-196+0cccf97"
  },
  {
    "name": "BLEToFrontDoorService-qc8017_32",
    "selected_version": "Continuous/master/2.1.0-84+4911ec4"
  },
  {
    "name": "Bluetooth-qc8017_32",
    "selected_version": "Continuous/master/1.0.0-17+e765f76"
  },
  {
    "name": "bose-opkg-utils",
    "selected_version": "master@964c29cc453ccd3d1b28fb40bae8df11c0dc3b3c"
  },
  {
    "name": "bose-web-riviera-ap-page",
    "selected_version": "master@8f3d90a6708655debfc4267df2ba75feadfc3109"
  },
  {
    "name": "bose-web-update-page",
    "selected_version": "master@42d683a01409593fa09d7cf4dd3e3541856f9e92"
  },
  {
    "name": "BoseLibs-qc8017_32",
    "selected_version": "Continuous/master/2.1.1-600+3cb3475"
  },
  {
    "name": "BoseOPKG-native",
    "selected_version": "Release/master/1.0.3-32+6335e0e"
  },
  {
    "name": "BoseOPKG-qc8017_32",
    "selected_version": "Release/master/1.0.3-32+6335e0e"
  },
  {
    "name": "BoseOPKG-x86",
    "selected_version": "Release/master/1.0.3-32+6335e0e"
  },
  {
    "name": "BoseWebMonaco",
<<<<<<< HEAD
    "selected_version": "Release/SOS/2.0.6-469+fda4ced"
=======
    "selected_version": "Release/master/2.1.1-478+8a3a9e3"
>>>>>>> e3f343dc
  },
  {
    "name": "BTSTSSink-qc8017_32",
    "selected_version": "Continuous/master/2.1.0-104+2e4ebb9"
  },
  {
    "name": "CastleLibs-native",
    "selected_version": "branches/castle-libs@2705"
  },
  {
    "name": "CastleLibs-qc8017_32",
    "selected_version": "branches/castle-libs@2705"
  },
  {
    "name": "CastleLibs-x86",
    "selected_version": "branches/castle-libs@2705"
  },
  {
    "name": "Cli-qc8017_32",
    "selected_version": "Release/master/2.1.1-114+69dbc72"
<<<<<<< HEAD
  },
  {
    "name": "CloudControlClient-qc8017_32",
    "selected_version": "Continuous/master/0.0.1-29+d2b5384"
=======
>>>>>>> e3f343dc
  },
  {
    "name": "DataCollectionClient-qc8017_32",
    "selected_version": "Release/master/2.1.1-136+b540ea9"
  },
  {
    "name": "DataCollectionService-qc8017_32",
    "selected_version": "Continuous/master/2.1.0-105+8c66573"
  },
  {
    "name": "DemoController-qc8017_32",
    "selected_version": "Continuous/master/2.1.0-136+9b9de74"
  },
  {
    "name": "DinghyWebBrowser-qc8017_64",
    "selected_version": "Release/bose-master/1.0.0-67+155c3e8"
  },
  {
    "name": "FrontDoor-qc8017_32",
    "selected_version": "Release/master/2.1.0-487+3ebbd07"
  },
  {
    "name": "FrontDoorService-qc8017_32",
    "selected_version": "Release/master/2.1.0-312+22f343b"
  },
  {
    "name": "FrontDoorUtility-qc8017_32",
    "selected_version": "Release/master/2.1.0-122+c75b77e"
  },
  {
    "name": "GalapagosClient-qc8017_32",
    "selected_version": "Continuous/master/2.1.0-230+585279f"
  },
  {
    "name": "GoogleVoiceAssistant-qc8017_64",
    "selected_version": "Continuous/master/2.1.0-155+eb284fb"
  },
  {
    "name": "HTTPInterface-qc8017_32",
    "selected_version": "Release/master/2.1.1-123+fc85ade"
  },
  {
    "name": "HTTPProxy-qc8017_32",
    "selected_version": "Continuous/master/2.1.0-139+f7a85bc"
  },
  {
    "name": "KeyHandler-qc8017_32",
    "selected_version": "Release/master/2.1.0-127+1501b1e"
  },
  {
    "name": "LightBarController-qc8017_32",
    "selected_version": "Release/master/2.1.0-196+a7c09de"
  },
  {
    "name": "LpmMfgTool",
    "selected_version": "Release/master/0.0.1-4+34833d6"
  },
  {
    "name": "NetworkService-qc8017_32",
    "selected_version": "Release/master/2.1.1-544+8a715ee"
  },
  {
    "name": "opensource-jsoncpp-qc8017_32",
    "selected_version": "Release/bose-master/1.8.3-20-g688b6af"
  },
  {
    "name": "opensource-libwebsockets-qc8017_32",
    "selected_version": "Release/bose-v2.4-stable/2.4.1-37+g30d85f6"
  },
  {
    "name": "opensource-zlib-qc8017_32",
    "selected_version": "Release/bose-master/v1.2.11-6-gdae00b7"
  },
  {
    "name": "Passport-qc8017_32",
    "selected_version": "Release/master/2.0.0-1024+a8dc703"
  },
  {
    "name": "PassportClient-qc8017_32",
    "selected_version": "Release/master/2.0.0-1012+43fc428"
  },
  {
    "name": "ProductControllerCommon",
    "selected_version": "master@cf6c5851c84e2dcf09276bd487d6c7587d787cfc"
  },
  {
    "name": "ProductControllerCommonProto-qc8017_32",
    "selected_version": "Continuous/master/2.1.0-115+9d010ab"
  },
  {
    "name": "ProductUIAssets",
    "selected_version": "master@220944def647a72ce0194d43ef23f1d3fe146987"
  },
  {
    "name": "protobuf-native",
    "selected_version": "branches/protobuf@2590"
  },
  {
    "name": "protobuf-qc8017_32",
    "selected_version": "branches/protobuf@2590"
  },
  {
    "name": "Riviera-HSP-Images",
    "selected_version": "Release/sos/3.10.5"
  },
  {
    "name": "Riviera-Toolchain",
    "selected_version": "Release/master/4.1"
  },
  {
    "name": "RivieraLpmService-qc8017_32",
    "selected_version": "Release/master/2.1.1-245+1e3c0d8"
  },
  {
    "name": "RivieraLpmTools",
    "selected_version": "@2962"
  },
  {
    "name": "RivieraLpmUpdater",
    "selected_version": "Release/master/1.0.0-69+a38d6c8"
  },
  {
    "name": "RivieraSwUpRecovery-qc8017_32",
    "selected_version": "Continuous/master/2.1.0-19+c92fb42"
  },
  {
    "name": "SASS-qc8017_32",
    "selected_version": "Continuous/master/2.1.0-612+d292d0d"
  },
  {
    "name": "Shepherd-qc8017_32",
    "selected_version": "Release/master/2.1.0-114+9e3e230"
  },
  {
    "name": "SoftwareUpdate-qc8017_32",
    "selected_version": "Continuous/master/2.1.1-855+ed4871d"
  },
  {
    "name": "SoundTouch-SDK-qc8017_32",
<<<<<<< HEAD
    "selected_version": "Continuous/Castle-Fork/2018-08-22_0746"
=======
    "selected_version": "Continuous/Castle-Fork/2018-08-23_1816"
>>>>>>> e3f343dc
  },
  {
    "name": "svc-pts-log-decrypt",
    "selected_version": "master@12e8bd2762b5e5a78c743280deb43cfb097fa05c"
  },
  {
    "name": "SystemEventService-qc8017_32",
    "selected_version": "Release/master/2.1.0-83+a4128fb"
  },
  {
    "name": "Telemetry-qc8017_32",
    "selected_version": "Release/master/2.1.0-52+2b21d02"
  },
  {
    "name": "TestUtils",
    "selected_version": "master@0b13d86858e5ae7b6aae25177a24b65992786e77"
  },
  {
    "name": "VPAController-qc8017_32",
    "selected_version": "Continuous/master/2.1.0-137+4c779f6"
  },
  {
    "name": "Webkit",
    "selected_version": "Release/master/2.1.0-95+daccd18"
  }
]<|MERGE_RESOLUTION|>--- conflicted
+++ resolved
@@ -1,19 +1,11 @@
 [
   {
     "name": "AudioPath-qc8017_32",
-<<<<<<< HEAD
-    "selected_version": "Continuous/master/2.1.0-625+1d41ac3"
-  },
-  {
-    "name": "AudioPath-qc8017_64",
-    "selected_version": "Continuous/master/2.1.0-625+1d41ac3"
-=======
     "selected_version": "Continuous/upgrade-components-22/2.1.0-690+40bd95e"
   },
   {
     "name": "AudioPath-qc8017_64",
     "selected_version": "Continuous/upgrade-components-22/2.1.0-690+40bd95e"
->>>>>>> e3f343dc
   },
   {
     "name": "AudioSource-qc8017_32",
@@ -21,11 +13,7 @@
   },
   {
     "name": "AVS-qc8017_32",
-<<<<<<< HEAD
-    "selected_version": "Continuous/Castle-Fork/2018-08-22_0746"
-=======
     "selected_version": "Continuous/Castle-Fork/2018-08-23_1816"
->>>>>>> e3f343dc
   },
   {
     "name": "BLESetup-qc8017_32",
@@ -69,11 +57,7 @@
   },
   {
     "name": "BoseWebMonaco",
-<<<<<<< HEAD
-    "selected_version": "Release/SOS/2.0.6-469+fda4ced"
-=======
     "selected_version": "Release/master/2.1.1-478+8a3a9e3"
->>>>>>> e3f343dc
   },
   {
     "name": "BTSTSSink-qc8017_32",
@@ -94,13 +78,6 @@
   {
     "name": "Cli-qc8017_32",
     "selected_version": "Release/master/2.1.1-114+69dbc72"
-<<<<<<< HEAD
-  },
-  {
-    "name": "CloudControlClient-qc8017_32",
-    "selected_version": "Continuous/master/0.0.1-29+d2b5384"
-=======
->>>>>>> e3f343dc
   },
   {
     "name": "DataCollectionClient-qc8017_32",
@@ -240,11 +217,7 @@
   },
   {
     "name": "SoundTouch-SDK-qc8017_32",
-<<<<<<< HEAD
-    "selected_version": "Continuous/Castle-Fork/2018-08-22_0746"
-=======
     "selected_version": "Continuous/Castle-Fork/2018-08-23_1816"
->>>>>>> e3f343dc
   },
   {
     "name": "svc-pts-log-decrypt",
