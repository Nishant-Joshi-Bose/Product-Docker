[
  {
    "name": "AudioPathClient-qc8017_32",
    "selected_version": "Release/stable_mr1_2019/4.0.2-4265+2c404b0"
  },
  {
    "name": "AudioPathProducts-qc8017_32",
    "selected_version": "Release/stable_mr1_2019/4.0.2-4265+2c404b0"
  },
  {
    "name": "AudioPathProducts-qc8017_64",
    "selected_version": "Release/stable_mr1_2019/4.0.2-4265+2c404b0"
  },
  {
    "name": "AudioPathService-qc8017_64",
    "selected_version": "Release/stable_mr1_2019/4.0.2-4265+2c404b0"
  },
  {
    "name": "AudioSource-BMX-qc8017_32",
    "selected_version": "Release/master/0.0.1-123+6bffbeb"
  },
  {
    "name": "AudioSource-BMX-x86_64",
    "selected_version": "Release/master/0.0.1-123+6bffbeb"
  },
  {
    "name": "AudioSource-qc8017_32",
    "selected_version": "Release/master/2.2.0-242+6370224"
  },
  {
    "name": "AVS-qc8017_32",
    "selected_version": "Release/Castle-Fork/2.2.2.44682.3195590"
  },
  {
    "name": "BLESetup-qc8017_32",
    "selected_version": "Release/master/3.1.3-471+697dc7a"
  },
  {
    "name": "BLEToFrontDoorService-qc8017_32",
    "selected_version": "Release/master/2.2.5-260+4a07574"
  },
  {
    "name": "Bluetooth-qc8017_32",
    "selected_version": "Release/master/2.4.3-300+5cc357f"
  },
  {
    "name": "bose-opkg-utils",
    "selected_version": "master@964c29cc453ccd3d1b28fb40bae8df11c0dc3b3c"
  },
  {
    "name": "bose-web-riviera-ap-page",
    "selected_version": "master@27c68d395d207814956f881a2a45eba57b6eaf13"
  },
  {
    "name": "bose-web-update-page",
    "selected_version": "master@24b0ffaad4d130ae5a2df0e470868846c7888392"
  },
  {
    "name": "BoseLibs-qc8017_32",
    "selected_version": "Release/master/3.1.0-928+56df5a6"
  },
  {
    "name": "BoseWebMonaco",
    "selected_version": "Release/MR1_2019/3.0.11-595+d02c9807"
  },
  {
    "name": "BTSTSSink-qc8017_32",
    "selected_version": "Release/master/2.4.5-537+a11f84d"
  },
  {
    "name": "CastleLibs-native",
    "selected_version": "branches/castle-libs@2817"
  },
  {
    "name": "CastleLibs-qc8017_32",
    "selected_version": "branches/castle-libs@2817"
  },
  {
    "name": "CastleLibs-x86",
    "selected_version": "branches/castle-libs@2817"
  },
  {
    "name": "Cli-qc8017_32",
    "selected_version": "Continuous/stable/2.2.0-163+506c019"
  },
  {
    "name": "DataCollectionClient-qc8017_32",
    "selected_version": "Release/master/2.2.3-198+f213928"
  },
  {
    "name": "DataCollectionService-qc8017_32",
    "selected_version": "Release/master/2.2.1-197+ab1de9d"
  },
  {
    "name": "DemoController-qc8017_32",
    "selected_version": "Release/master/2.2.0-208+114f0ae"
  },
  {
    "name": "DinghyWebBrowser-qc8017_64",
    "selected_version": "Release/bose-master/1.0.0-67+155c3e8"
  },
  {
    "name": "FrontDoor-qc8017_32",
    "selected_version": "Release/master/2.2.0-636+d80cbec"
  },
  {
    "name": "FrontDoorService-qc8017_32",
    "selected_version": "Release/master/2.2.0-569+3fa41f0"
  },
  {
    "name": "FrontDoorUtility-qc8017_32",
    "selected_version": "Release/master/2.2.0-215+d80cbec"
  },
  {
    "name": "GalapagosClient-qc8017_32",
    "selected_version": "Release/master/2.2.0-342+28c0ae1"
  },
  {
    "name": "HTTPInterface-qc8017_32",
    "selected_version": "Release/master/3.0.0-218+038267c"
  },
  {
    "name": "HTTPProxy-qc8017_32",
    "selected_version": "Release/master/2.2.0-208+ad8275c"
  },
  {
    "name": "KeyHandler-qc8017_32",
    "selected_version": "Release/master/2.2.0-164+f4dcbe4"
  },
  {
    "name": "LedAnimationTool-qc8017_32",
    "selected_version": "Release/animationComponent_taylor/1.27-155+2fe18d9"
  },
  {
    "name": "LightBarController-qc8017_32",
    "selected_version": "Release/master/2.2.0-298+53c146b"
  },
  {
    "name": "LpmMfgTool",
    "selected_version": "Release/master/0.0.1-4+34833d6"
  },
  {
    "name": "NetworkService-qc8017_32",
    "selected_version": "Release/master/2.2.6-782+a407f40"
  },
  {
    "name": "opensource-jsoncpp-qc8017_32",
    "selected_version": "Release/bose-master/1.8.3-24-gd7685ff"
  },
  {
    "name": "opensource-libwebsockets-qc8017_32",
    "selected_version": "Release/bose-v2.4-stable/2.4.1-61+ge112fc5"
  },
  {
    "name": "opensource-opkg-native",
    "selected_version": "Release/bose-dev/v0.3.6.2-2-gb1e1aba"
  },
  {
    "name": "opensource-opkg-qc8017_32",
    "selected_version": "Release/bose-dev/v0.3.6.2-2-gb1e1aba"
  },
  {
    "name": "opensource-opkg-x86",
    "selected_version": "Release/bose-dev/v0.3.6.2-2-gb1e1aba"
  },
  {
    "name": "opensource-util-linux-qc8017_32",
    "selected_version": "Release/bose-master/1.5.0-10+877ade5"
  },
  {
    "name": "opensource-zlib-qc8017_32",
    "selected_version": "Release/bose-master/v1.2.11-10-ga556715"
  },
  {
    "name": "Passport-qc8017_32",
    "selected_version": "Release/stable/2.2.0-1701+f81e8a6"
  },
  {
    "name": "PassportClient-qc8017_32",
    "selected_version": "Release/stable/2.2.0-1230+f81e8a6"
  },
  {
    "name": "product-startup",
    "selected_version": "Release/MR1_2019/4.0.1-7+17e25f4"
  },
  {
    "name": "ProductControllerCommon",
    "selected_version": "master@e4a605a99db09f5b26212ce0d21ede87bf671a0c"
  },
  {
    "name": "ProductControllerCommonProto-qc8017_32",
    "selected_version": "Release/master/2.2.0-342+0fd207f"
  },
  {
    "name": "ProductUIAssets",
    "selected_version": "master@49516f77c25f1abf2ececfb12be97b2c89ed53f7"
  },
  {
<<<<<<< HEAD
=======
    "name": "protobuf-native",
    "selected_version": "Release/bose-stable/v2.4.1-9-ga75e122"
  },
  {
>>>>>>> 9ae50d95
    "name": "protobuf-qc8017_32",
    "selected_version": "Release/bose-stable/v2.4.1-9-ga75e122"
  },
  {
    "name": "protobuf-x86_64",
    "selected_version": "Release/bose-stable/v2.4.1-9-ga75e122"
  },
  {
    "name": "Riviera-HSP-Images",
    "selected_version": "Release/master/4.7"
  },
  {
    "name": "Riviera-Toolchain",
    "selected_version": "Release/master/4.7"
  },
  {
<<<<<<< HEAD
    "name": "RivieraLPM-Tools",
    "selected_version": "master@e66da1af8c1edb982721996c9c51576f25adca00"
=======
    "name": "RivieraLpmService-qc8017_32",
    "selected_version": "Release/master/3.0.3-321+d17990e"
>>>>>>> 9ae50d95
  },
  {
    "name": "RivieraLpmService-qc8017_32",
    "selected_version": "Release/master/3.0.3-321+d17990e"
  },
  {
    "name": "RivieraLpmUpdater",
    "selected_version": "Release/master/1.0.0-69+a38d6c8"
  },
  {
    "name": "RivieraSwUpRecovery-qc8017_32",
    "selected_version": "Release/master/3.0.0-109+6ac21a5"
<<<<<<< HEAD
  },
  {
    "name": "SADI-qc8017_32",
    "selected_version": "Release/master/1.2.1-39+ff615d9"
=======
>>>>>>> 9ae50d95
  },
  {
    "name": "SASS-qc8017_32",
    "selected_version": "Release/master/2.3.3-1115+ca8e874"
  },
  {
    "name": "SASS-qc8017_64",
    "selected_version": "Release/master/2.3.3-1115+ca8e874"
  },
  {
    "name": "SecureDeviceKey",
    "selected_version": "master@5b260896e58eb4575ddbd5fd0f676439f5ea54aa"
  },
  {
    "name": "Shepherd-qc8017_32",
    "selected_version": "Release/master/2.2.0-147+f0370df"
  },
  {
    "name": "SoftwareUpdate-qc8017_32",
    "selected_version": "Release/stable/3.0.7-1441+7303d6e"
  },
  {
    "name": "SoundTouch-SDK-qc8017_32",
    "selected_version": "Release/Castle-Fork/2.2.2.44682.3195590"
  },
  {
    "name": "svc-pts-log-decrypt",
    "selected_version": "master@2bb0045d023c434a6b6569a1bba24c32af744312"
  },
  {
    "name": "SystemEventService-qc8017_32",
    "selected_version": "Release/master/2.2.0-127+0256c76"
  },
  {
    "name": "Telemetry-qc8017_32",
    "selected_version": "Release/master/2.2.0-104+cba3ab4"
  },
  {
    "name": "TestUtils",
<<<<<<< HEAD
    "selected_version": "master@384b5fd5950dccc89a4b85ae0abe319a6dea5c79"
=======
    "selected_version": "master@a421b510e20f25cb06d6adc15435370b1e6f79ad"
>>>>>>> 9ae50d95
  },
  {
    "name": "Webkit",
    "selected_version": "Release/master/2.2.0-112+ea97924"
  }
]<|MERGE_RESOLUTION|>--- conflicted
+++ resolved
@@ -81,7 +81,7 @@
   },
   {
     "name": "Cli-qc8017_32",
-    "selected_version": "Continuous/stable/2.2.0-163+506c019"
+    "selected_version": "Release/master/2.2.0-158+02e67cb"
   },
   {
     "name": "DataCollectionClient-qc8017_32",
@@ -196,13 +196,6 @@
     "selected_version": "master@49516f77c25f1abf2ececfb12be97b2c89ed53f7"
   },
   {
-<<<<<<< HEAD
-=======
-    "name": "protobuf-native",
-    "selected_version": "Release/bose-stable/v2.4.1-9-ga75e122"
-  },
-  {
->>>>>>> 9ae50d95
     "name": "protobuf-qc8017_32",
     "selected_version": "Release/bose-stable/v2.4.1-9-ga75e122"
   },
@@ -219,17 +212,12 @@
     "selected_version": "Release/master/4.7"
   },
   {
-<<<<<<< HEAD
     "name": "RivieraLPM-Tools",
     "selected_version": "master@e66da1af8c1edb982721996c9c51576f25adca00"
-=======
+  },
+  {
     "name": "RivieraLpmService-qc8017_32",
     "selected_version": "Release/master/3.0.3-321+d17990e"
->>>>>>> 9ae50d95
-  },
-  {
-    "name": "RivieraLpmService-qc8017_32",
-    "selected_version": "Release/master/3.0.3-321+d17990e"
   },
   {
     "name": "RivieraLpmUpdater",
@@ -238,13 +226,10 @@
   {
     "name": "RivieraSwUpRecovery-qc8017_32",
     "selected_version": "Release/master/3.0.0-109+6ac21a5"
-<<<<<<< HEAD
   },
   {
     "name": "SADI-qc8017_32",
     "selected_version": "Release/master/1.2.1-39+ff615d9"
-=======
->>>>>>> 9ae50d95
   },
   {
     "name": "SASS-qc8017_32",
@@ -284,11 +269,7 @@
   },
   {
     "name": "TestUtils",
-<<<<<<< HEAD
     "selected_version": "master@384b5fd5950dccc89a4b85ae0abe319a6dea5c79"
-=======
-    "selected_version": "master@a421b510e20f25cb06d6adc15435370b1e6f79ad"
->>>>>>> 9ae50d95
   },
   {
     "name": "Webkit",
