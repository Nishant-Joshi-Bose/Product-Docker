--- conflicted
+++ resolved
@@ -173,11 +173,7 @@
   },
   {
     "name": "ProductControllerCommon",
-<<<<<<< HEAD
     "selected_version": "PGC-2673@e4b3a6039314f13d4583f194f51a038ce3a7ffdb"
-=======
-    "selected_version": "master@c6635f1574ac486c966f4970fb449e3f8d63457e"
->>>>>>> af7b8f9d
   },
   {
     "name": "ProductControllerCommonProto-qc8017_32",
