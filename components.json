--- conflicted
+++ resolved
@@ -97,11 +97,7 @@
   },
   {
     "name": "CastleProductControllerCommon",
-<<<<<<< HEAD
-    "selected_version": "LP_Exit_Common@93a7a0a2b32a66c24fbfe322694e209a22e0bf10"
-=======
-    "selected_version": "master@65f74319e9035205e377ba6e41a33ec39bda3378"
->>>>>>> ab3b719e
+    "selected_version": "master@b104315fabf35ee3e561f23ca8d2021da93af725"
   },
   {
     "name": "CastleProductUIAssets",
