[
  {
    "name": "A4VDeviceController-qc8017_32",
    "selected_version": "Continuous/master/0.2.1-90+663d575"
  },
  {
    "name": "A4VRemoteCommunicationService-qc8017_32",
    "selected_version": "Release/master/2.2.2-49+9ece164"
  },
  {
    "name": "A4VVideoManagerService-qc8017_32",
    "selected_version": "Release/master/2.2.2-37+d69137a"
  },
  {
    "name": "AudioPathService-qc8017_32",
    "selected_version": "Release/stable/2.2.6-1774+fa4d500"
  },
  {
    "name": "AudioPathService-qc8017_64",
    "selected_version": "Release/stable/2.2.6-1774+fa4d500"
  },
  {
    "name": "AudioPathClient-qc8017_32",
    "selected_version": "Release/stable/2.2.6-1774+fa4d500"
  },
  {
    "name": "AudioPathClient-qc8017_64",
    "selected_version": "Release/stable/2.2.6-1774+fa4d500"
  },
  {
    "name": "AudioPathProducts-qc8017_32",
    "selected_version": "Release/stable/2.2.6-1774+fa4d500"
  },
  {
    "name": "AudioPathProducts-qc8017_64",
    "selected_version": "Release/stable/2.2.6-1774+fa4d500"
  },
  {
    "name": "AudioSource-qc8017_32",
    "selected_version": "Release/master/2.2.0-189+4679f91"
  },
  {
    "name": "AVS-qc8017_32",
    "selected_version": "Release/Castle-Fork/2.2.0.43967.3043287"
  },
  {
    "name": "BLERemoteXCVR",
    "selected_version": "Release/master/v2.0.0-0+9c2b8b9"
  },
  {
    "name": "BLESetup-qc8017_32",
    "selected_version": "Release/master/2.2.1-307+548be31"
  },
  {
    "name": "BLEToFrontDoorService-qc8017_32",
    "selected_version": "Release/master/2.2.1-162+262d0ca"
  },
  {
    "name": "Bluetooth-qc8017_32",
    "selected_version": "Release/master/2.2.1-151+bb54656"
  },
  {
    "name": "bose-opkg-utils",
    "selected_version": "master@964c29cc453ccd3d1b28fb40bae8df11c0dc3b3c"
  },
  {
    "name": "bose-web-riviera-ap-page",
    "selected_version": "master@f42d1b298129a1792011fb3af72a831a2b17063e"
  },
  {
    "name": "bose-web-update-page",
    "selected_version": "master@42d683a01409593fa09d7cf4dd3e3541856f9e92"
  },
  {
    "name": "BoseLibs-qc8017_32",
    "selected_version": "Release/master/2.2.2-715+1e5d68a"
  },
  {
    "name": "opensource-opkg-native",
    "selected_version": "Release/bose-dev/v0.3.6.2-2-gb1e1aba"
  },
  {
    "name": "opensource-opkg-qc8017_32",
    "selected_version": "Release/bose-dev/v0.3.6.2-2-gb1e1aba"
  },
  {
    "name": "opensource-opkg-x86",
    "selected_version": "Release/bose-dev/v0.3.6.2-2-gb1e1aba"
  },
  {
    "name": "BoseWebMonaco",
    "selected_version": "Release/MR1_2019/3.0.4-548+637650b"
  },
  {
    "name": "BTSTSSink-qc8017_32",
    "selected_version": "Release/master/2.2.1-293+8d93627"
  },
  {
    "name": "CastleLibs-native",
    "selected_version": "branches/castle-libs@2740"
  },
  {
    "name": "CastleLibs-qc8017_32",
    "selected_version": "branches/castle-libs@2740"
  },
  {
    "name": "CastleLibs-x86",
    "selected_version": "branches/castle-libs@2740"
  },
  {
    "name": "Cli-qc8017_32",
    "selected_version": "Release/master/2.2.0-134+8aa61fc"
  },
  {
    "name": "DataCollectionClient-qc8017_32",
    "selected_version": "Release/master/2.2.1-160+643d608"
  },
  {
    "name": "DataCollectionService-qc8017_32",
    "selected_version": "Release/master/2.2.0-137+f4f634e"
  },
  {
    "name": "DemoController-qc8017_32",
    "selected_version": "Release/master/2.2.0-170+ad01a74"
  },
  {
    "name": "DinghyWebBrowser-qc8017_64",
    "selected_version": "Release/bose-master/1.0.0-67+155c3e8"
  },
  {
    "name": "FrontDoor-qc8017_32",
    "selected_version": "Release/master/2.2.0-526+b688d8c"
  },
  {
    "name": "FrontDoorService-qc8017_32",
    "selected_version": "Release/master/2.2.0-419+1ea19f8"
  },
  {
    "name": "FrontDoorUtility-qc8017_32",
    "selected_version": "Release/master/2.2.0-160+b688d8c"
  },
  {
    "name": "GalapagosClient-qc8017_32",
    "selected_version": "Release/master/2.2.0-272+ab28d61"
  },
  {
    "name": "HTTPInterface-qc8017_32",
    "selected_version": "Release/master/2.2.0-143+a21a3f3"
  },
  {
    "name": "HTTPProxy-qc8017_32",
    "selected_version": "Release/master/2.2.0-172+588fbab"
  },
  {
    "name": "KeyHandler-qc8017_32",
    "selected_version": "Release/master/2.2.0-143+70e4e42"
  },
  {
    "name": "LightBarController-qc8017_32",
    "selected_version": "Release/master/2.2.0-248+7d6b26f"
  },
  {
    "name": "LpmMfgTool",
    "selected_version": "Release/master/0.0.1-4+34833d6"
  },
  {
    "name": "NetworkService-qc8017_32",
    "selected_version": "Release/master/2.2.0-684+b986895"
  },
  {
    "name": "opensource-jsoncpp-qc8017_32",
    "selected_version": "Release/bose-master/1.8.3-21-g6165ddc"
  },
  {
    "name": "opensource-libwebsockets-qc8017_32",
    "selected_version": "Release/bose-v2.4-stable/2.4.1-51+g3a63621"
  },
  {
    "name": "opensource-zlib-qc8017_32",
    "selected_version": "Release/bose-master/v1.2.11-7-gc6066f5"
  },
  {
    "name": "Passport-qc8017_32",
    "selected_version": "Release/master/2.2.0-1249+686b906"
  },
  {
    "name": "PassportClient-qc8017_32",
    "selected_version": "Release/master/2.2.0-1068+b2ab164"
  },
  {
    "name": "ProductControllerCommon",
<<<<<<< HEAD
<<<<<<< Updated upstream
    "selected_version": "master@6b8d2b89a50e7e9e944681a6c5e03a9e42203f3e"
=======
    "selected_version": "master@8e267e684741cd38897ca26e9a5626de4083a409"
>>>>>>> Stashed changes
=======
    "selected_version": "master@8e267e684741cd38897ca26e9a5626de4083a409"
>>>>>>> 26a0b73a
  },
  {
    "name": "ProductControllerCommonProto-qc8017_32",
    "selected_version": "Release/master/2.2.0-214+c80d555"
  },
  {
    "name": "ProductUIAssets",
    "selected_version": "master@220944def647a72ce0194d43ef23f1d3fe146987"
  },
  {
    "name": "protobuf-native",
    "selected_version": "branches/protobuf@2737"
  },
  {
    "name": "protobuf-qc8017_32",
    "selected_version": "branches/protobuf@2737"
  },
  {
    "name": "Riviera-HSP-Images",
    "selected_version": "Release/master/4.2"
  },
  {
    "name": "Riviera-Toolchain",
    "selected_version": "Release/master/4.2"
  },
  {
    "name": "RivieraLPM",
    "selected_version": "trunk@3099"
  },
  {
    "name": "RivieraLpmService-qc8017_32",
    "selected_version": "Release/master/2.2.0-282+d4de6fd"
  },
  {
    "name": "RivieraLpmTools",
    "selected_version": "@2962"
  },
  {
    "name": "RivieraLpmUpdater",
    "selected_version": "Release/master/1.0.0-69+a38d6c8"
  },
  {
    "name": "RivieraSwUpRecovery-qc8017_32",
    "selected_version": "Release/MR1_2019/3.0.0-61+e78ef06"
  },
  {
    "name": "SASS-qc8017_32",
    "selected_version": "Release/master/2.2.1-808+780d77b"
  },
  {
    "name": "Shepherd-qc8017_32",
    "selected_version": "Release/master/2.2.0-134+2f2ff35"
  },
  {
    "name": "SoftwareUpdate-qc8017_32",
    "selected_version": "Release/MR1_2019/3.0.0-1008+457262a"
  },
  {
    "name": "SoundTouch-SDK-qc8017_32",
    "selected_version": "Release/Castle-Fork/2.2.0.44091.3063771"
  },
  {
    "name": "svc-pts-log-decrypt",
    "selected_version": "master@12e8bd2762b5e5a78c743280deb43cfb097fa05c"
  },
  {
    "name": "SystemEventService-qc8017_32",
    "selected_version": "Release/master/2.2.0-108+59dc870"
  },
  {
    "name": "Telemetry-qc8017_32",
    "selected_version": "Release/master/2.2.0-75+4b63eb2"
  },
  {
    "name": "TestUtils",
    "selected_version": "master@4b6ba1dd988b108dcb751cf07b23e7c08a81f503"
  },
  {
    "name": "unittest-cpp-qc8017_32",
    "selected_version": "Release/bose-master/2.0.0-29+cb40dda"
  },
  {
    "name": "Webkit",
    "selected_version": "Release/master/2.2.0-100+e5ff328"
  }
]<|MERGE_RESOLUTION|>--- conflicted
+++ resolved
@@ -189,15 +189,7 @@
   },
   {
     "name": "ProductControllerCommon",
-<<<<<<< HEAD
-<<<<<<< Updated upstream
-    "selected_version": "master@6b8d2b89a50e7e9e944681a6c5e03a9e42203f3e"
-=======
     "selected_version": "master@8e267e684741cd38897ca26e9a5626de4083a409"
->>>>>>> Stashed changes
-=======
-    "selected_version": "master@8e267e684741cd38897ca26e9a5626de4083a409"
->>>>>>> 26a0b73a
   },
   {
     "name": "ProductControllerCommonProto-qc8017_32",
