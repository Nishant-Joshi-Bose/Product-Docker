--- conflicted
+++ resolved
@@ -93,11 +93,7 @@
   },
   {
     "name": "SoundTouch-SDK-qc8017_32",
-<<<<<<< HEAD
-    "selected_version": "Continuous/Castle-Fork/2017-11-07_1622"
-=======
     "selected_version": "Continuous/Castle-Fork/2017-11-07_1747"
->>>>>>> db883ed4
   },
   {
     "name": "UnitTest++-native",
