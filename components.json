--- conflicted
+++ resolved
@@ -145,11 +145,7 @@
   },
   {
     "name": "ProductControllerCommon",
-<<<<<<< HEAD
-    "selected_version": "PGC-1822@9a7a0016077be928013b79175296fca836f0bb3b"
-=======
-    "selected_version": "master@ad9dc5ddfa913d11e4659c6556264c760e97b5e6"
->>>>>>> 0305c91a
+    "selected_version": "PGC-1822@919eb0e383cd1468984b61294da9311487a50cbb"
   },
   {
     "name": "ProductUIAssets",
