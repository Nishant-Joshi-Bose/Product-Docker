[
  {
    "name": "CastleAudioPath-qc8017_32",
    "selected_version": "Continuous/Castle-Fork/2017-09-19_1721"
  },
  {
    "name": "CastleLibs-qc8017_32",
    "selected_version": "branches/castle-libs@2311"
  },
  {
    "name": "protobuf-qc8017_32",
    "selected_version": "branches/protobuf@2304"
  },
  {
    "name": "protobuf-native",
    "selected_version": "branches/protobuf@2304"
  },
  {
    "name": "CastleProductControllerCommon",
    "selected_version": "master@4c5aa53b332c5edb42635a8b623bec36c1f842de"
  },
  {
    "name": "googletest-qc8017_32",
    "selected_version": "branches/googletest@2287"
  },
  {
    "name": "SoftwareUpdate-qc8017_32",
    "selected_version": "Continuous/master/0.0.1-15+bde3547"
  },
  {
    "name": "Shepherd-qc8017_32",
    "selected_version": "Continuous/master/1.0.0-13+a414226"
  },
  {
    "name": "BoseLibs-qc8017_32",
    "selected_version": "Continuous/master/0.1.0-25+5a8dede"
  },
  {
    "name": "Riviera-HSP",
    "selected_version": "Continuous/dev/1.0-3-g5ebd768"
  },
  {
    "name": "SoundTouch-SDK-qc8017_32",
    "selected_version": "Continuous/Castle-Fork/2017-09-19_1856"
  },
  {
    "name": "RivieraLpmService",
    "selected_version": "master@bb6c4c132e67eb7ef277f3936bfecb2b85257c3a"
  },
  {
    "name": "RivieraLPM",
    "selected_version": "trunk@796"
  },
  {
    "name": "AVS-qc8017_32",
    "selected_version": "Continuous/Castle-Fork/2017-08-24_1302"
  },
  {
    "name": "RivieraLpmUpdater",
    "selected_version": "master@63b71cf7530603087501d6121494fba5385bdb04"
  },
  {
    "name": "ProfessorLPM-Package",
    "selected_version": "Release/trunk/0.1.1.2478898"
  },
  {
    "name": "CastleNetworkService-qc8017_32",
<<<<<<< HEAD
    "selected_version": "Continuous/master/0.1.0-33+e23b1df"
  },
  {
    "name": "KeyHandler-qc8017_32",
    "selected_version": "Continuous/master/0.0.1-2+313e046"
=======
    "selected_version": "Continuous/master/0.1.0-37+41809b1"
>>>>>>> ac680d75
  }
]<|MERGE_RESOLUTION|>--- conflicted
+++ resolved
@@ -65,14 +65,10 @@
   },
   {
     "name": "CastleNetworkService-qc8017_32",
-<<<<<<< HEAD
-    "selected_version": "Continuous/master/0.1.0-33+e23b1df"
+    "selected_version": "Continuous/master/0.1.0-37+41809b1"
   },
   {
     "name": "KeyHandler-qc8017_32",
     "selected_version": "Continuous/master/0.0.1-2+313e046"
-=======
-    "selected_version": "Continuous/master/0.1.0-37+41809b1"
->>>>>>> ac680d75
   }
 ]