[
  {
    "name": "A4VQuickSetService",
    "selected_version": "master@71625c371acb0765f282608d273ca5f439731031"
  },
  {
    "name": "A4VRemoteCommunicationService",
    "selected_version": "master@ab77e2216a0b358837791fd837a2c165f46f811e"
  },
  {
    "name": "BLERemoteXCVR",
    "selected_version": "Continuous/master/0.15-46+ge9e064b"
  },
  {
    "name": "A4VVideoManagerService",
    "selected_version": "master@c641553d6df404782bd2948aaa3e4e06906190b7"
  },
  {
    "name": "AVS-qc8017_32",
    "selected_version": "Release/Castle-Fork/0.3.2.40696.2644691"
  },
  {
    "name": "bose-opkg-utils",
    "selected_version": "master@964c29cc453ccd3d1b28fb40bae8df11c0dc3b3c"
  },
  {
    "name": "BoseLibs-qc8017_32",
    "selected_version": "Continuous/master/0.3.3-221+108b0e9"
  },
  {
    "name": "BoseOPKG-native",
    "selected_version": "Release/master/0.1.0-4+31ebf8c"
  },
  {
    "name": "BoseOPKG-qc8017_32",
    "selected_version": "Release/master/0.1.0-4+31ebf8c"
  },
  {
    "name": "BoseOPKG-x86",
    "selected_version": "Release/master/0.1.0-4+31ebf8c"
  },
  {
    "name": "CastleAudioPath-qc8017_32",
    "selected_version": "Release/Castle-Fork/0.2.4-20290"
  },
  {
    "name": "CastleCli-qc8017_32",
    "selected_version": "Release/master/0.2.3-26+8cf9ea4"
  },
  {
    "name": "CastleLibs-qc8017_32",
    "selected_version": "branches/castle-libs@2528"
  },
  {
    "name": "CastleLightBarController-qc8017_32",
    "selected_version": "Continuous/master/0.3.3-35+3fd1676"
  },
  {
    "name": "CastleNetworkService-qc8017_32",
    "selected_version": "Release/master/0.3.1-151+d44b384"
  },
  {
    "name": "CastlePassport-qc8017_32",
    "selected_version": "Release/master/0.3.1-338+0a6b925"
  },
  {
    "name": "CastlePassportClient-qc8017_32",
    "selected_version": "Release/master/0.3.1-338+0a6b925"
  },
  {
    "name": "CastleProductControllerCommon",
<<<<<<< HEAD
    "selected_version": "PGC-640@be73dfb981f0fe0b04c9f795090dc06fe34e45f9"
=======
    "selected_version": "master@0bfef333cf5e65dead8725265b0ed471ff2e7dfd"
>>>>>>> f595d74c
  },
  {
    "name": "FrontDoor-qc8017_32",
    "selected_version": "Release/master/0.3.4-79+83bfa5b"
  },
  {
    "name": "GalapagosClient-qc8017_32",
    "selected_version": "Release/master/0.0.1-18+64c6444"
  },
  {
    "name": "KeyHandler-qc8017_32",
    "selected_version": "Release/master/0.2.3-50+5c1258b"
  },
  {
    "name": "ProfessorLPM-Package",
    "selected_version": {
      "RIVIERA_HSP_VERSION=1.3": "Nightly/trunk/2018-01-22_2350/DP1",
      "RIVIERA_HSP_VERSION=2.1": "Nightly/trunk/2018-01-22_2350/DP2"
    }
  },
  {
    "name": "protobuf-native",
    "selected_version": "branches/protobuf@2510"
  },
  {
    "name": "protobuf-qc8017_32",
    "selected_version": "branches/protobuf@2510"
  },
  {
    "name": "Riviera-HSP-Images",
    "selected_version": "Release/master/${RIVIERA_HSP_VERSION}"
  },
  {
    "name": "Riviera-Toolchain",
    "selected_version": "Release/master/1.3"
  },
  {
    "name": "RivieraLpmService-qc8017_32",
    "selected_version": "Continuous/master/0.3.3-83+9d04a25"
  },
  {
    "name": "RivieraLpmUpdater",
    "selected_version": "Release/master/0.3.0-29+d12a9ef"
  },
  {
    "name": "Shepherd-qc8017_32",
    "selected_version": "Release/master/0.3.0-49+29239c4"
  },
  {
    "name": "SoftwareUpdate-qc8017_32",
    "selected_version": "Continuous/master/0.3.3-237+813d265"
  },
  {
    "name": "SoundTouch-SDK-qc8017_32",
    "selected_version": "Continuous/Castle-Fork/2018-01-22_1232"
  },
  {
    "name": "unittest-cpp-qc8017_32",
    "selected_version": "Release/bose-master/2.0.0-3+167ffec"
  }
]<|MERGE_RESOLUTION|>--- conflicted
+++ resolved
@@ -69,11 +69,7 @@
   },
   {
     "name": "CastleProductControllerCommon",
-<<<<<<< HEAD
     "selected_version": "PGC-640@be73dfb981f0fe0b04c9f795090dc06fe34e45f9"
-=======
-    "selected_version": "master@0bfef333cf5e65dead8725265b0ed471ff2e7dfd"
->>>>>>> f595d74c
   },
   {
     "name": "FrontDoor-qc8017_32",
