--- conflicted
+++ resolved
@@ -341,11 +341,7 @@
   },
   {
     "name": "ProductControllerCommon",
-<<<<<<< HEAD
     "selected_version": "master@8ed6a42ab71459d1f5fb5418908959f54c2b8dcb"
-=======
-    "selected_version": "stable@ada866b742eae3e1db258dcb7544b96d17df4d8c"
->>>>>>> 70d2f9cb
   },
   {
     "name": "ProductControllerCommonProto-qc8017_32",
