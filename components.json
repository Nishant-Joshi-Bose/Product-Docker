--- conflicted
+++ resolved
@@ -129,19 +129,11 @@
   },
   {
     "name": "BoseLibs-qc8017_32",
-<<<<<<< HEAD
-    "selected_version": "Release/stable/3.8.2-1785+32c1acd"
-  },
-  {
-    "name": "BoseLibs-x86_64",
-    "selected_version": "Release/stable/3.8.2-1785+32c1acd"
-=======
     "selected_version": "Conan/454/stable/4.2.13+g3fd7c5c"
   },
   {
     "name": "BoseLibs-x86_64",
     "selected_version": "Conan/454/stable/4.2.13+g3fd7c5c"
->>>>>>> 808f71a6
   },
   {
     "name": "BoseWebBrussels",
@@ -217,19 +209,11 @@
   },
   {
     "name": "FrontDoorClient-qc8017_32",
-<<<<<<< HEAD
-    "selected_version": "Release/stable/3.8.1-3-g9a5b28c"
-  },
-  {
-    "name": "FrontDoorClient-x86_64",
-    "selected_version": "Release/stable/3.8.1-3-g9a5b28c"
-=======
     "selected_version": "Conan/454/stable/3.9.1-4+g53f158d"
   },
   {
     "name": "FrontDoorClient-x86_64",
     "selected_version": "Conan/454/stable/3.9.1-4+g53f158d"
->>>>>>> 808f71a6
   },
   {
     "name": "FrontDoorService-qc8017_32",
@@ -321,21 +305,6 @@
   },
   {
     "name": "opensource-curl-qc8017_32",
-<<<<<<< HEAD
-    "selected_version": "Release/bose-stable/bose-v7.54.1-63-g6c8d363"
-  },
-  {
-    "name": "opensource-curl-x86_64",
-    "selected_version": "Release/bose-stable/bose-v7.54.1-63-g6c8d363"
-  },
-  {
-    "name": "opensource-jsoncpp-qc8017_32",
-    "selected_version": "Release/bose-stable/bose-v1.8.3-42-g155435f"
-  },
-  {
-    "name": "opensource-jsoncpp-x86_64",
-    "selected_version": "Release/bose-stable/bose-v1.8.3-42-g155435f"
-=======
     "selected_version": "Conan/454/bose-stable/7.54.2-63+g6c8d363"
   },
   {
@@ -349,7 +318,6 @@
   {
     "name": "opensource-jsoncpp-x86_64",
     "selected_version": "Conan/454/bose-stable/1.8.4-43+gd840e35"
->>>>>>> 808f71a6
   },
   {
     "name": "opensource-libarchive-qc8017_32",
@@ -357,21 +325,6 @@
   },
   {
     "name": "opensource-libwebsockets-qc8017_32",
-<<<<<<< HEAD
-    "selected_version": "Release/bose-stable/bose-v2.4.2-25-g2331f80"
-  },
-  {
-    "name": "opensource-libwebsockets-x86_64",
-    "selected_version": "Release/bose-stable/bose-v2.4.2-25-g2331f80"
-  },
-  {
-    "name": "opensource-nghttp2-qc8017_32",
-    "selected_version": "Release/bose-stable/bose-v1.24.0-54-g85a5984"
-  },
-  {
-    "name": "opensource-nghttp2-x86_64",
-    "selected_version": "Release/bose-stable/bose-v1.24.0-54-g85a5984"
-=======
     "selected_version": "Conan/454/bose-stable/2.4.3-25+g2331f80"
   },
   {
@@ -385,7 +338,6 @@
   {
     "name": "opensource-nghttp2-x86_64",
     "selected_version": "Conan/454/bose-stable/1.24.1-54+g85a5984"
->>>>>>> 808f71a6
   },
   {
     "name": "opensource-OpenAvnuApple-qc8017_32",
@@ -393,11 +345,7 @@
   },
   {
     "name": "opensource-openssl-qc8017_32",
-<<<<<<< HEAD
-    "selected_version": "Release/bose-stable/bose-v1.0.2-66-gf7c1751"
-=======
     "selected_version": "Conan/454/bose-stable/1.0.3-66+gf7c1751"
->>>>>>> 808f71a6
   },
   {
     "name": "opensource-openssl-x86",
@@ -405,11 +353,7 @@
   },
   {
     "name": "opensource-openssl-x86_64",
-<<<<<<< HEAD
-    "selected_version": "Release/bose-stable/bose-v1.0.2-66-gf7c1751"
-=======
     "selected_version": "Conan/454/bose-stable/1.0.3-66+gf7c1751"
->>>>>>> 808f71a6
   },
   {
     "name": "opensource-opkg-qc8017_32",
@@ -489,19 +433,11 @@
   },
   {
     "name": "protobuf-qc8017_32",
-<<<<<<< HEAD
-    "selected_version": "Release/bose-stable/bose-v2.4.1-61-g7bd3315"
-  },
-  {
-    "name": "protobuf-x86_64",
-    "selected_version": "Release/bose-stable/bose-v2.4.1-61-g7bd3315"
-=======
     "selected_version": "Conan/454/bose-stable/2.4.2-62+g0d99523"
   },
   {
     "name": "protobuf-x86_64",
     "selected_version": "Conan/454/bose-stable/2.4.2-62+g0d99523"
->>>>>>> 808f71a6
   },
   {
     "name": "Riviera-HSP-Images",
@@ -509,11 +445,7 @@
   },
   {
     "name": "Riviera-Toolchain",
-<<<<<<< HEAD
-    "selected_version": "Release/master/5.3.0"
-=======
     "selected_version": "Conan/454/master/5.3.4"
->>>>>>> 808f71a6
   },
   {
     "name": "RivieraLPM-Tools",
