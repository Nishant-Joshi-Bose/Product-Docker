[
  {
    "name": "A4VQuickSetService",
    "selected_version": "master@2ca9b866dd172dd6c20ed22a88dc8a9532c83136"
  },
  {
    "name": "A4VRemoteCommunicationService",
    "selected_version": "master@b3c94af97a1f1a84dc2b52cf96fafefde155c7ff"
  },
  {
    "name": "BLERemoteXCVR",
    "selected_version": "Release/master/0.3.4-+"
  },
  {
    "name": "A4VVideoManagerService",
    "selected_version": "master@d8bd048cc178fc4911e94e564f71c21e866825e8"
  },
  {
    "name": "AVS-qc8017_32",
    "selected_version": "Release/Castle-Fork-2018-SOP/0.4.5.41993.2793246"
  },
  {
    "name": "bose-opkg-utils",
    "selected_version": "master@964c29cc453ccd3d1b28fb40bae8df11c0dc3b3c"
  },
  {
    "name": "BoseLibs-qc8017_32",
    "selected_version": "Release/master/0.5.2-371+871a65b"
  },
  {
    "name": "BoseOPKG-native",
    "selected_version": "Release/master/0.4.1-23+3391857"
  },
  {
    "name": "BoseOPKG-qc8017_32",
    "selected_version": "Release/master/0.4.1-23+3391857"
  },
  {
    "name": "BoseOPKG-x86",
    "selected_version": "Release/master/0.4.1-23+3391857"
  },
  {
    "name": "BoseWebMonaco",
    "selected_version": "Release/master/0.4.2-231+db0fce6"
  },
  {
    "name": "CastleAudioPath-qc8017_32",
    "selected_version": "Release/Castle-Fork/0.4.2-20897"
  },
  {
    "name": "CastleAudioPath-qc8017_64",
    "selected_version": "Release/Castle-Fork/0.4.2-20897"
  },
  {
    "name": "CastleCli-qc8017_32",
    "selected_version": "Release/master/1.0.2-60+55c3afd"
  },
  {
    "name": "CastleDataCollectionClient-qc8017_32",
    "selected_version": "Release/master/0.4.1-63+185c7b0"
  },
  {
    "name": "CastleDataCollectionService-qc8017_32",
    "selected_version": "Release/master/0.4.2-25+abbeb2c"
  },
  {
    "name": "CastleDemoController-qc8017_32",
    "selected_version": "Release/master/0.4.1-72+8c1f9ea"
  },
  {
    "name": "CastleHTTPProxy-qc8017_32",
    "selected_version": "Release/master/0.3.2-63+b6fa2d6"
  },
  {
    "name": "CastleLibs-native",
    "selected_version": "branches/castle-libs@2606"
  },
  {
    "name": "CastleLibs-qc8017_32",
    "selected_version": "branches/castle-libs@2606"
  },
  {
    "name": "CastleLibs-x86",
    "selected_version": "branches/castle-libs@2606"
  },
  {
    "name": "CastleLightBarController-qc8017_32",
    "selected_version": "Release/SOP/0.4.0-106+0e51351"
  },
  {
    "name": "CastleNetworkService-qc8017_32",
    "selected_version": "Release/Eddie-SOP/0.4.3-256+cdfd26b"
  },
  {
    "name": "CastlePassport-qc8017_32",
    "selected_version": "Release/master/0.4.2-608+4626553"
  },
  {
    "name": "CastlePassportClient-qc8017_32",
    "selected_version": "Release/master/0.4.2-608+4626553"
  },
  {
    "name": "CastleProductControllerCommon",
<<<<<<< HEAD
    "selected_version": "PGC-1579@d6a7d8d5dc762fc7927cf1b15ee69c715cda5eab"
=======
    "selected_version": "master@5eec227994a5e0ad190de38351fdc31f74b98fef"
>>>>>>> df363cd2
  },
  {
    "name": "CastleProductUIAssets",
    "selected_version": "master@f5025558c6d13bc8fe9e67ff7248a89a6441b0c2"
  },
  {
    "name": "CastleTestUtils",
    "selected_version": "master@f0eecc991462d5a26b03c42da9701a6ff7f0b12c"
  },
  {
    "name": "FrontDoor-qc8017_32",
    "selected_version": "Release/master/0.4.4-235+e949fec"
  },
  {
    "name": "FrontDoorService-qc8017_32",
    "selected_version": "Release/master/0.4.6-281+118f14d"
  },
  {
    "name": "FrontDoorUtility-qc8017_32",
    "selected_version": "Release/master/0.4.6-6+0cb5ac4"
  },
  {
    "name": "GalapagosClient-qc8017_32",
    "selected_version": "Release/master/0.2.4-141+047d6e0"
  },
  {
    "name": "HTTPInterface-qc8017_32",
    "selected_version": "Release/master/0.3.3-53+83e0de2"
  },
  {
    "name": "KeyHandler-qc8017_32",
    "selected_version": "Release/master/1.0.2-84+739b806"
  },
  {
    "name": "opensource-jsoncpp-native",
    "selected_version": "Release/bose-master/1.8.3-11-gb142130"
  },
  {
    "name": "opensource-jsoncpp-qc8017_32",
    "selected_version": "Release/bose-master/1.8.3-11-gb142130"
  },
  {
    "name": "protobuf-native",
    "selected_version": "branches/protobuf@2590"
  },
  {
    "name": "protobuf-qc8017_32",
    "selected_version": "branches/protobuf@2590"
  },
  {
    "name": "Riviera-HSP-Images",
    "selected_version": "Release/master/3.4"
  },
  {
    "name": "Riviera-Toolchain",
    "selected_version": "Release/master/3.4"
  },
  {
    "name": "RivieraLPM",
    "selected_version": "trunk@1983"
  },
  {
    "name": "RivieraLpmService-qc8017_32",
    "selected_version": "Release/master/0.4.3-176+b75969e"
  },
  {
    "name": "RivieraLpmTools",
    "selected_version": "@2139"
  },
  {
    "name": "RivieraLpmUpdater",
    "selected_version": "Release/master/0.4.1-55+6e2ecfe"
  },
  {
    "name": "SADI-qc8017_32",
    "selected_version": "Release/master/1.1.1-23+496ef0d"
  },
  {
    "name": "SASS-qc8017_32",
    "selected_version": "Release/master/0.4.1-248+cc15af7"
  },
  {
    "name": "Shepherd-qc8017_32",
    "selected_version": "Release/master/1.0.0-80+40ad705"
  },
  {
    "name": "SoftwareUpdate-qc8017_32",
    "selected_version": "Release/SOP/0.4.5-547+53b62ca"
  },
  {
    "name": "SoundTouch-SDK-qc8017_32",
    "selected_version": "Release/Castle-Fork-2018-SOP/0.4.5.41993.2793246"
  },
  {
    "name": "SystemEventService-qc8017_32",
    "selected_version": "Release/SOP/0.4.1-44+a81e0b9"
  },
  {
    "name": "unittest-cpp-qc8017_32",
    "selected_version": "Release/bose-master/2.0.0-10+d5e90cf"
  },
  {
    "name": "Webkit",
    "selected_version": "Release/master/0.3.3-33+5811010"
  },
  {
    "name": "WiFi-Setup-Webpage",
    "selected_version": "master@eeda67a48b18a5c6d5b2cd156eadf2070b9a6b5f"
  }
]<|MERGE_RESOLUTION|>--- conflicted
+++ resolved
@@ -101,11 +101,7 @@
   },
   {
     "name": "CastleProductControllerCommon",
-<<<<<<< HEAD
-    "selected_version": "PGC-1579@d6a7d8d5dc762fc7927cf1b15ee69c715cda5eab"
-=======
-    "selected_version": "master@5eec227994a5e0ad190de38351fdc31f74b98fef"
->>>>>>> df363cd2
+    "selected_version": "PGC-1579@5137a6f3071c37283c9feac61c2d987564bdab7d"
   },
   {
     "name": "CastleProductUIAssets",
