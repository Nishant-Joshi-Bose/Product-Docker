[
  {
    "name": "AudioPathService-qc8017_32",
    "selected_version": "Release/stable/2.2.4-1660+0b5e2e8"
  },
  {
    "name": "AudioPathService-qc8017_64",
    "selected_version": "Release/stable/2.2.4-1660+0b5e2e8"
  },
  {
    "name": "AudioPathClient-qc8017_32",
    "selected_version": "Release/stable/2.2.4-1660+0b5e2e8"
  },
  {
    "name": "AudioPathClient-qc8017_64",
    "selected_version": "Release/stable/2.2.4-1660+0b5e2e8"
  },
  {
    "name": "AudioPathProducts-qc8017_32",
    "selected_version": "Release/stable/2.2.4-1660+0b5e2e8"
  },
  {
    "name": "AudioPathProducts-qc8017_64",
    "selected_version": "Release/stable/2.2.4-1660+0b5e2e8"
  },
  {
    "name": "AudioSource-qc8017_32",
<<<<<<< HEAD
    "selected_version": "Continuous/uuid/2.2.0-185+0155fbc"
=======
    "selected_version": "Release/master/2.2.0-184+7399394"
>>>>>>> 8bc24027
  },
  {
    "name": "AVS-qc8017_32",
    "selected_version": "Release/Castle-Fork/2.2.0.43941.3036412"
  },
  {
    "name": "BLESetup-qc8017_32",
    "selected_version": "Release/master/2.2.1-305+a182461"
  },
  {
    "name": "BLEToFrontDoorService-qc8017_32",
    "selected_version": "Release/master/2.2.1-159+93c90d6"
  },
  {
    "name": "Bluetooth-qc8017_32",
    "selected_version": "Release/master/2.2.1-145+95ae162"
  },
  {
    "name": "bose-opkg-utils",
    "selected_version": "master@964c29cc453ccd3d1b28fb40bae8df11c0dc3b3c"
  },
  {
    "name": "bose-web-riviera-ap-page",
    "selected_version": "master@f42d1b298129a1792011fb3af72a831a2b17063e"
  },
  {
    "name": "bose-web-update-page",
    "selected_version": "master@42d683a01409593fa09d7cf4dd3e3541856f9e92"
  },
  {
    "name": "BoseLibs-qc8017_32",
    "selected_version": "Release/master/2.2.1-685+c3af1af"
  },
  {
    "name": "BoseOPKG-native",
    "selected_version": "Release/master/1.0.3-32+6335e0e"
  },
  {
    "name": "BoseOPKG-qc8017_32",
    "selected_version": "Release/master/1.0.3-32+6335e0e"
  },
  {
    "name": "BoseOPKG-x86",
    "selected_version": "Release/master/1.0.3-32+6335e0e"
  },
  {
    "name": "BoseWebMonaco",
    "selected_version": "Release/MR1_2019/3.0.2-541+57a8ff6"
  },
  {
    "name": "BTSTSSink-qc8017_32",
    "selected_version": "Release/master/2.2.1-289+d13dd8f"
  },
  {
    "name": "CastleLibs-native",
    "selected_version": "branches/castle-libs@2705"
  },
  {
    "name": "CastleLibs-qc8017_32",
    "selected_version": "branches/castle-libs@2705"
  },
  {
    "name": "CastleLibs-x86",
    "selected_version": "branches/castle-libs@2705"
  },
  {
    "name": "Cli-qc8017_32",
    "selected_version": "Release/master/2.2.0-129+b8e0b4b"
  },
  {
    "name": "DataCollectionClient-qc8017_32",
    "selected_version": "Release/master/2.2.1-158+9b072ee"
  },
  {
    "name": "DataCollectionService-qc8017_32",
    "selected_version": "Release/master/2.2.0-133+e377c94"
  },
  {
    "name": "DemoController-qc8017_32",
    "selected_version": "Release/master/2.2.0-168+792ddbf"
  },
  {
    "name": "DinghyWebBrowser-qc8017_64",
    "selected_version": "Release/bose-master/1.0.0-67+155c3e8"
  },
  {
    "name": "FrontDoor-qc8017_32",
    "selected_version": "Release/master/2.2.0-520+071a514"
  },
  {
    "name": "FrontDoorService-qc8017_32",
    "selected_version": "Release/master/2.2.0-415+584fb45"
  },
  {
    "name": "FrontDoorUtility-qc8017_32",
    "selected_version": "Release/master/2.2.0-155+584fb45"
  },
  {
    "name": "GalapagosClient-qc8017_32",
    "selected_version": "Release/master/2.2.0-259+a68cdba"
  },
  {
    "name": "HTTPInterface-qc8017_32",
    "selected_version": "Release/master/2.2.0-140+f018416"
  },
  {
    "name": "HTTPProxy-qc8017_32",
    "selected_version": "Release/master/2.2.0-169+75acacc"
  },
  {
    "name": "KeyHandler-qc8017_32",
    "selected_version": "Release/master/2.2.0-141+04e70f0"
  },
  {
    "name": "LightBarController-qc8017_32",
    "selected_version": "Release/master/2.2.0-245+fd26767"
  },
  {
    "name": "LpmMfgTool",
    "selected_version": "Release/master/0.0.1-4+34833d6"
  },
  {
    "name": "NetworkService-qc8017_32",
    "selected_version": "Release/master/2.2.0-660+f21a10c"
  },
  {
    "name": "opensource-jsoncpp-qc8017_32",
    "selected_version": "Release/bose-master/1.8.3-20-g688b6af"
  },
  {
    "name": "opensource-libwebsockets-qc8017_32",
    "selected_version": "Release/bose-v2.4-stable/2.4.1-44+gcae0f4a"
  },
  {
    "name": "opensource-util-linux-qc8017_32",
    "selected_version": "Release/bose-master/1.5.0-10+877ade5"
  },
  {
    "name": "opensource-zlib-qc8017_32",
    "selected_version": "Release/bose-master/v1.2.11-6-gdae00b7"
  },
  {
    "name": "Passport-qc8017_32",
    "selected_version": "Release/master/2.2.0-1230+b879eb8"
  },
  {
    "name": "PassportClient-qc8017_32",
    "selected_version": "Release/master/2.2.0-1057+b879eb8"
  },
  {
    "name": "ProductControllerCommon",
    "selected_version": "master@63caa674adb351bc22d0ff4f3aab4e80574a208e"
  },
  {
    "name": "ProductControllerCommonProto-qc8017_32",
<<<<<<< HEAD
    "selected_version": "Continuous/uuid/2.2.0-185+60655a1"
=======
    "selected_version": "Release/master/2.2.0-190+63caa67"
>>>>>>> 8bc24027
  },
  {
    "name": "ProductUIAssets",
    "selected_version": "master@220944def647a72ce0194d43ef23f1d3fe146987"
  },
  {
    "name": "protobuf-native",
    "selected_version": "branches/protobuf@2590"
  },
  {
    "name": "protobuf-qc8017_32",
    "selected_version": "branches/protobuf@2590"
  },
  {
    "name": "Riviera-HSP-Images",
    "selected_version": "Release/master/4.2"
  },
  {
    "name": "Riviera-Toolchain",
    "selected_version": "Release/master/4.1"
  },
  {
    "name": "RivieraLpmService-qc8017_32",
    "selected_version": "Release/master/2.2.0-279+413867f"
  },
  {
    "name": "RivieraLpmTools",
    "selected_version": "@2962"
  },
  {
    "name": "RivieraLpmUpdater",
    "selected_version": "Release/master/1.0.0-69+a38d6c8"
  },
  {
    "name": "RivieraSwUpRecovery-qc8017_32",
    "selected_version": "Release/master/2.2.0-57+92eaab5"
  },
  {
    "name": "SASS-qc8017_32",
    "selected_version": "Release/master/2.2.1-791+4018916"
  },
  {
    "name": "Shepherd-qc8017_32",
    "selected_version": "Release/master/2.2.0-130+41913d2"
  },
  {
    "name": "SoftwareUpdate-qc8017_32",
    "selected_version": "Release/master/2.2.1-1004+b265a8d"
  },
  {
    "name": "SoundTouch-SDK-qc8017_32",
<<<<<<< HEAD
    "selected_version": "Continuous/Castle-Fork-CAPS-UUID/2018-10-09_1359"
=======
    "selected_version": "Release/Castle-Fork/2.2.0.43941.3036412"
>>>>>>> 8bc24027
  },
  {
    "name": "svc-pts-log-decrypt",
    "selected_version": "master@12e8bd2762b5e5a78c743280deb43cfb097fa05c"
  },
  {
    "name": "SystemEventService-qc8017_32",
    "selected_version": "Release/master/2.2.0-106+59150cc"
  },
  {
    "name": "Telemetry-qc8017_32",
    "selected_version": "Release/master/2.2.0-73+8cbf9c9"
  },
  {
    "name": "TestUtils",
    "selected_version": "master@4b6ba1dd988b108dcb751cf07b23e7c08a81f503"
  },
  {
    "name": "Webkit",
    "selected_version": "Release/master/2.1.0-95+daccd18"
  }
]<|MERGE_RESOLUTION|>--- conflicted
+++ resolved
@@ -25,11 +25,7 @@
   },
   {
     "name": "AudioSource-qc8017_32",
-<<<<<<< HEAD
-    "selected_version": "Continuous/uuid/2.2.0-185+0155fbc"
-=======
-    "selected_version": "Release/master/2.2.0-184+7399394"
->>>>>>> 8bc24027
+    "selected_version": "Continuous/uuid/2.2.0-187+936217e"
   },
   {
     "name": "AVS-qc8017_32",
@@ -185,11 +181,7 @@
   },
   {
     "name": "ProductControllerCommonProto-qc8017_32",
-<<<<<<< HEAD
-    "selected_version": "Continuous/uuid/2.2.0-185+60655a1"
-=======
-    "selected_version": "Release/master/2.2.0-190+63caa67"
->>>>>>> 8bc24027
+    "selected_version": "Continuous/uuid/2.2.0-191+ded3a28"
   },
   {
     "name": "ProductUIAssets",
@@ -241,11 +233,7 @@
   },
   {
     "name": "SoundTouch-SDK-qc8017_32",
-<<<<<<< HEAD
-    "selected_version": "Continuous/Castle-Fork-CAPS-UUID/2018-10-09_1359"
-=======
-    "selected_version": "Release/Castle-Fork/2.2.0.43941.3036412"
->>>>>>> 8bc24027
+    "selected_version": "Continuous/Castle-Fork-CAPS-UUID/2018-10-11_1353"
   },
   {
     "name": "svc-pts-log-decrypt",
