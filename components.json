[
  {
    "name": "AudioPathService-qc8017_32",
    "selected_version": "Release/stable/2.2.4-1660+0b5e2e8"
  },
  {
    "name": "AudioPathService-qc8017_64",
    "selected_version": "Release/stable/2.2.4-1660+0b5e2e8"
  },
  {
    "name": "AudioPathClient-qc8017_32",
    "selected_version": "Release/stable/2.2.4-1660+0b5e2e8"
  },
  {
    "name": "AudioPathClient-qc8017_64",
    "selected_version": "Release/stable/2.2.4-1660+0b5e2e8"
  },
  {
    "name": "AudioPathProducts-qc8017_32",
    "selected_version": "Release/stable/2.2.4-1660+0b5e2e8"
  },
  {
    "name": "AudioPathProducts-qc8017_64",
    "selected_version": "Release/stable/2.2.4-1660+0b5e2e8"
  },
  {
    "name": "AudioSource-qc8017_32",
    "selected_version": "Release/master/2.2.0-184+7399394"
  },
  {
    "name": "AVS-qc8017_32",
<<<<<<< HEAD
    "selected_version": "Continuous/AVS-VPA/2018-10-08_0535"
=======
    "selected_version": "Release/Castle-Fork/2.2.0.43941.3036412"
>>>>>>> 8bc24027
  },
  {
    "name": "BLESetup-qc8017_32",
    "selected_version": "Release/master/2.2.1-305+a182461"
  },
  {
    "name": "BLEToFrontDoorService-qc8017_32",
    "selected_version": "Release/master/2.2.1-159+93c90d6"
  },
  {
    "name": "Bluetooth-qc8017_32",
    "selected_version": "Release/master/2.2.1-145+95ae162"
  },
  {
    "name": "bose-opkg-utils",
    "selected_version": "master@964c29cc453ccd3d1b28fb40bae8df11c0dc3b3c"
  },
  {
    "name": "bose-web-riviera-ap-page",
    "selected_version": "master@f42d1b298129a1792011fb3af72a831a2b17063e"
  },
  {
    "name": "bose-web-update-page",
    "selected_version": "master@42d683a01409593fa09d7cf4dd3e3541856f9e92"
  },
  {
    "name": "BoseLibs-qc8017_32",
    "selected_version": "Release/master/2.2.1-685+c3af1af"
  },
  {
    "name": "BoseOPKG-native",
    "selected_version": "Release/master/1.0.3-32+6335e0e"
  },
  {
    "name": "BoseOPKG-qc8017_32",
    "selected_version": "Release/master/1.0.3-32+6335e0e"
  },
  {
    "name": "BoseOPKG-x86",
    "selected_version": "Release/master/1.0.3-32+6335e0e"
  },
  {
    "name": "BoseWebMonaco",
    "selected_version": "Release/MR1_2019/3.0.2-541+57a8ff6"
  },
  {
    "name": "BTSTSSink-qc8017_32",
    "selected_version": "Release/master/2.2.1-289+d13dd8f"
  },
  {
    "name": "CastleLibs-native",
    "selected_version": "branches/castle-libs@2705"
  },
  {
    "name": "CastleLibs-qc8017_32",
    "selected_version": "branches/castle-libs@2705"
  },
  {
    "name": "CastleLibs-x86",
    "selected_version": "branches/castle-libs@2705"
  },
  {
    "name": "Cli-qc8017_32",
    "selected_version": "Release/master/2.2.0-129+b8e0b4b"
  },
  {
    "name": "CloudControlClient-qc8017_32",
    "selected_version": "Release/master/0.0.1-40+6d02127"
  },
  {
    "name": "DataCollectionClient-qc8017_32",
    "selected_version": "Release/master/2.2.1-158+9b072ee"
  },
  {
    "name": "DataCollectionService-qc8017_32",
    "selected_version": "Release/master/2.2.0-133+e377c94"
  },
  {
    "name": "DemoController-qc8017_32",
    "selected_version": "Release/master/2.2.0-168+792ddbf"
  },
  {
    "name": "DinghyWebBrowser-qc8017_64",
    "selected_version": "Release/bose-master/1.0.0-67+155c3e8"
  },
  {
    "name": "FrontDoor-qc8017_32",
    "selected_version": "Release/master/2.2.0-520+071a514"
  },
  {
    "name": "FrontDoorService-qc8017_32",
    "selected_version": "Release/master/2.2.0-415+584fb45"
  },
  {
    "name": "FrontDoorUtility-qc8017_32",
    "selected_version": "Release/master/2.2.0-155+584fb45"
  },
  {
    "name": "GalapagosClient-qc8017_32",
    "selected_version": "Release/master/2.2.0-259+a68cdba"
  },
  {
    "name": "GoogleVoiceAssistant-qc8017_64",
    "selected_version": "Continuous/master/2.2.1-422+7a09e12"
  },
  {
    "name": "HTTPInterface-qc8017_32",
    "selected_version": "Release/master/2.2.0-140+f018416"
  },
  {
    "name": "HTTPProxy-qc8017_32",
    "selected_version": "Release/master/2.2.0-169+75acacc"
  },
  {
    "name": "KeyHandler-qc8017_32",
    "selected_version": "Release/master/2.2.0-141+04e70f0"
  },
  {
    "name": "LightBarController-qc8017_32",
    "selected_version": "Release/master/2.2.0-245+fd26767"
  },
  {
    "name": "LpmMfgTool",
    "selected_version": "Release/master/0.0.1-4+34833d6"
  },
  {
    "name": "NetworkService-qc8017_32",
    "selected_version": "Release/master/2.2.0-660+f21a10c"
  },
  {
    "name": "opensource-jsoncpp-qc8017_32",
    "selected_version": "Release/bose-master/1.8.3-20-g688b6af"
  },
  {
    "name": "opensource-libwebsockets-qc8017_32",
    "selected_version": "Release/bose-v2.4-stable/2.4.1-44+gcae0f4a"
  },
  {
    "name": "opensource-zlib-qc8017_32",
    "selected_version": "Release/bose-master/v1.2.11-6-gdae00b7"
  },
  {
    "name": "Passport-qc8017_32",
    "selected_version": "Release/master/2.2.0-1230+b879eb8"
  },
  {
    "name": "PassportClient-qc8017_32",
    "selected_version": "Release/master/2.2.0-1057+b879eb8"
  },
  {
    "name": "ProductControllerCommon",
    "selected_version": "master@63caa674adb351bc22d0ff4f3aab4e80574a208e"
  },
  {
    "name": "ProductControllerCommonProto-qc8017_32",
    "selected_version": "Release/master/2.2.0-190+63caa67"
  },
  {
    "name": "ProductUIAssets",
    "selected_version": "master@220944def647a72ce0194d43ef23f1d3fe146987"
  },
  {
    "name": "protobuf-native",
    "selected_version": "branches/protobuf@2590"
  },
  {
    "name": "protobuf-qc8017_32",
    "selected_version": "branches/protobuf@2590"
  },
  {
    "name": "Riviera-HSP-Images",
    "selected_version": "Release/master/4.2"
  },
  {
    "name": "Riviera-Toolchain",
    "selected_version": "Release/master/4.1"
  },
  {
    "name": "RivieraLpmService-qc8017_32",
    "selected_version": "Release/master/2.2.0-279+413867f"
  },
  {
    "name": "RivieraLpmTools",
    "selected_version": "@2962"
  },
  {
    "name": "RivieraLpmUpdater",
    "selected_version": "Release/master/1.0.0-69+a38d6c8"
  },
  {
    "name": "RivieraSwUpRecovery-qc8017_32",
    "selected_version": "Release/master/2.2.0-57+92eaab5"
  },
  {
    "name": "SASS-qc8017_32",
    "selected_version": "Release/master/2.2.1-791+4018916"
  },
  {
    "name": "Shepherd-qc8017_32",
    "selected_version": "Release/master/2.2.0-130+41913d2"
  },
  {
    "name": "SoftwareUpdate-qc8017_32",
    "selected_version": "Release/master/2.2.1-1004+b265a8d"
  },
  {
    "name": "SoundTouch-SDK-qc8017_32",
    "selected_version": "Release/Castle-Fork/2.2.0.43941.3036412"
  },
  {
    "name": "svc-pts-log-decrypt",
    "selected_version": "master@12e8bd2762b5e5a78c743280deb43cfb097fa05c"
  },
  {
    "name": "SystemEventService-qc8017_32",
    "selected_version": "Release/master/2.2.0-106+59150cc"
  },
  {
    "name": "Telemetry-qc8017_32",
    "selected_version": "Release/master/2.2.0-73+8cbf9c9"
  },
  {
    "name": "TestUtils",
    "selected_version": "master@4b6ba1dd988b108dcb751cf07b23e7c08a81f503"
  },
  {
    "name": "VPAController-qc8017_32",
    "selected_version": "Continuous/master/2.2.0-277+13dc340"
  },
  {
    "name": "Webkit",
    "selected_version": "Release/master/2.1.0-95+daccd18"
  }
]<|MERGE_RESOLUTION|>--- conflicted
+++ resolved
@@ -1,27 +1,27 @@
 [
   {
     "name": "AudioPathService-qc8017_32",
-    "selected_version": "Release/stable/2.2.4-1660+0b5e2e8"
+    "selected_version": "Release/stable/2.2.5-1703+2b03959"
   },
   {
     "name": "AudioPathService-qc8017_64",
-    "selected_version": "Release/stable/2.2.4-1660+0b5e2e8"
+    "selected_version": "Release/stable/2.2.5-1703+2b03959"
   },
   {
     "name": "AudioPathClient-qc8017_32",
-    "selected_version": "Release/stable/2.2.4-1660+0b5e2e8"
+    "selected_version": "Release/stable/2.2.5-1703+2b03959"
   },
   {
     "name": "AudioPathClient-qc8017_64",
-    "selected_version": "Release/stable/2.2.4-1660+0b5e2e8"
+    "selected_version": "Release/stable/2.2.5-1703+2b03959"
   },
   {
     "name": "AudioPathProducts-qc8017_32",
-    "selected_version": "Release/stable/2.2.4-1660+0b5e2e8"
+    "selected_version": "Release/stable/2.2.5-1703+2b03959"
   },
   {
     "name": "AudioPathProducts-qc8017_64",
-    "selected_version": "Release/stable/2.2.4-1660+0b5e2e8"
+    "selected_version": "Release/stable/2.2.5-1703+2b03959"
   },
   {
     "name": "AudioSource-qc8017_32",
@@ -29,11 +29,7 @@
   },
   {
     "name": "AVS-qc8017_32",
-<<<<<<< HEAD
-    "selected_version": "Continuous/AVS-VPA/2018-10-08_0535"
-=======
-    "selected_version": "Release/Castle-Fork/2.2.0.43941.3036412"
->>>>>>> 8bc24027
+    "selected_version": "Continuous/AVS-VPA/2018-10-11_1026"
   },
   {
     "name": "BLESetup-qc8017_32",
@@ -137,7 +133,7 @@
   },
   {
     "name": "GoogleVoiceAssistant-qc8017_64",
-    "selected_version": "Continuous/master/2.2.1-422+7a09e12"
+    "selected_version": "Continuous/master/2.2.1-428+7bc836d"
   },
   {
     "name": "HTTPInterface-qc8017_32",
@@ -209,7 +205,7 @@
   },
   {
     "name": "Riviera-Toolchain",
-    "selected_version": "Release/master/4.1"
+    "selected_version": "Release/master/4.2"
   },
   {
     "name": "RivieraLpmService-qc8017_32",
@@ -261,7 +257,7 @@
   },
   {
     "name": "VPAController-qc8017_32",
-    "selected_version": "Continuous/master/2.2.0-277+13dc340"
+    "selected_version": "Continuous/master/2.2.0-282+0d4aca2"
   },
   {
     "name": "Webkit",
