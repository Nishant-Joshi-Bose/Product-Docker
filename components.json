[
  {
    "name": "A4VQuickSetService",
    "selected_version": "master@9bcdbdc731c618aea9c69e7310a3a92e331f8d3c"
  },
  {
    "name": "A4VRemoteCommunicationService",
    "selected_version": "master@3ae387f7525cfd46b4013aef69e9cddddace1659"
  },
  {
    "name": "A4VVideoManagerService",
    "selected_version": "master@b3e2d776f7d3b64319c712dcc7ed1300aaa43024"
  },
  {
    "name": "AudioPath-qc8017_32",
    "selected_version": "Release/Castle-Fork/1.5.6-21167"
  },
  {
    "name": "AudioPath-qc8017_64",
    "selected_version": "Release/Castle-Fork/1.5.6-21167"
  },
  {
    "name": "AudioSource-qc8017_32",
    "selected_version": "Release/master/0.1.4-115+f0b7d9d"
  },
  {
    "name": "AVS-qc8017_32",
    "selected_version": "Release/Castle-Fork/1.5.11.42817.2874894"
  },
  {
    "name": "BLERemoteXCVR",
    "selected_version": "Release/master/v1.0.0-0+3929310"
  },
  {
    "name": "BLESetup-qc8017_32",
    "selected_version": "Release/master/1.5.0-46+d64c839"
  },
  {
    "name": "bose-opkg-utils",
    "selected_version": "master@964c29cc453ccd3d1b28fb40bae8df11c0dc3b3c"
  },
  {
    "name": "bose-web-riviera-ap-page",
    "selected_version": "master@6b8a79c34eb1839c98ba3d8b4608a41eb32fed78"
  },
  {
    "name": "bose-web-update-page",
    "selected_version": "master@0117055987ebb22729bdeed0155fb10c2558d001"
  },
  {
    "name": "BoseLibs-qc8017_32",
    "selected_version": "Release/master/1.5.1-459+5f45fdb"
  },
  {
    "name": "BoseOPKG-native",
    "selected_version": "Release/master/1.0.0-30+960ca94"
  },
  {
    "name": "BoseOPKG-qc8017_32",
    "selected_version": "Release/master/1.0.0-30+960ca94"
  },
  {
    "name": "BoseOPKG-x86",
    "selected_version": "Release/master/1.0.0-30+960ca94"
  },
  {
    "name": "BoseWebMonaco",
    "selected_version": "Release/master/1.5.3-372+86f13cb"
  },
  {
    "name": "BTSource-qc8017_32",
    "selected_version": "Release/master/1.5.0-26+a759501"
  },
  {
    "name": "BTStackAdapter-qc8017_32",
    "selected_version": "Release/master/1.5.1-78+8151ab6"
  },
  {
    "name": "BTSTSSink-qc8017_32",
    "selected_version": "Release/master/1.5.0-26+dbc6906"
  },
  {
    "name": "CastleLibs-native",
    "selected_version": "branches/castle-libs@2636"
  },
  {
    "name": "CastleLibs-qc8017_32",
    "selected_version": "branches/castle-libs@2636"
  },
  {
    "name": "CastleLibs-x86",
    "selected_version": "branches/castle-libs@2636"
  },
  {
    "name": "Cli-qc8017_32",
    "selected_version": "Release/master/1.0.4-74+dc900ef"
  },
  {
    "name": "DataCollectionClient-qc8017_32",
    "selected_version": "Release/master/1.0.1-85+d110988"
  },
  {
    "name": "DataCollectionService-qc8017_32",
    "selected_version": "Release/master/1.0.1-55+6478504"
  },
  {
    "name": "DemoController-qc8017_32",
    "selected_version": "Release/master/1.5.0-103+bbc874c"
  },
  {
    "name": "FrontDoor-qc8017_32",
    "selected_version": "Release/master/1.5.0-354+9819980"
  },
  {
    "name": "FrontDoorService-qc8017_32",
    "selected_version": "Release/master/1.5.1-99+9b7dbf8"
  },
  {
    "name": "FrontDoorUtility-qc8017_32",
    "selected_version": "Release/master/1.5.0-26+1d9d2be"
  },
  {
    "name": "GalapagosClient-qc8017_32",
    "selected_version": "Release/master/1.5.2-183+76faca6"
  },
  {
    "name": "HTTPInterface-qc8017_32",
    "selected_version": "Release/master/1.5.0-79+12cb55b"
  },
  {
    "name": "HTTPProxy-qc8017_32",
    "selected_version": "Release/master/1.5.1-104+11170b1"
  },
  {
    "name": "KeyHandler-qc8017_32",
    "selected_version": "Release/master/1.0.5-102+88e4a41"
  },
  {
    "name": "LightBarController-qc8017_32",
    "selected_version": "Release/master/1.5.3-151+1b6d1ea"
  },
  {
    "name": "LpmMfgTool",
    "selected_version": "Release/master/0.0.1-4+34833d6"
  },
  {
    "name": "NetworkService-qc8017_32",
    "selected_version": "Release/master/1.5.4-356+f6b1fa4"
  },
  {
    "name": "opensource-jsoncpp-native",
    "selected_version": "Release/bose-master/1.8.3-14-g144ef57"
  },
  {
    "name": "opensource-jsoncpp-qc8017_32",
    "selected_version": "Release/bose-master/1.8.3-14-g144ef57"
  },
  {
    "name": "Passport-qc8017_32",
    "selected_version": "Release/master/1.5.0-828+e814d8d"
  },
  {
    "name": "PassportClient-qc8017_32",
    "selected_version": "Release/master/1.5.0-828+e814d8d"
  },
  {
    "name": "ProductControllerCommon",
<<<<<<< HEAD
    "selected_version": "PGC-2193@bb11d114c8599fd2fddb7d5f3c84bb1c0ba47931"
=======
    "selected_version": "master@dcea9f3e0d8d2427716eab1539871c2af08bfb2e"
>>>>>>> 29e03d2b
  },
  {
    "name": "ProductUIAssets",
    "selected_version": "master@3abdcec9611e25ba45c7c0df9e856885ba891285"
  },
  {
    "name": "protobuf-native",
    "selected_version": "branches/protobuf@2590"
  },
  {
    "name": "protobuf-qc8017_32",
    "selected_version": "branches/protobuf@2590"
  },
  {
    "name": "Riviera-HSP-Images",
    "selected_version": "Release/sop/3.10.3"
  },
  {
    "name": "Riviera-Toolchain",
    "selected_version": "Release/master/3.10"
  },
  {
    "name": "RivieraLPM",
    "selected_version": "trunk@2516"
  },
  {
    "name": "RivieraLpmService-qc8017_32",
    "selected_version": "Release/master/1.5.0-192+8c2c870"
  },
  {
    "name": "RivieraLpmTools",
    "selected_version": "@2139"
  },
  {
    "name": "RivieraLpmUpdater",
    "selected_version": "Release/master/1.0.0-58+75a9930"
  },
  {
    "name": "SASS-qc8017_32",
    "selected_version": "Release/master/1.5.2-385+4887537"
  },
  {
    "name": "Shepherd-qc8017_32",
    "selected_version": "Release/master/1.5.1-90+2e7a604"
  },
  {
    "name": "SoftwareUpdate-qc8017_32",
    "selected_version": "Release/master/1.5.6-686+2cbfedb"
  },
  {
    "name": "SoundTouch-SDK-qc8017_32",
    "selected_version": "Release/Castle-Fork/1.5.11.42817.2874894"
  },
  {
    "name": "SystemEventService-qc8017_32",
    "selected_version": "Release/master/0.5.2-57+4e76ab1"
  },
  {
    "name": "Telemetry-qc8017_32",
    "selected_version": "Release/master/1.5.1-12+f573e1a"
  },
  {
    "name": "TestUtils",
    "selected_version": "master@cab04e3b9a7c63428f52b38958bd21b6a2125bd9"
  },
  {
    "name": "unittest-cpp-qc8017_32",
    "selected_version": "Release/bose-master/2.0.0-20+8575b87"
  },
  {
    "name": "Webkit",
    "selected_version": "Release/Eddie-SOP/0.3.3-62+1c36018"
  }
]<|MERGE_RESOLUTION|>--- conflicted
+++ resolved
@@ -165,11 +165,7 @@
   },
   {
     "name": "ProductControllerCommon",
-<<<<<<< HEAD
     "selected_version": "PGC-2193@bb11d114c8599fd2fddb7d5f3c84bb1c0ba47931"
-=======
-    "selected_version": "master@dcea9f3e0d8d2427716eab1539871c2af08bfb2e"
->>>>>>> 29e03d2b
   },
   {
     "name": "ProductUIAssets",
