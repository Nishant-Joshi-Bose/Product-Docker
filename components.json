[
  {
    "name": "A4VQuickSetService",
    "selected_version": "master@71625c371acb0765f282608d273ca5f439731031"
  },
  {
    "name": "A4VRemoteCommunicationService",
    "selected_version": "master@ab77e2216a0b358837791fd837a2c165f46f811e"
  },
  {
    "name": "BLERemoteXCVR",
    "selected_version": "Continuous/master/0.15-46+ge9e064b"
  },
  {
    "name": "A4VVideoManagerService",
    "selected_version": "master@c641553d6df404782bd2948aaa3e4e06906190b7"
  },
  {
    "name": "AVS-qc8017_32",
    "selected_version": "Release/Castle-Fork/0.3.2.40696.2644691"
  },
  {
    "name": "bose-opkg-utils",
    "selected_version": "master@964c29cc453ccd3d1b28fb40bae8df11c0dc3b3c"
  },
  {
    "name": "BoseLibs-qc8017_32",
    "selected_version": "Continuous/master/0.3.3-221+108b0e9"
  },
  {
    "name": "BoseOPKG-native",
    "selected_version": "Release/master/0.1.0-4+31ebf8c"
  },
  {
    "name": "BoseOPKG-qc8017_32",
    "selected_version": "Release/master/0.1.0-4+31ebf8c"
  },
  {
    "name": "BoseOPKG-x86",
    "selected_version": "Release/master/0.1.0-4+31ebf8c"
  },
  {
    "name": "CastleAudioPath-qc8017_32",
    "selected_version": "Release/Castle-Fork/0.2.4-20290"
  },
  {
    "name": "CastleCli-qc8017_32",
    "selected_version": "Release/master/0.2.3-26+8cf9ea4"
  },
  {
    "name": "CastleLibs-qc8017_32",
    "selected_version": "branches/castle-libs@2528"
  },
  {
    "name": "CastleLightBarController-qc8017_32",
    "selected_version": "Release/master/0.3.2-30+6a8b6b3"
  },
  {
    "name": "CastleNetworkService-qc8017_32",
    "selected_version": "Release/master/0.3.1-143+0d93ad3"
  },
  {
    "name": "CastlePassport-qc8017_32",
    "selected_version": "Release/master/0.3.1-338+0a6b925"
  },
  {
    "name": "CastlePassportClient-qc8017_32",
    "selected_version": "Release/master/0.3.1-338+0a6b925"
  },
  {
    "name": "CastleProductControllerCommon",
<<<<<<< HEAD
    "selected_version": "FrontDoorUpdate@8800950854201338c00981247f9b7175e5a8ef2a"
=======
    "selected_version": "master@005fa0e275a0fabb09987d34214b449822ff2900"
>>>>>>> e875fa86
  },
  {
    "name": "FrontDoor-qc8017_32",
    "selected_version": "Release/master/0.3.4-79+83bfa5b"
  },
  {
    "name": "GalapagosClient-qc8017_32",
    "selected_version": "Release/IP2/0.0.1-6+cf92afc"
  },
  {
    "name": "KeyHandler-qc8017_32",
    "selected_version": "Release/master/0.2.3-50+5c1258b"
  },
  {
    "name": "ProfessorLPM-Package",
    "selected_version": {
      "RIVIERA_HSP_VERSION=1.3": "Release/trunk/0.3.0.2654703/DP1",
      "RIVIERA_HSP_VERSION=2.1": "Release/trunk/0.3.0.2654703/DP2"
    }
  },
  {
    "name": "protobuf-native",
    "selected_version": "branches/protobuf@2510"
  },
  {
    "name": "protobuf-qc8017_32",
    "selected_version": "branches/protobuf@2510"
  },
  {
    "name": "Riviera-HSP-Images",
    "selected_version": "Release/master/${RIVIERA_HSP_VERSION}"
  },
  {
    "name": "Riviera-Toolchain",
    "selected_version": "Release/master/1.3"
  },
  {
    "name": "RivieraLpmService-qc8017_32",
    "selected_version": "Release/master/0.3.2-69+0035e65"
  },
  {
    "name": "RivieraLpmUpdater",
    "selected_version": "Release/master/0.3.0-29+d12a9ef"
  },
  {
    "name": "Shepherd-qc8017_32",
    "selected_version": "Release/master/0.3.0-49+29239c4"
  },
  {
    "name": "SoftwareUpdate-qc8017_32",
    "selected_version": "Continuous/master/0.3.3-237+813d265"
  },
  {
    "name": "SoundTouch-SDK-qc8017_32",
    "selected_version": "Release/Castle-Fork/0.3.3.40771.2655933"
  },
  {
    "name": "unittest-cpp-qc8017_32",
    "selected_version": "Release/bose-master/2.0.0-3+167ffec"
  }
]<|MERGE_RESOLUTION|>--- conflicted
+++ resolved
@@ -53,7 +53,7 @@
   },
   {
     "name": "CastleLightBarController-qc8017_32",
-    "selected_version": "Release/master/0.3.2-30+6a8b6b3"
+    "selected_version": "Continuous/master/0.3.3-35+3fd1676"
   },
   {
     "name": "CastleNetworkService-qc8017_32",
@@ -69,11 +69,7 @@
   },
   {
     "name": "CastleProductControllerCommon",
-<<<<<<< HEAD
-    "selected_version": "FrontDoorUpdate@8800950854201338c00981247f9b7175e5a8ef2a"
-=======
-    "selected_version": "master@005fa0e275a0fabb09987d34214b449822ff2900"
->>>>>>> e875fa86
+    "selected_version": "FrontDoorUpdate@e824410d83267ceffef3d2a24163adb859b04dfe"
   },
   {
     "name": "FrontDoor-qc8017_32",
@@ -128,7 +124,7 @@
   },
   {
     "name": "SoundTouch-SDK-qc8017_32",
-    "selected_version": "Release/Castle-Fork/0.3.3.40771.2655933"
+    "selected_version": "Continuous/Castle-Fork/2018-01-22_1232"
   },
   {
     "name": "unittest-cpp-qc8017_32",
