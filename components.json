--- conflicted
+++ resolved
@@ -141,11 +141,7 @@
   },
   {
     "name": "ProductControllerCommon",
-<<<<<<< HEAD
     "selected_version": "master@143babf25b80b569011c65e3116300024e9575cd"
-=======
-    "selected_version": "master@2cc2929faf927a552dc77838cbc6237a63a9f36e"
->>>>>>> d3d299ab
   },
   {
     "name": "ProductUIAssets",
