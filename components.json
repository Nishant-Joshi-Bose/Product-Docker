[
  {
    "name": "A4VQuickSetService",
    "selected_version": "master@71625c371acb0765f282608d273ca5f439731031"
  },
  {
    "name": "A4VRemoteCommunicationService",
    "selected_version": "master@ab77e2216a0b358837791fd837a2c165f46f811e"
  },
  {
    "name": "BLERemoteXCVR",
    "selected_version": "Continuous/master/0.15-46+ge9e064b"
  },
  {
    "name": "A4VVideoManagerService",
    "selected_version": "master@c641553d6df404782bd2948aaa3e4e06906190b7"
  },
  {
    "name": "AVS-qc8017_32",
    "selected_version": "Release/Castle-Fork/0.3.2.40696.2644691"
  },
  {
    "name": "bose-opkg-utils",
    "selected_version": "master@964c29cc453ccd3d1b28fb40bae8df11c0dc3b3c"
  },
  {
    "name": "BoseLibs-qc8017_32",
    "selected_version": "Continuous/master/0.3.3-221+108b0e9"
  },
  {
    "name": "BoseOPKG-native",
    "selected_version": "Release/master/0.1.0-4+31ebf8c"
  },
  {
    "name": "BoseOPKG-qc8017_32",
    "selected_version": "Release/master/0.1.0-4+31ebf8c"
  },
  {
    "name": "BoseOPKG-x86",
    "selected_version": "Release/master/0.1.0-4+31ebf8c"
  },
  {
    "name": "CastleAudioPath-qc8017_32",
    "selected_version": "Release/Castle-Fork/0.2.4-20290"
  },
  {
    "name": "CastleCli-qc8017_32",
    "selected_version": "Release/master/0.2.3-26+8cf9ea4"
  },
  {
    "name": "CastleLibs-qc8017_32",
    "selected_version": "branches/castle-libs@2528"
  },
  {
    "name": "CastleLightBarController-qc8017_32",
    "selected_version": "Continuous/master/0.3.3-35+3fd1676"
  },
  {
    "name": "CastleNetworkService-qc8017_32",
    "selected_version": "Release/master/0.3.1-143+0d93ad3"
  },
  {
    "name": "CastlePassport-qc8017_32",
    "selected_version": "Release/master/0.3.1-338+0a6b925"
  },
  {
    "name": "CastlePassportClient-qc8017_32",
    "selected_version": "Release/master/0.3.1-338+0a6b925"
  },
  {
    "name": "CastleProductControllerCommon",
<<<<<<< HEAD
    "selected_version": "ss_PGC457_mainStreamAudioSettings@f995bef4cf53b530fb041528e54a84336119f17d"
=======
    "selected_version": "master@5ba50e1c23dd0526a007e2bee5a32fd5316c372e"
>>>>>>> 3da7df1d
  },
  {
    "name": "FrontDoor-qc8017_32",
    "selected_version": "Release/master/0.3.4-79+83bfa5b"
  },
  {
    "name": "GalapagosClient-qc8017_32",
    "selected_version": "Release/master/0.0.1-18+64c6444"
  },
  {
    "name": "KeyHandler-qc8017_32",
    "selected_version": "Release/master/0.2.3-50+5c1258b"
  },
  {
    "name": "ProfessorLPM-Package",
    "selected_version": {
      "RIVIERA_HSP_VERSION=1.3": "Nightly/trunk/2018-01-22_2350/DP1",
      "RIVIERA_HSP_VERSION=2.1": "Nightly/trunk/2018-01-22_2350/DP2"
    }
  },
  {
    "name": "protobuf-native",
    "selected_version": "branches/protobuf@2510"
  },
  {
    "name": "protobuf-qc8017_32",
    "selected_version": "branches/protobuf@2510"
  },
  {
    "name": "Riviera-HSP-Images",
    "selected_version": "Release/master/${RIVIERA_HSP_VERSION}"
  },
  {
    "name": "Riviera-Toolchain",
    "selected_version": "Release/master/1.3"
  },
  {
    "name": "RivieraLpmService-qc8017_32",
    "selected_version": "Continuous/master/0.3.3-83+9d04a25"
  },
  {
    "name": "RivieraLpmUpdater",
    "selected_version": "Release/master/0.3.0-29+d12a9ef"
  },
  {
    "name": "Shepherd-qc8017_32",
    "selected_version": "Release/master/0.3.0-49+29239c4"
  },
  {
    "name": "SoftwareUpdate-qc8017_32",
    "selected_version": "Continuous/master/0.3.3-237+813d265"
  },
  {
    "name": "SoundTouch-SDK-qc8017_32",
    "selected_version": "Continuous/Castle-Fork/2018-01-22_1232"
  },
  {
    "name": "unittest-cpp-qc8017_32",
    "selected_version": "Release/bose-master/2.0.0-3+167ffec"
  }
]<|MERGE_RESOLUTION|>--- conflicted
+++ resolved
@@ -69,11 +69,7 @@
   },
   {
     "name": "CastleProductControllerCommon",
-<<<<<<< HEAD
-    "selected_version": "ss_PGC457_mainStreamAudioSettings@f995bef4cf53b530fb041528e54a84336119f17d"
-=======
-    "selected_version": "master@5ba50e1c23dd0526a007e2bee5a32fd5316c372e"
->>>>>>> 3da7df1d
+    "selected_version": "master@5e64e845ea539a5494f1ff73bcbeb33bb22e1d69"
   },
   {
     "name": "FrontDoor-qc8017_32",
