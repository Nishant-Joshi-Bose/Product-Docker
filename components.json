[
  {
    "name": "AudioPathService-qc8017_32",
    "selected_version": "Release/stable/2.2.8-2030+23f9d6f"
  },
  {
    "name": "AudioPathService-qc8017_64",
    "selected_version": "Release/stable/2.2.8-2030+23f9d6f"
  },
  {
    "name": "AudioPathClient-qc8017_32",
    "selected_version": "Release/stable/2.2.8-2030+23f9d6f"
  },
  {
    "name": "AudioPathClient-qc8017_64",
    "selected_version": "Release/stable/2.2.8-2030+23f9d6f"
  },
  {
    "name": "AudioPathProducts-qc8017_32",
    "selected_version": "Release/stable/2.2.8-2030+23f9d6f"
  },
  {
    "name": "AudioPathProducts-qc8017_64",
    "selected_version": "Release/stable/2.2.8-2030+23f9d6f"
  },
  {
    "name": "AudioSource-qc8017_32",
    "selected_version": "Release/master/2.2.0-193+9fd473c"
  },
  {
    "name": "AVS-qc8017_32",
<<<<<<< HEAD
    "selected_version": "Release/AVS-VPA/2.2.0.43974.3043579"
=======
    "selected_version": "Continuous/Castle-Fork/2018-11-05_1612"
>>>>>>> 2eb06b9c
  },
  {
    "name": "BLESetup-qc8017_32",
    "selected_version": "Release/master/2.2.1-326+5fbdb0a"
  },
  {
    "name": "BLEToFrontDoorService-qc8017_32",
    "selected_version": "Release/master/2.2.1-181+5ee0fd5"
  },
  {
    "name": "Bluetooth-qc8017_32",
    "selected_version": "Release/master/2.3.1-189+4398fd1"
  },
  {
    "name": "bose-opkg-utils",
    "selected_version": "master@964c29cc453ccd3d1b28fb40bae8df11c0dc3b3c"
  },
  {
    "name": "bose-web-riviera-ap-page",
    "selected_version": "master@3bdc2dc1e5cee745cfced370201352045cd57195"
  },
  {
    "name": "bose-web-update-page",
    "selected_version": "master@24b0ffaad4d130ae5a2df0e470868846c7888392"
  },
  {
    "name": "BoseLibs-qc8017_32",
    "selected_version": "Release/master/2.2.2-727+ccfa9e6"
  },
  {
    "name": "BoseWebMonaco",
    "selected_version": "Release/MR1_2019/3.0.4-548+637650b"
  },
  {
    "name": "BTSTSSink-qc8017_32",
    "selected_version": "Release/master/2.2.1-322+2c13c61"
  },
  {
    "name": "CastleLibs-native",
    "selected_version": "branches/castle-libs@2740"
  },
  {
    "name": "CastleLibs-qc8017_32",
    "selected_version": "branches/castle-libs@2740"
  },
  {
    "name": "CastleLibs-x86",
    "selected_version": "branches/castle-libs@2740"
  },
  {
    "name": "Cli-qc8017_32",
    "selected_version": "Release/master/2.2.0-138+4486897"
  },
  {
    "name": "DataCollectionClient-qc8017_32",
    "selected_version": "Release/master/2.2.3-177+e150e6b"
  },
  {
    "name": "DataCollectionService-qc8017_32",
    "selected_version": "Release/master/2.2.1-147+5b7f303"
  },
  {
    "name": "DemoController-qc8017_32",
    "selected_version": "Release/master/2.2.0-180+6c829d7"
  },
  {
    "name": "DinghyWebBrowser-qc8017_64",
    "selected_version": "Release/bose-master/1.0.0-67+155c3e8"
  },
  {
    "name": "FrontDoor-qc8017_32",
    "selected_version": "Release/master/2.2.0-536+3cbc2a4"
  },
  {
    "name": "FrontDoorService-qc8017_32",
    "selected_version": "Release/master/2.2.0-429+74bd0f6"
  },
  {
    "name": "FrontDoorUtility-qc8017_32",
    "selected_version": "Release/master/2.2.0-169+3cbc2a4"
  },
  {
    "name": "GalapagosClient-qc8017_32",
    "selected_version": "Release/master/2.2.0-281+66d925d"
  },
  {
    "name": "HTTPInterface-qc8017_32",
    "selected_version": "Release/master/2.2.0-147+aa98736"
  },
  {
    "name": "HTTPProxy-qc8017_32",
    "selected_version": "Release/master/2.2.0-181+ecf9d8a"
  },
  {
    "name": "KeyHandler-qc8017_32",
    "selected_version": "Release/master/2.2.0-147+72e9d27"
  },
  {
    "name": "LightBarController-qc8017_32",
    "selected_version": "Release/master/2.2.0-254+639548d"
  },
  {
    "name": "LpmMfgTool",
    "selected_version": "Release/master/0.0.1-4+34833d6"
  },
  {
    "name": "NetworkService-qc8017_32",
    "selected_version": "Release/master/2.2.0-700+c6d48ce"
  },
  {
    "name": "opensource-jsoncpp-qc8017_32",
    "selected_version": "Release/bose-master/1.8.3-21-g6165ddc"
  },
  {
    "name": "opensource-libwebsockets-qc8017_32",
    "selected_version": "Release/bose-v2.4-stable/2.4.1-51+g3a63621"
  },
  {
    "name": "opensource-opkg-native",
    "selected_version": "Release/bose-dev/v0.3.6.2-2-gb1e1aba"
  },
  {
    "name": "opensource-opkg-qc8017_32",
    "selected_version": "Release/bose-dev/v0.3.6.2-2-gb1e1aba"
  },
  {
    "name": "opensource-opkg-x86",
    "selected_version": "Release/bose-dev/v0.3.6.2-2-gb1e1aba"
  },
  {
    "name": "opensource-zlib-qc8017_32",
    "selected_version": "Release/bose-master/v1.2.11-7-gc6066f5"
  },
  {
    "name": "Passport-qc8017_32",
    "selected_version": "Release/master/2.2.0-1289+2892013"
  },
  {
    "name": "PassportClient-qc8017_32",
    "selected_version": "Release/master/2.2.0-1078+ebc28a1"
  },
  {
    "name": "ProductControllerCommon",
    "selected_version": "master@c80d55557e3f6abab11d15aec2545a48c426ee6b"
  },
  {
    "name": "ProductControllerCommonProto-qc8017_32",
    "selected_version": "Release/master/2.2.0-214+c80d555"
  },
  {
    "name": "ProductUIAssets",
    "selected_version": "master@220944def647a72ce0194d43ef23f1d3fe146987"
  },
  {
    "name": "protobuf-native",
    "selected_version": "branches/protobuf@2737"
  },
  {
    "name": "protobuf-qc8017_32",
    "selected_version": "branches/protobuf@2737"
  },
  {
    "name": "Riviera-HSP-Images",
    "selected_version": "Release/master/4.2"
  },
  {
    "name": "Riviera-Toolchain",
    "selected_version": "Release/master/4.2"
  },
  {
    "name": "RivieraLpmService-qc8017_32",
    "selected_version": "Release/master/2.2.0-289+6f300d1"
  },
  {
    "name": "RivieraLpmTools",
    "selected_version": "@2962"
  },
  {
    "name": "RivieraLpmUpdater",
    "selected_version": "Release/master/1.0.0-69+a38d6c8"
  },
  {
    "name": "RivieraSwUpRecovery-qc8017_32",
    "selected_version": "Release/master/3.0.0-82+22dd5e0"
  },
  {
    "name": "SASS-qc8017_32",
    "selected_version": "Release/master/2.2.1-869+0656504"
  },
  {
    "name": "Shepherd-qc8017_32",
    "selected_version": "Release/master/2.2.0-138+20a2dfc"
  },
  {
    "name": "SoftwareUpdate-qc8017_32",
    "selected_version": "Release/master/3.0.1-1093+24cfed8"
  },
  {
    "name": "SoundTouch-SDK-qc8017_32",
    "selected_version": "Continuous/Castle-Fork/2018-11-05_1612"
  },
  {
    "name": "svc-pts-log-decrypt",
    "selected_version": "master@12e8bd2762b5e5a78c743280deb43cfb097fa05c"
  },
  {
    "name": "SystemEventService-qc8017_32",
    "selected_version": "Release/master/2.2.0-114+b9faa59"
  },
  {
    "name": "Telemetry-qc8017_32",
    "selected_version": "Release/master/2.2.0-78+5c81c6a"
  },
  {
    "name": "TestUtils",
    "selected_version": "master@d5d34f1b774a0489cc181df2256752a6514595c8"
  },
  {
    "name": "VPAController-qc8017_32",
<<<<<<< HEAD
    "selected_version": "Continuous/CASTLE-24069-VPAClient-library-dependency/2.2.2-356+380f48c"
=======
    "selected_version": "Continuous/master/2.2.2-355+93718ce"
>>>>>>> 2eb06b9c
  },
  {
    "name": "Webkit",
    "selected_version": "Release/master/2.2.0-100+e5ff328"
  }
]<|MERGE_RESOLUTION|>--- conflicted
+++ resolved
@@ -29,11 +29,7 @@
   },
   {
     "name": "AVS-qc8017_32",
-<<<<<<< HEAD
-    "selected_version": "Release/AVS-VPA/2.2.0.43974.3043579"
-=======
     "selected_version": "Continuous/Castle-Fork/2018-11-05_1612"
->>>>>>> 2eb06b9c
   },
   {
     "name": "BLESetup-qc8017_32",
@@ -253,11 +249,7 @@
   },
   {
     "name": "VPAController-qc8017_32",
-<<<<<<< HEAD
-    "selected_version": "Continuous/CASTLE-24069-VPAClient-library-dependency/2.2.2-356+380f48c"
-=======
-    "selected_version": "Continuous/master/2.2.2-355+93718ce"
->>>>>>> 2eb06b9c
+    "selected_version": "Continuous/master/2.2.2-361+bba295f"
   },
   {
     "name": "Webkit",
