--- conflicted
+++ resolved
@@ -245,11 +245,7 @@
   },
   {
     "name": "SoftwareUpdate-qc8017_32",
-<<<<<<< HEAD
-    "selected_version": "Continuous/CASTLE-26007/3.1.0-1351+91ded87"
-=======
-    "selected_version": "Continuous/master/3.1.0-1376+d6040e5"
->>>>>>> c3a518ed
+    "selected_version": "Continuous/CASTLE-26007/3.1.0-1392+001c4f1"
   },
   {
     "name": "SoundTouch-SDK-qc8017_32",
