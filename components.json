--- conflicted
+++ resolved
@@ -25,11 +25,7 @@
   },
   {
     "name": "AVS-qc8017_32",
-<<<<<<< HEAD
-    "selected_version": "Continuous/Castle-Fork/2018-06-26_1341"
-=======
     "selected_version": "Continuous/Castle-Fork/2018-06-26_2026"
->>>>>>> 3a631068
   },
   {
     "name": "BLERemoteXCVR",
@@ -209,11 +205,7 @@
   },
   {
     "name": "SASS-qc8017_32",
-<<<<<<< HEAD
-    "selected_version": "Release/master/1.5.2-441+e5f76cd"
-=======
     "selected_version": "Release/master/1.5.3-445+c63927f"
->>>>>>> 3a631068
   },
   {
     "name": "Shepherd-qc8017_32",
@@ -225,11 +217,7 @@
   },
   {
     "name": "SoundTouch-SDK-qc8017_32",
-<<<<<<< HEAD
-    "selected_version": "Continuous/Castle-Fork/2018-06-26_1341"
-=======
     "selected_version": "Continuous/Castle-Fork/2018-06-26_2026"
->>>>>>> 3a631068
   },
   {
     "name": "SystemEventService-qc8017_32",
