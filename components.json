[
  {
    "name": "A4VQuickSetService",
<<<<<<< HEAD
    "selected_version": "master@0d38c2773fc8f513fbc2214faf92bc9b8ebc3cc0"
=======
    "selected_version": "master@6f880640061007279e5dc7fa750e5fb45adec6c5"
>>>>>>> 38a60484
  },
  {
    "name": "A4VRemoteCommunicationService",
    "selected_version": "master@ab77e2216a0b358837791fd837a2c165f46f811e"
  },
  {
    "name": "BLERemoteXCVR",
    "selected_version": "Release/master/0.15-56+g286fcdd"
  },
  {
    "name": "A4VVideoManagerService",
    "selected_version": "master@95b7d64abf58cc7ccee894865e78306f56313ba6"
  },
  {
    "name": "AVS-qc8017_32",
    "selected_version": "Release/Castle-Fork/0.3.8.41015.2682265"
  },
  {
    "name": "bose-opkg-utils",
    "selected_version": "master@887d0ab5d58c2aa3b6d3c0fb0c1dc31adf81e799"
  },
  {
    "name": "BoseLibs-qc8017_32",
    "selected_version": "Release/master/0.3.8-250+b7e7ef1"
  },
  {
    "name": "BoseOPKG-native",
    "selected_version": "Release/master/0.1.0-4+31ebf8c"
  },
  {
    "name": "BoseOPKG-qc8017_32",
    "selected_version": "Release/master/0.1.0-4+31ebf8c"
  },
  {
    "name": "BoseOPKG-x86",
    "selected_version": "Release/master/0.1.0-4+31ebf8c"
  },
  {
    "name": "BoseWebMonaco",
    "selected_version": "Release/develop/0.2.1-48+11dcb95"
  },
  {
    "name": "CastleAudioPath-qc8017_32",
    "selected_version": "Continuous/Castle-Fork_Multi/2018-02-08_1646"
  },
  {
    "name": "CastleAudioPath-qc8017_64",
    "selected_version": "Release/Castle-Fork/0.2.7-20452"
  },
  {
    "name": "CastleAudioPath-qc8017_64",
    "selected_version": "Release/Castle-Fork/0.2.7-20452"
  },
  {
    "name": "CastleCli-qc8017_32",
    "selected_version": "Release/master/0.2.3-26+8cf9ea4"
  },
  {
    "name": "CastleLibs-native",
    "selected_version": "branches/castle-libs@2549"
  },
  {
    "name": "CastleLibs-qc8017_32",
    "selected_version": "branches/castle-libs@2549"
  },
  {
    "name": "CastleLibs-x86",
    "selected_version": "branches/castle-libs@2549"
  },
  {
    "name": "CastleLightBarController-qc8017_32",
    "selected_version": "Continuous/master/0.3.3-38+042bce8"
  },
  {
    "name": "CastleNetworkService-qc8017_32",
    "selected_version": "Release/master/0.3.1-161+ed41fb6"
  },
  {
    "name": "CastlePassport-qc8017_32",
    "selected_version": "Release/master/0.3.2-410+44390aa"
  },
  {
    "name": "CastlePassportClient-qc8017_32",
    "selected_version": "Release/master/0.3.2-410+44390aa"
  },
  {
    "name": "CastleProductControllerCommon",
    "selected_version": "master@eb6404bac834f473aca01b9caa710180e53185fe"
  },
  {
    "name": "FrontDoor-qc8017_32",
    "selected_version": "Release/master/0.3.6-102+8b058cd"
  },
  {
    "name": "GalapagosClient-qc8017_32",
    "selected_version": "Release/master/0.1.1-56+508fe9a"
  },
  {
    "name": "KeyHandler-qc8017_32",
    "selected_version": "Release/master/0.2.3-63+7790ce4"
  },
  {
    "name": "ProfessorLPM-Package",
    "selected_version": {
      "RIVIERA_HSP_VERSION=1.3": "Release/trunk/0.3.4.2682477/DP1",
      "RIVIERA_HSP_VERSION=2.1": "Release/trunk/0.3.4.2682477/DP2"
    }
  },
  {
    "name": "protobuf-native",
    "selected_version": "branches/protobuf@2548"
  },
  {
    "name": "protobuf-qc8017_32",
    "selected_version": "branches/protobuf@2548"
  },
  {
    "name": "Riviera-HSP-Images",
    "selected_version": "Release/master/${RIVIERA_HSP_VERSION}"
  },
  {
    "name": "Riviera-Toolchain",
    "selected_version": "Release/master/1.3"
  },
  {
    "name": "RivieraLPM",
    "selected_version": "trunk@1754"
  },
  {
    "name": "RivieraLpmService-qc8017_32",
    "selected_version": "Continuous/master/0.3.5-92+2b205e2"
  },
  {
    "name": "RivieraLpmUpdater",
    "selected_version": "Release/master/0.3.1-36+8a43bfa"
  },
  {
    "name": "SASS-qc8017_32",
    "selected_version": "Continuous/master/0.1.1-122+5bf289e"
  },
  {
    "name": "Shepherd-qc8017_32",
    "selected_version": "Release/master/0.3.0-49+29239c4"
  },
  {
    "name": "SoftwareUpdate-qc8017_32",
    "selected_version": "Release/master/0.3.7-301+1d78fe1"
  },
  {
    "name": "SoundTouch-SDK-qc8017_32",
    "selected_version": "Release/Castle-Fork/0.3.6.40929.2672236"
  },
  {
    "name": "unittest-cpp-qc8017_32",
    "selected_version": "Release/bose-master/2.0.0-3+167ffec"
  },
  {
    "name": "Webkit",
    "selected_version": "Release/master/0.3.1-24+472ac23"
  }
]<|MERGE_RESOLUTION|>--- conflicted
+++ resolved
@@ -1,11 +1,7 @@
 [
   {
     "name": "A4VQuickSetService",
-<<<<<<< HEAD
-    "selected_version": "master@0d38c2773fc8f513fbc2214faf92bc9b8ebc3cc0"
-=======
-    "selected_version": "master@6f880640061007279e5dc7fa750e5fb45adec6c5"
->>>>>>> 38a60484
+    "selected_version": "master@f6190e89b9415def6fa5335687e2bfa7d19ffa20"
   },
   {
     "name": "A4VRemoteCommunicationService",
@@ -21,7 +17,7 @@
   },
   {
     "name": "AVS-qc8017_32",
-    "selected_version": "Release/Castle-Fork/0.3.8.41015.2682265"
+    "selected_version": "Release/Castle-Fork/0.3.6.40929.2672236"
   },
   {
     "name": "bose-opkg-utils",
@@ -29,7 +25,7 @@
   },
   {
     "name": "BoseLibs-qc8017_32",
-    "selected_version": "Release/master/0.3.8-250+b7e7ef1"
+    "selected_version": "Release/master/0.3.7-243+5bef58d"
   },
   {
     "name": "BoseOPKG-native",
@@ -45,19 +41,11 @@
   },
   {
     "name": "BoseWebMonaco",
-    "selected_version": "Release/develop/0.2.1-48+11dcb95"
+    "selected_version": "Release/develop/0.2.1-32+59feb17"
   },
   {
     "name": "CastleAudioPath-qc8017_32",
-    "selected_version": "Continuous/Castle-Fork_Multi/2018-02-08_1646"
-  },
-  {
-    "name": "CastleAudioPath-qc8017_64",
-    "selected_version": "Release/Castle-Fork/0.2.7-20452"
-  },
-  {
-    "name": "CastleAudioPath-qc8017_64",
-    "selected_version": "Release/Castle-Fork/0.2.7-20452"
+    "selected_version": "Release/Castle-Fork/0.2.5-20386"
   },
   {
     "name": "CastleCli-qc8017_32",
@@ -93,15 +81,15 @@
   },
   {
     "name": "CastleProductControllerCommon",
-    "selected_version": "master@eb6404bac834f473aca01b9caa710180e53185fe"
+    "selected_version": "master@5e4a1b5bb79bca67991ca8fda8f13cded7f9b4b1"
   },
   {
     "name": "FrontDoor-qc8017_32",
-    "selected_version": "Release/master/0.3.6-102+8b058cd"
+    "selected_version": "Release/master/0.3.5-93+a323e45"
   },
   {
     "name": "GalapagosClient-qc8017_32",
-    "selected_version": "Release/master/0.1.1-56+508fe9a"
+    "selected_version": "Release/master/0.1.1-38+2220e79"
   },
   {
     "name": "KeyHandler-qc8017_32",
@@ -136,7 +124,7 @@
   },
   {
     "name": "RivieraLpmService-qc8017_32",
-    "selected_version": "Continuous/master/0.3.5-92+2b205e2"
+    "selected_version": "Release/master/0.3.4-88+c5d5be2"
   },
   {
     "name": "RivieraLpmUpdater",
@@ -152,7 +140,7 @@
   },
   {
     "name": "SoftwareUpdate-qc8017_32",
-    "selected_version": "Release/master/0.3.7-301+1d78fe1"
+    "selected_version": "Release/master/0.3.6-280+e23d828"
   },
   {
     "name": "SoundTouch-SDK-qc8017_32",
