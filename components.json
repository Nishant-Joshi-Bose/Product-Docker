--- conflicted
+++ resolved
@@ -101,11 +101,7 @@
   },
   {
     "name": "CastleProductControllerCommon",
-<<<<<<< HEAD
     "selected_version": "PGC-967@fb09149bd5384dc73067005ccce681f14ed4ae04"
-=======
-    "selected_version": "master@eff13016385dabfd88711b59d9b9ff803d889d35"
->>>>>>> 9b310514
   },
   {
     "name": "CastleProductUIAssets",
