--- conflicted
+++ resolved
@@ -65,11 +65,7 @@
   },
   {
     "name": "CastleHTTPProxy-qc8017_32",
-<<<<<<< HEAD
-    "selected_version": "Release/master/0.2.0-26+f813b4d"
-=======
     "selected_version": "Release/master/0.2.1-31+d7e3d00"
->>>>>>> 08379cf0
   },
   {
     "name": "CastleLibs-native",
@@ -101,11 +97,7 @@
   },
   {
     "name": "CastleProductControllerCommon",
-<<<<<<< HEAD
     "selected_version": "PGC-1018@e83f5116184b99f7b42d50a6ac7f2aa9fccaad99"
-=======
-    "selected_version": "master@2b2fa3d53c4d32ea890169701c5a850b09b5a2a7"
->>>>>>> 08379cf0
   },
   {
     "name": "CastleProductUIAssets",
