[
  {
    "name": "UnitTest++-ti",
    "selected_version": "branches/UnitTest++@2424"
  },
  {
    "name": "UnitTest++-qc8017_32",
    "selected_version": "branches/UnitTest++@2424"
  },
  {
    "name": "UnitTest++-native",
    "selected_version": "branches/UnitTest++@2424"
  },
  {
    "name": "CastleAudioPath-qc8017_32",
    "selected_version": "Continuous/Castle-Fork-Bluetooth-Out/2017-10-11_1414"
  },
  {
    "name": "CastleLibs-qc8017_32",
    "selected_version": "branches/castle-libs@2427"
  },
  {
    "name": "protobuf-qc8017_32",
    "selected_version": "branches/protobuf@2423"
  },
  {
    "name": "protobuf-native",
    "selected_version": "branches/protobuf@2423"
  },
  {
    "name": "CastleProductControllerCommon",
    "selected_version": "master@2ee2eefe4875da217968d6a9ed4aaf48a3c62eb0"
  },
  {
    "name": "googletest-qc8017_32",
    "selected_version": "branches/googletest@2287"
  },
  {
    "name": "SoftwareUpdate-qc8017_32",
    "selected_version": "Continuous/master/0.1.1-63+6908071"
  },
  {
    "name": "CastlePassport-qc8017_32",
    "selected_version": "Continuous/master/0.0.2-48+ec28fa8"
  },
  {
    "name": "CastlePassport-native",
    "selected_version": "Continuous/master/0.0.2-48+ec28fa8"
  },
  {
    "name": "Shepherd-qc8017_32",
    "selected_version": "Release/master/1.0.0-19+c824dfc"
  },
  {
    "name": "BoseLibs-qc8017_32",
    "selected_version": "Continuous/master/0.1.0-63+f42f3ce"
  },
  {
    "name": "Riviera-HSP-Images",
    "selected_version": "Continuous/dev/1.1-5-g2fee9b7"
  },
  {
    "name": "Riviera-Toolchain",
    "selected_version": "Release/master/1.1"
  },
  {
    "name": "SoundTouch-SDK-qc8017_32",
<<<<<<< HEAD
    "selected_version": "Continuous/Castle-Fork-Bluetooth/2017-10-11_1748"
=======
    "selected_version": "Continuous/Castle-Fork/2017-10-13_1041"
  },
  {
    "name": "CastleCli-qc8017_32",
    "selected_version": "Continuous/master/0.0.1-2+2477ac3"
>>>>>>> 84977ba3
  },
  {
    "name": "RivieraLpmService",
    "selected_version": "master@62d58812b037e46aae101dcf91e7f28a2a0d2a26"
  },
  {
    "name": "RivieraLPM",
    "selected_version": "trunk@1007"
  },
  {
    "name": "AVS-qc8017_32",
    "selected_version": "Continuous/Castle-Fork/2017-10-13_1041"
  },
  {
    "name": "EddieLPM-Package",
    "selected_version": "Release/trunk/0.1.0.2509512/DP1"
  },
  {
    "name": "CastleNetworkService-qc8017_32",
    "selected_version": "Continuous/master/0.1.0-58+8c1a987"
  },
  {
    "name": "KeyHandler-qc8017_32",
    "selected_version": "Continuous/master/0.0.1-13+3a84fa7"
  },
  {
    "name": "KeyHandler-native",
    "selected_version": "Continuous/master/0.0.1-13+3a84fa7"
  },
  {
    "name": "WiFi-Setup-Webpage",
    "selected_version": "master@22bf74d7595c5f08292ea6a67dcd27f961b112e0"
  }
]<|MERGE_RESOLUTION|>--- conflicted
+++ resolved
@@ -65,15 +65,11 @@
   },
   {
     "name": "SoundTouch-SDK-qc8017_32",
-<<<<<<< HEAD
     "selected_version": "Continuous/Castle-Fork-Bluetooth/2017-10-11_1748"
-=======
-    "selected_version": "Continuous/Castle-Fork/2017-10-13_1041"
   },
   {
     "name": "CastleCli-qc8017_32",
     "selected_version": "Continuous/master/0.0.1-2+2477ac3"
->>>>>>> 84977ba3
   },
   {
     "name": "RivieraLpmService",
