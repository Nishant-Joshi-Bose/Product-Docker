[
  {
    "name": "AVS-qc8017_32",
    "selected_version": "Release/Castle-Fork/0.3.8.41015.2682265"
  },
  {
    "name": "bose-opkg-utils",
    "selected_version": "master@887d0ab5d58c2aa3b6d3c0fb0c1dc31adf81e799"
  },
  {
    "name": "BoseLibs-qc8017_32",
    "selected_version": "Release/master/0.3.8-250+b7e7ef1"
  },
  {
    "name": "BoseOPKG-native",
    "selected_version": "Release/master/0.1.0-4+31ebf8c"
  },
  {
    "name": "BoseOPKG-qc8017_32",
    "selected_version": "Release/master/0.1.0-4+31ebf8c"
  },
  {
    "name": "BoseOPKG-x86",
    "selected_version": "Release/master/0.1.0-4+31ebf8c"
  },
  {
    "name": "BoseWebMonaco",
    "selected_version": "Release/develop/0.2.1-48+11dcb95"
  },
  {
    "name": "CastleAudioPath-qc8017_32",
    "selected_version": "Release/Castle-Fork/0.2.5-20386"
  },
  {
    "name": "CastleAudioPath-qc8017_64",
    "selected_version": "Release/Castle-Fork/0.2.7-20452"
  },
  {
    "name": "CastleCli-qc8017_32",
    "selected_version": "Release/master/0.2.3-26+8cf9ea4"
  },
  {
    "name": "CastleDataCollectionClient-qc8017_32",
    "selected_version": "Release/master/0.3.2-20+e5ab6ad"
  },
  {
    "name": "CastleDemoController-qc8017_32",
    "selected_version": "Release/master/0.3.2-62+b9fcc88"
  },
  {
    "name": "CastleHTTPProxy-qc8017_32",
    "selected_version": "Release/master/0.0.0-8+e781a16"
  },
  {
    "name": "CastleLibs-native",
    "selected_version": "branches/castle-libs@2549"
  },
  {
    "name": "CastleLibs-qc8017_32",
    "selected_version": "branches/castle-libs@2549"
  },
  {
    "name": "CastleLibs-x86",
    "selected_version": "branches/castle-libs@2549"
  },
  {
    "name": "CastleLightBarController-qc8017_32",
    "selected_version": "Release/master/0.3.3-36+4b737e3"
  },
  {
    "name": "CastleNetworkService-qc8017_32",
    "selected_version": "Release/master/0.3.1-161+ed41fb6"
  },
  {
    "name": "CastlePassport-qc8017_32",
    "selected_version": "Release/master/0.3.2-410+44390aa"
  },
  {
    "name": "CastlePassportClient-qc8017_32",
    "selected_version": "Release/master/0.3.2-410+44390aa"
  },
  {
    "name": "CastleProductControllerCommon",
<<<<<<< HEAD
    "selected_version": "PGC588_playbackRequest@34efb1e7279727c5bc71bdd146501d5282c1017d"
=======
    "selected_version": "master@2727b7759eb3ccda7aadf90b88170723ab4d92de"
>>>>>>> dc7a6f95
  },
  {
    "name": "CastleProductUIAssets",
    "selected_version": "master@c158e65cfaf3c9a0897998790017d2b012dad8d3"
  },
  {
    "name": "CastleTestUtils",
    "selected_version": "master@c74794b209ef5904a217646793e1bcbf3a409a6f"
  },
  {
    "name": "EddieLPM-Package",
    "selected_version": {
      "RIVIERA_HSP_VERSION=1.3": "Release/trunk/0.3.3.2671065/DP1",
      "RIVIERA_HSP_VERSION=2.2": "Release/trunk/0.3.4.2674841/DP2"
    }
  },
  {
    "name": "FrontDoor-qc8017_32",
    "selected_version": "Release/master/0.3.6-102+8b058cd"
  },
  {
    "name": "GalapagosClient-qc8017_32",
    "selected_version": "Release/master/0.1.1-56+508fe9a"
  },
  {
    "name": "HTTPInterface-qc8017_32",
    "selected_version": "Release/master/0.3.2-47+b80d39b"
  },
  {
    "name": "KeyHandler-qc8017_32",
    "selected_version": "Release/master/0.2.3-63+7790ce4"
  },
  {
    "name": "protobuf-native",
    "selected_version": "branches/protobuf@2548"
  },
  {
    "name": "protobuf-qc8017_32",
    "selected_version": "branches/protobuf@2548"
  },
  {
    "name": "Riviera-HSP-Images",
    "selected_version": "Release/master/${RIVIERA_HSP_VERSION}"
  },
  {
    "name": "Riviera-Toolchain",
    "selected_version": "Release/master/${RIVIERA_HSP_VERSION}"
  },
  {
    "name": "RivieraLpmService-qc8017_32",
    "selected_version": "Release/master/0.3.3-81+b0d568b"
  },
  {
    "name": "RivieraLpmUpdater",
    "selected_version": "Release/master/0.3.1-36+8a43bfa"
  },
  {
    "name": "Shepherd-qc8017_32",
    "selected_version": "Release/master/0.3.0-49+29239c4"
  },
  {
    "name": "SoftwareUpdate-qc8017_32",
    "selected_version": "Release/master/0.3.7-301+1d78fe1"
  },
  {
    "name": "SoundTouch-SDK-qc8017_32",
    "selected_version": "Continuous/Castle-Fork/2018-02-09_1947"
  },
  {
    "name": "Webkit",
    "selected_version": "Release/master/0.3.2-28+3d92062"
  },
  {
    "name": "WiFi-Setup-Webpage",
    "selected_version": "master@19f561f91af118db5439955e4d85bc0a914964eb"
  }
]<|MERGE_RESOLUTION|>--- conflicted
+++ resolved
@@ -81,11 +81,7 @@
   },
   {
     "name": "CastleProductControllerCommon",
-<<<<<<< HEAD
-    "selected_version": "PGC588_playbackRequest@34efb1e7279727c5bc71bdd146501d5282c1017d"
-=======
     "selected_version": "master@2727b7759eb3ccda7aadf90b88170723ab4d92de"
->>>>>>> dc7a6f95
   },
   {
     "name": "CastleProductUIAssets",
