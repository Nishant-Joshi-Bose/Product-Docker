[
  {
    "name": "A4VDeviceController-qc8017_32",
<<<<<<< HEAD
    "selected_version": "Continuous/master/3.0.0-3-g6cf5989"
  },
  {
    "name": "A4VDeviceController-x86_64",
    "selected_version": "Continuous/master/3.0.0-3-g6cf5989"
=======
    "selected_version": "Conan/506/master/3.0.0+gb29d33f"
  },
  {
    "name": "A4VDeviceController-x86_64",
    "selected_version": "Conan/506/master/3.0.0+gb29d33f"
>>>>>>> 9fd8832b
  },
  {
    "name": "A4VRemoteCommunicationService-qc8017_32",
    "selected_version": "Conan/506/master/2.2.29+g72714ad"
  },
  {
    "name": "A4VRemoteCommunicationService-x86_64",
    "selected_version": "Conan/506/master/2.2.29+g72714ad"
  },
  {
    "name": "A4VVideoManagerService-qc8017_32",
    "selected_version": "Conan/506/master/2.2.33+g8f17a63"
  },
  {
    "name": "A4VVideoManagerService-x86_64",
    "selected_version": "Conan/506/master/2.2.33+g8f17a63"
  },
  {
    "name": "AudioPathClient-qc8017_32",
    "selected_version": "Conan/506/stable/6.4.1+gaa07f19"
  },
  {
    "name": "AudioPathClient-x86_64",
    "selected_version": "Conan/506/stable/6.4.1+gaa07f19"
  },
  {
    "name": "AudioPathProducts-qc8017_32",
    "selected_version": "Conan/506/stable/6.4.1+gaa07f19"
  },
  {
    "name": "AudioPathProducts-qc8017_64",
    "selected_version": "Conan/506/stable/6.4.1+gaa07f19"
  },
  {
    "name": "AudioPathProducts-x86_64",
    "selected_version": "Conan/506/stable/6.4.1+gaa07f19"
  },
  {
    "name": "AudioPathService-qc8017_64",
    "selected_version": "Conan/506/stable/6.4.1+gaa07f19"
  },
  {
    "name": "AudioSource-AirPlay2-qc8017_32",
    "selected_version": "Conan/506/stable/1.0.7-34+g664c8f3"
  },
  {
    "name": "AudioSource-BMX-qc8017_32",
    "selected_version": "Conan/506/stable/0.0.30-57+gd997877"
  },
  {
    "name": "AudioSource-MusicServices-qc8017_32",
    "selected_version": "Conan/506/stable/1.0.55-2+g9fa6180"
  },
  {
    "name": "AudioSource-qc8017_32",
    "selected_version": "Conan/506/stable/2.5.24-3+gc52998d"
  },
  {
    "name": "AudioSource-Spotify-qc8017_32",
    "selected_version": "Conan/506/stable/0.3.4-2+g9cb26f4"
  },
  {
    "name": "AudioSource-UPnP-qc8017_32",
    "selected_version": "Conan/506/stable/0.0.40-1+gd22d4ba"
  },
  {
    "name": "AudioSource-UPnP-x86_64",
    "selected_version": "Conan/506/stable/0.0.40-1+gd22d4ba"
  },
  {
    "name": "AudioSource-x86_64",
    "selected_version": "Conan/506/stable/2.5.24-3+gc52998d"
  },
  {
    "name": "AVSService-qc8017_32",
    "selected_version": "Conan/506/stable/2.2.101-7+g432e8d9"
  },
  {
    "name": "AVSService-x86_64",
    "selected_version": "Conan/506/stable/2.2.101-7+g432e8d9"
  },
  {
    "name": "BLERemoteXCVR",
    "selected_version": "Release/master/v2.0.0-0+9c2b8b9"
  },
  {
    "name": "BLESetup-qc8017_32",
    "selected_version": "Conan/506/stable/3.7.1+g1db877e"
  },
  {
    "name": "BLESetup-x86_64",
    "selected_version": "Conan/506/stable/3.7.1+g1db877e"
  },
  {
    "name": "BLEToFrontDoorService-qc8017_32",
    "selected_version": "Conan/506/stable/2.11.0+g26bf3b3"
  },
  {
    "name": "BLEToFrontDoorService-x86_64",
    "selected_version": "Conan/506/stable/2.11.0+g26bf3b3"
  },
  {
    "name": "Bluetooth-qc8017_32",
    "selected_version": "Conan/506/stable/2.45.0+g3157395"
  },
  {
    "name": "Bluetooth-x86_64",
    "selected_version": "Conan/506/stable/2.45.0+g3157395"
  },
  {
    "name": "bose-opkg-utils",
    "selected_version": "stable@6f5fc0b0b6b56434f0f10605cf5693f4bc7dbada"
  },
  {
    "name": "bose-web-riviera-ap-page",
    "selected_version": "stable@b4a45f3dbd79c0e16dbe60c53a1428fe1b9133b0"
  },
  {
    "name": "bose-web-update-page",
    "selected_version": "stable@5095f2c80874d2a8ea8de8863aa95815395f4790"
  },
  {
    "name": "BoseLibs-qc8017_32",
    "selected_version": "Conan/506/stable/4.2.13+g3fd7c5c"
  },
  {
    "name": "BoseLibs-x86_64",
    "selected_version": "Conan/506/stable/4.2.13+g3fd7c5c"
  },
  {
    "name": "BoseWebBrussels",
    "selected_version": "Conan/506/master/7.0.1+g2265912"
  },
  {
    "name": "BoseWebMonaco",
    "selected_version": "Conan/506/master/7.0.2+gabf8d90"
  },
  {
    "name": "BTSource-qc8017_32",
    "selected_version": "Conan/506/stable/3.92.1+g1ebd9bd"
  },
  {
    "name": "BTSource-x86_64",
    "selected_version": "Conan/506/stable/3.92.1+g1ebd9bd"
  },
  {
    "name": "BTSTSSink-qc8017_32",
    "selected_version": "Conan/506/stable/2.17.2+gc6904da"
  },
  {
    "name": "BTSTSSink-x86_64",
    "selected_version": "Conan/506/stable/2.17.2+gc6904da"
  },
  {
    "name": "CAPSAPI-qc8017_32",
    "selected_version": "Conan/506/stable/1.1.18-1+g21168ba"
  },
  {
    "name": "CAPSAPI-x86_64",
    "selected_version": "Conan/506/stable/1.1.18-1+g21168ba"
  },
  {
    "name": "CAPSService-qc8017_32",
    "selected_version": "Conan/506/stable/3.1.33-1+g92d17cb"
  },
  {
    "name": "CAPSService-x86_64",
    "selected_version": "Conan/506/stable/3.1.33-1+g92d17cb"
  },
  {
    "name": "Cli-qc8017_32",
    "selected_version": "Conan/506/stable/2.2.24-6+g53d889c"
  },
  {
    "name": "Cli-x86_64",
    "selected_version": "Conan/506/stable/2.2.24-6+g53d889c"
  },
  {
    "name": "CloudControlClient-qc8017_32",
    "selected_version": "Conan/506/stable/0.0.59-2+g31f406d"
  },
  {
    "name": "DataCollectionClient-qc8017_32",
    "selected_version": "Conan/506/stable/2.2.16-28+g4945619"
  },
  {
    "name": "DataCollectionClient-x86_64",
    "selected_version": "Conan/506/stable/2.2.16-28+g4945619"
  },
  {
    "name": "DataCollectionService-qc8017_32",
    "selected_version": "Conan/506/stable/2.1.20-1+gc9a5d07"
  },
  {
    "name": "DemoController-qc8017_32",
    "selected_version": "Conan/506/stable/2.2.15-8+g5b3f18b"
  },
  {
    "name": "DinghyWebBrowser-qc8017_64",
    "selected_version": "Conan/506/master/1.0.7+gb95e15d"
  },
  {
    "name": "FrontDoorClient-qc8017_32",
    "selected_version": "Conan/506/stable/3.9.1-4+g53f158d"
  },
  {
    "name": "FrontDoorClient-x86_64",
    "selected_version": "Conan/506/stable/3.9.1-4+g53f158d"
  },
  {
    "name": "FrontDoorService-qc8017_32",
    "selected_version": "Conan/506/stable/3.4.5-3+g1a0e616"
  },
  {
    "name": "FrontDoorService-x86_64",
    "selected_version": "Conan/506/stable/3.4.5-3+g1a0e616"
  },
  {
    "name": "FrontDoorUtility-qc8017_32",
    "selected_version": "Conan/506/stable/3.0.17-5+g72b865a"
  },
  {
    "name": "FrontDoorUtility-x86_64",
    "selected_version": "Conan/506/stable/3.0.17-5+g72b865a"
  },
  {
    "name": "GalapagosClient-qc8017_32",
    "selected_version": "Conan/506/stable/3.0.31-2+g4ce09de"
  },
  {
    "name": "GalapagosClient-x86_64",
    "selected_version": "Conan/506/stable/3.0.31-2+g4ce09de"
  },
  {
    "name": "GoogleVoiceAssistant-qc8017_64",
    "selected_version": "Conan/506/stable/2.3.107-1+gc76057e"
  },
  {
    "name": "HTTPInterface-qc8017_32",
    "selected_version": "Conan/506/stable/3.0.23-2+gcfa5be7"
  },
  {
    "name": "HTTPInterface-x86_64",
    "selected_version": "Conan/506/stable/3.0.23-2+gcfa5be7"
  },
  {
    "name": "HTTPProxy-qc8017_32",
    "selected_version": "Conan/506/stable/2.2.19-1+g3d88d07"
  },
  {
    "name": "IotIpcClient-qc8017_32",
    "selected_version": "Conan/506/stable/2.0.11-12+gacb486e"
  },
  {
    "name": "IotIpcClient-x86_64",
    "selected_version": "Conan/506/stable/2.0.11-12+gacb486e"
  },
  {
    "name": "IoTService-qc8017_32",
    "selected_version": "Conan/506/stable/1.0.33-2+g6f454f2"
  },
  {
    "name": "KeyHandler-qc8017_32",
    "selected_version": "Conan/506/stable/2.2.5-23+g86342c0"
  },
  {
    "name": "KeyHandler-x86_64",
    "selected_version": "Conan/506/stable/2.2.5-23+g86342c0"
  },
  {
    "name": "LedAnimationTool-qc8017_32",
    "selected_version": "Conan/506/stable/2.7.9-6+g47c9fc5"
  },
  {
    "name": "LightBarController-qc8017_32",
    "selected_version": "Conan/506/stable/2.2.12-29+g7f1b345"
  },
  {
    "name": "LightBarController-x86_64",
    "selected_version": "Conan/506/stable/2.2.12-29+g7f1b345"
  },
  {
    "name": "LpmMfgTool",
    "selected_version": "Conan/506/master/1.0.6+g4bb720b"
  },
  {
    "name": "NetworkService-qc8017_32",
    "selected_version": "Conan/506/stable/2.2.55-22+ga93ca22"
  },
  {
    "name": "NetworkService-x86_64",
    "selected_version": "Conan/506/stable/2.2.55-22+ga93ca22"
  },
  {
    "name": "opensource-avahi-qc8017_32",
    "selected_version": "Conan/506/bose-stable/1.0.1-33+g92a3a45"
  },
  {
    "name": "opensource-curl-qc8017_32",
    "selected_version": "Conan/506/bose-stable/7.54.2-63+g6c8d363"
  },
  {
    "name": "opensource-curl-x86_64",
    "selected_version": "Conan/506/bose-stable/7.54.2-63+g6c8d363"
  },
  {
    "name": "opensource-jsoncpp-qc8017_32",
    "selected_version": "Conan/506/bose-stable/1.8.4-43+gd840e35"
  },
  {
    "name": "opensource-jsoncpp-x86_64",
    "selected_version": "Conan/506/bose-stable/1.8.4-43+gd840e35"
  },
  {
    "name": "opensource-libarchive-qc8017_32",
    "selected_version": "Conan/506/bose-stable/3.3.2-57+gc2b1202"
  },
  {
    "name": "opensource-libwebsockets-qc8017_32",
    "selected_version": "Conan/506/bose-stable/2.4.3-25+g2331f80"
  },
  {
    "name": "opensource-libwebsockets-x86_64",
    "selected_version": "Conan/506/bose-stable/2.4.3-25+g2331f80"
  },
  {
    "name": "opensource-nghttp2-qc8017_32",
    "selected_version": "Conan/506/bose-stable/1.24.1-54+g85a5984"
  },
  {
    "name": "opensource-nghttp2-x86_64",
    "selected_version": "Conan/506/bose-stable/1.24.1-54+g85a5984"
  },
  {
    "name": "opensource-OpenAvnuApple-qc8017_32",
    "selected_version": "Conan/506/bose-stable/1.0.1-34+g6831454"
  },
  {
    "name": "opensource-openssl-qc8017_32",
    "selected_version": "Conan/506/bose-stable/1.0.3-66+gf7c1751"
  },
  {
    "name": "opensource-openssl-x86",
    "selected_version": "Release/bose-stable/bose-v1.0.2-66-gf7c1751"
  },
  {
    "name": "opensource-openssl-x86_64",
    "selected_version": "Conan/506/bose-stable/1.0.3-66+gf7c1751"
  },
  {
    "name": "opensource-opkg-qc8017_32",
    "selected_version": "Conan/506/bose-stable/0.4.2-27+g68ddd21"
  },
  {
    "name": "opensource-opkg-x86",
    "selected_version": "Release/bose-stable/bose-v0.4.1-27-g68ddd21"
  },
  {
    "name": "opensource-tinyxml-qc8017_32",
    "selected_version": "Conan/506/bose-stable/2.6.2-39+g85a46c3"
  },
  {
    "name": "opensource-tinyxml-x86_64",
    "selected_version": "Conan/506/bose-stable/2.6.2-39+g85a46c3"
  },
  {
    "name": "opensource-util-linux-qc8017_32",
    "selected_version": "Conan/506/bose-stable/1.0.1-27+g5c4d8e7"
  },
  {
    "name": "opensource-util-linux-x86_64",
    "selected_version": "Conan/506/bose-stable/1.0.1-27+g5c4d8e7"
  },
  {
    "name": "opensource-zlib-qc8017_32",
    "selected_version": "Conan/506/bose-stable/1.2.12-54+gf7ae656"
  },
  {
    "name": "opensource-zlib-x86_64",
    "selected_version": "Conan/506/bose-stable/1.2.12-54+gf7ae656"
  },
  {
    "name": "PackageInstallTime",
    "selected_version": "professor/master@0141b5d5f4689e1fc1e9821acb7967fb8de929d9"
  },
  {
    "name": "PassportClient-qc8017_32",
    "selected_version": "Conan/506/stable/2.2.20-20+g248acdd"
  },
  {
    "name": "PassportClient-x86_64",
    "selected_version": "Conan/506/stable/2.2.20-20+g248acdd"
  },
  {
    "name": "PassportService-qc8017_32",
    "selected_version": "Conan/506/stable/2.2.70-3+g15212db"
  },
  {
    "name": "product-startup",
    "selected_version": "Conan/506/stable/5.0.14-3+geec889c"
  },
  {
    "name": "ProductControllerCommon",
    "selected_version": "stable@188f9f14e8d014e96c084dcd6f60bac3da3471a1"
  },
  {
    "name": "ProductControllerCommonProto-qc8017_32",
    "selected_version": "Conan/506/stable/2.2.18-3+gc722742"
  },
  {
    "name": "ProductControllerCommonProto-x86_64",
    "selected_version": "Conan/506/stable/2.2.18-3+gc722742"
  },
  {
    "name": "ProductDiscoveryService-qc8017_32",
    "selected_version": "Conan/506/stable/1.0.19-1+g0cb0673"
  },
  {
    "name": "ProductDiscoveryService-x86_64",
    "selected_version": "Conan/506/stable/1.0.19-1+g0cb0673"
  },
  {
    "name": "ProductUIAssets",
    "selected_version": "stable@4887ed487e933f1409473f353f4660acf072d4d2"
  },
  {
    "name": "protobuf-qc8017_32",
    "selected_version": "Conan/506/bose-stable/2.4.2-62+g0d99523"
  },
  {
    "name": "protobuf-x86_64",
    "selected_version": "Conan/506/bose-stable/2.4.2-62+g0d99523"
  },
  {
    "name": "Riviera-HSP-Images",
    "selected_version": "Conan/506/master/5.3.5"
  },
  {
    "name": "Riviera-Toolchain",
    "selected_version": "Conan/506/master/5.3.4"
  },
  {
    "name": "RivieraLPM-Tools",
    "selected_version": "master@6876a3f26490afc61572e830e4a2489f10d1e568"
  },
  {
    "name": "RivieraLpmService-qc8017_32",
    "selected_version": "Conan/506/master/3.1.52+gbb83acd"
  },
  {
    "name": "RivieraLpmService-x86_64",
    "selected_version": "Conan/506/master/3.1.52+gbb83acd"
  },
  {
    "name": "RivieraLpmUpdater",
    "selected_version": "Conan/506/master/2.1.11+g1799160"
  },
  {
    "name": "RivieraMinimalFS-qc8017_32",
    "selected_version": "Conan/506/stable/0.1.19-5+gaa269b5"
  },
  {
    "name": "RivieraSwUpRecovery-qc8017_32",
    "selected_version": "Conan/506/stable/5.0.18-1+g8d2d7cd"
  },
  {
    "name": "SASS-qc8017_32",
    "selected_version": "Conan/506/stable/3.7.1+g98ed2ab"
  },
  {
    "name": "SASS-qc8017_64",
    "selected_version": "Conan/506/stable/3.7.1+g98ed2ab"
  },
  {
    "name": "SASS-x86_64",
    "selected_version": "Conan/506/stable/3.7.1+g98ed2ab"
  },
  {
    "name": "SecureDeviceKey",
    "selected_version": "stable@bac6e5803345235d1e99c207b82f7fb6edd6116a"
  },
  {
    "name": "ServicesClients-qc8017_32",
    "selected_version": "Conan/506/stable/3.0.5-1+g65b9900"
  },
  {
    "name": "ServicesClients-x86_64",
    "selected_version": "Conan/506/stable/3.0.5-1+g65b9900"
  },
  {
    "name": "Shepherd-qc8017_32",
    "selected_version": "Conan/506/stable/2.2.18-4+g4244759"
  },
  {
    "name": "SoftwareUpdate-qc8017_32",
    "selected_version": "Conan/506/stable/7.0.9-2+ge51b85e"
  },
  {
    "name": "SoftwareUpdate-x86_64",
    "selected_version": "Conan/506/stable/7.0.9-2+ge51b85e"
  },
  {
    "name": "SystemEventService-qc8017_32",
    "selected_version": "Conan/506/stable/2.2.19-1+g14655ad"
  },
  {
    "name": "SystemEventService-x86_64",
    "selected_version": "Conan/506/stable/2.2.19-1+g14655ad"
  },
  {
    "name": "Telemetry-qc8017_32",
    "selected_version": "Conan/506/stable/2.2.20-6+g07f12c4"
  },
  {
    "name": "Telemetry-x86_64",
    "selected_version": "Conan/506/stable/2.2.20-6+g07f12c4"
  },
  {
    "name": "TelemetryClient-qc8017_32",
    "selected_version": "Conan/506/stable/3.0.24-12+g2407494"
  },
  {
    "name": "TelemetryClient-x86_64",
    "selected_version": "Conan/506/stable/3.0.24-12+g2407494"
  },
  {
    "name": "TestUtils",
    "selected_version": "stable@298197cc710dbe64786a88778a97f6a1aa6241c0"
  },
  {
    "name": "VPAController-qc8017_32",
    "selected_version": "Conan/506/stable/2.2.41-1+gbe036ee"
  },
  {
    "name": "VPAController-x86_64",
    "selected_version": "Conan/506/stable/2.2.41-1+gbe036ee"
  },
  {
    "name": "Webkit",
    "selected_version": "Conan/506/stable/2.2.6-4+g2050746"
  }
]<|MERGE_RESOLUTION|>--- conflicted
+++ resolved
@@ -1,19 +1,11 @@
 [
   {
     "name": "A4VDeviceController-qc8017_32",
-<<<<<<< HEAD
-    "selected_version": "Continuous/master/3.0.0-3-g6cf5989"
-  },
-  {
-    "name": "A4VDeviceController-x86_64",
-    "selected_version": "Continuous/master/3.0.0-3-g6cf5989"
-=======
     "selected_version": "Conan/506/master/3.0.0+gb29d33f"
   },
   {
     "name": "A4VDeviceController-x86_64",
     "selected_version": "Conan/506/master/3.0.0+gb29d33f"
->>>>>>> 9fd8832b
   },
   {
     "name": "A4VRemoteCommunicationService-qc8017_32",
