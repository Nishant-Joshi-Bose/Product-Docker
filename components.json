--- conflicted
+++ resolved
@@ -85,11 +85,7 @@
   },
   {
     "name": "CastleProductControllerCommon",
-<<<<<<< HEAD
-    "selected_version": "master@4862f1fcce7edede044f9ef055e8f4532374828c"
-=======
     "selected_version": "master@4e1f69a815500caee86f7955671c59f886fec4ce"
->>>>>>> b2f403e7
   },
   {
     "name": "FrontDoor-qc8017_32",
@@ -106,13 +102,8 @@
   {
     "name": "ProfessorLPM-Package",
     "selected_version": {
-<<<<<<< HEAD
-      "RIVIERA_HSP_VERSION=1.3": "Release/trunk/0.3.4.2682477/DP1",
-      "RIVIERA_HSP_VERSION=2.3": "Release/trunk/0.3.4.2682477/DP2"
-=======
       "RIVIERA_HSP_VERSION=1.3": "Release/trunk/0.3.5.2692545/DP1",
       "RIVIERA_HSP_VERSION=2.1": "Release/trunk/0.3.5.2692545/DP2"
->>>>>>> b2f403e7
     }
   },
   {
