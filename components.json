[
  {
    "name": "AVS-qc8017_32",
    "selected_version": "Release/Castle-Fork/0.3.11.41219.2713461"
  },
  {
    "name": "bose-opkg-utils",
    "selected_version": "master@964c29cc453ccd3d1b28fb40bae8df11c0dc3b3c"
  },
  {
    "name": "BoseLibs-qc8017_32",
    "selected_version": "Release/master/0.3.10-315+1a6c767"
  },
  {
    "name": "BoseOPKG-native",
    "selected_version": "Release/master/0.2.0-12+0405785"
  },
  {
    "name": "BoseOPKG-qc8017_32",
    "selected_version": "Release/master/0.2.0-12+0405785"
  },
  {
    "name": "BoseOPKG-x86",
    "selected_version": "Release/master/0.2.0-12+0405785"
  },
  {
    "name": "BoseWebMonaco",
    "selected_version": "Release/develop/0.3.2-99+3f60f39"
  },
  {
    "name": "CastleAudioPath-qc8017_32",
    "selected_version": "Release/Castle-Fork/0.2.7-20452"
  },
  {
    "name": "CastleAudioPath-qc8017_64",
    "selected_version": "Release/Castle-Fork-Classic/0.2.9-20523"
  },
  {
    "name": "CastleCli-qc8017_32",
    "selected_version": "Release/master/0.3.1-40+308cab1"
  },
  {
    "name": "CastleDataCollectionClient-qc8017_32",
    "selected_version": "Release/master/0.3.5-38+2193e90"
  },
  {
    "name": "CastleDemoController-qc8017_32",
    "selected_version": "Release/master/0.3.2-62+b9fcc88"
  },
  {
    "name": "CastleHTTPProxy-qc8017_32",
    "selected_version": "Release/master/0.2.0-26+f813b4d"
  },
  {
    "name": "CastleLibs-native",
    "selected_version": "branches/castle-libs@2593"
  },
  {
    "name": "CastleLibs-qc8017_32",
    "selected_version": "branches/castle-libs@2593"
  },
  {
    "name": "CastleLibs-x86",
    "selected_version": "branches/castle-libs@2593"
  },
  {
    "name": "CastleLightBarController-qc8017_32",
    "selected_version": "Release/master/0.3.7-63+cf5a143"
  },
  {
    "name": "CastleNetworkService-qc8017_32",
    "selected_version": "Release/master/0.3.1-176+32ae99f"
  },
  {
    "name": "CastlePassport-qc8017_32",
    "selected_version": "Release/master/0.3.82-504+7699984"
  },
  {
    "name": "CastlePassportClient-qc8017_32",
    "selected_version": "Release/master/0.3.82-504+7699984"
  },
  {
    "name": "CastleProductControllerCommon",
<<<<<<< HEAD
    "selected_version": "mfgdata@50a2095852f70a570cb97b4a6f00ad7c9ffb15ad"
=======
    "selected_version": "master@712bab03fa3568b9e2695a5793d7c29c091abefa"
>>>>>>> 0f88a3b2
  },
  {
    "name": "CastleProductUIAssets",
    "selected_version": "master@43394152e689030529a94750d56fe9cd196b885a"
  },
  {
    "name": "CastleTestUtils",
    "selected_version": "master@bd8755ff92f3560e98b41001d7e22f9e5181ea3a"
  },
  {
    "name": "FrontDoor-qc8017_32",
    "selected_version": "Release/master/0.3.8-166+bdf45c8"
  },
  {
    "name": "GalapagosClient-qc8017_32",
    "selected_version": "Release/master/0.2.0-78+2eebfc2"
  },
  {
    "name": "HTTPInterface-qc8017_32",
    "selected_version": "Release/master/0.3.3-53+83e0de2"
  },
  {
    "name": "KeyHandler-qc8017_32",
    "selected_version": "Release/master/0.2.3-71+1801c14"
  },
  {
    "name": "protobuf-native",
    "selected_version": "branches/protobuf@2590"
  },
  {
    "name": "protobuf-qc8017_32",
    "selected_version": "branches/protobuf@2590"
  },
  {
    "name": "Riviera-HSP-Images",
    "selected_version": "Release/master/2.4"
  },
  {
    "name": "Riviera-Toolchain",
    "selected_version": "Release/master/2.4"
  },
  {
    "name": "RivieraLpmService-qc8017_32",
    "selected_version": "Release/master/0.3.9-117+7078c70"
  },
  {
    "name": "RivieraLpmTools",
    "selected_version": "@2139"
  },
  {
    "name": "RivieraLpmUpdater",
    "selected_version": "Release/master/0.3.2-39+0fb03f2"
  },
  {
    "name": "Shepherd-qc8017_32",
    "selected_version": "Release/master/0.3.3-63+5fcbc13"
  },
  {
    "name": "SoftwareUpdate-qc8017_32",
    "selected_version": "Release/IP3/0.3.14-365+ec54c8a"
  },
  {
    "name": "SoundTouch-SDK-qc8017_32",
    "selected_version": "Continuous/Castle-Fork/2018-03-05_1626"
  },
  {
    "name": "SystemEventService-qc8017_32",
    "selected_version": "Release/master/0.3.0-21+6450a02"
  },
  {
    "name": "Webkit",
    "selected_version": "Release/master/0.3.3-33+5811010"
  },
  {
    "name": "WiFi-Setup-Webpage",
    "selected_version": "master@19f561f91af118db5439955e4d85bc0a914964eb"
  }
]<|MERGE_RESOLUTION|>--- conflicted
+++ resolved
@@ -81,11 +81,7 @@
   },
   {
     "name": "CastleProductControllerCommon",
-<<<<<<< HEAD
     "selected_version": "mfgdata@50a2095852f70a570cb97b4a6f00ad7c9ffb15ad"
-=======
-    "selected_version": "master@712bab03fa3568b9e2695a5793d7c29c091abefa"
->>>>>>> 0f88a3b2
   },
   {
     "name": "CastleProductUIAssets",
