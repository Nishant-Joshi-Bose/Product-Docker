[
  {
    "name": "A4VQuickSetService",
    "selected_version": "master@f6190e89b9415def6fa5335687e2bfa7d19ffa20"
  },
  {
    "name": "A4VRemoteCommunicationService",
    "selected_version": "master@ab77e2216a0b358837791fd837a2c165f46f811e"
  },
  {
    "name": "BLERemoteXCVR",
    "selected_version": "Release/master/0.15-56+g286fcdd"
  },
  {
    "name": "A4VVideoManagerService",
    "selected_version": "master@95b7d64abf58cc7ccee894865e78306f56313ba6"
  },
  {
    "name": "AVS-qc8017_32",
    "selected_version": "Release/Castle-Fork/0.3.6.40929.2672236"
  },
  {
    "name": "bose-opkg-utils",
    "selected_version": "master@887d0ab5d58c2aa3b6d3c0fb0c1dc31adf81e799"
  },
  {
    "name": "BoseLibs-qc8017_32",
    "selected_version": "Release/master/0.3.7-243+5bef58d"
  },
  {
    "name": "BoseOPKG-native",
    "selected_version": "Release/master/0.1.0-4+31ebf8c"
  },
  {
    "name": "BoseOPKG-qc8017_32",
    "selected_version": "Release/master/0.1.0-4+31ebf8c"
  },
  {
    "name": "BoseOPKG-x86",
    "selected_version": "Release/master/0.1.0-4+31ebf8c"
  },
  {
    "name": "CastleAudioPath-qc8017_32",
    "selected_version": "Release/Castle-Fork/0.2.5-20386"
  },
  {
    "name": "CastleCli-qc8017_32",
    "selected_version": "Release/master/0.2.3-26+8cf9ea4"
  },
  {
    "name": "CastleLibs-native",
    "selected_version": "branches/castle-libs@2549"
  },
  {
    "name": "CastleLibs-qc8017_32",
    "selected_version": "branches/castle-libs@2549"
  },
  {
    "name": "CastleLibs-x86",
    "selected_version": "branches/castle-libs@2549"
  },
  {
    "name": "CastleLightBarController-qc8017_32",
    "selected_version": "Release/master/0.3.3-36+4b737e3"
  },
  {
    "name": "CastleNetworkService-qc8017_32",
    "selected_version": "Release/master/0.3.1-161+ed41fb6"
  },
  {
    "name": "CastlePassport-qc8017_32",
    "selected_version": "Release/master/0.3.2-410+44390aa"
  },
  {
    "name": "CastlePassportClient-qc8017_32",
    "selected_version": "Release/master/0.3.2-410+44390aa"
  },
  {
    "name": "CastleProductControllerCommon",
<<<<<<< HEAD
    "selected_version": "PGC588_playbackRequest@bc14296fa5aade76c5f8ad9eda34ba3067c66642"
=======
    "selected_version": "master@5e4a1b5bb79bca67991ca8fda8f13cded7f9b4b1"
>>>>>>> c04efd72
  },
  {
    "name": "FrontDoor-qc8017_32",
    "selected_version": "Release/master/0.3.5-93+a323e45"
  },
  {
    "name": "GalapagosClient-qc8017_32",
    "selected_version": "Release/master/0.1.1-38+2220e79"
  },
  {
    "name": "KeyHandler-qc8017_32",
    "selected_version": "Release/master/0.2.3-63+7790ce4"
  },
  {
    "name": "ProfessorLPM-Package",
    "selected_version": {
      "RIVIERA_HSP_VERSION=1.3": "Release/trunk/0.3.3.2674915/DP1",
      "RIVIERA_HSP_VERSION=2.1": "Release/trunk/0.3.3.2674915/DP2"
    }
  },
  {
    "name": "protobuf-native",
    "selected_version": "branches/protobuf@2548"
  },
  {
    "name": "protobuf-qc8017_32",
    "selected_version": "branches/protobuf@2548"
  },
  {
    "name": "Riviera-HSP-Images",
    "selected_version": "Release/master/${RIVIERA_HSP_VERSION}"
  },
  {
    "name": "Riviera-Toolchain",
    "selected_version": "Release/master/1.3"
  },
  {
    "name": "RivieraLPM",
    "selected_version": "trunk@1754"
  },
  {
    "name": "RivieraLpmService-qc8017_32",
    "selected_version": "Release/master/0.3.4-88+c5d5be2"
  },
  {
    "name": "RivieraLpmUpdater",
    "selected_version": "Release/master/0.3.1-36+8a43bfa"
  },
  {
    "name": "SASS-qc8017_32",
    "selected_version": "Continuous/master/0.1.1-122+5bf289e"
  },
  {
    "name": "Shepherd-qc8017_32",
    "selected_version": "Release/master/0.3.0-49+29239c4"
  },
  {
    "name": "SoftwareUpdate-qc8017_32",
    "selected_version": "Release/master/0.3.6-280+e23d828"
  },
  {
    "name": "SoundTouch-SDK-qc8017_32",
    "selected_version": "Release/Castle-Fork/0.3.6.40929.2672236"
  },
  {
    "name": "unittest-cpp-qc8017_32",
    "selected_version": "Release/bose-master/2.0.0-3+167ffec"
  }
]<|MERGE_RESOLUTION|>--- conflicted
+++ resolved
@@ -77,11 +77,7 @@
   },
   {
     "name": "CastleProductControllerCommon",
-<<<<<<< HEAD
-    "selected_version": "PGC588_playbackRequest@bc14296fa5aade76c5f8ad9eda34ba3067c66642"
-=======
     "selected_version": "master@5e4a1b5bb79bca67991ca8fda8f13cded7f9b4b1"
->>>>>>> c04efd72
   },
   {
     "name": "FrontDoor-qc8017_32",
