[
  {
    "name": "AVS-qc8017_32",
    "selected_version": "Release/Castle-Fork/0.3.11.41219.2713461"
  },
  {
    "name": "bose-opkg-utils",
    "selected_version": "master@964c29cc453ccd3d1b28fb40bae8df11c0dc3b3c"
  },
  {
    "name": "BoseLibs-qc8017_32",
    "selected_version": "Release/master/0.3.10-315+1a6c767"
  },
  {
    "name": "BoseOPKG-native",
    "selected_version": "Release/master/0.2.0-12+0405785"
  },
  {
    "name": "BoseOPKG-qc8017_32",
    "selected_version": "Release/master/0.2.0-12+0405785"
  },
  {
    "name": "BoseOPKG-x86",
    "selected_version": "Release/master/0.2.0-12+0405785"
  },
  {
    "name": "BoseWebMonaco",
    "selected_version": "Release/develop/0.3.1-91+2ac06bd"
  },
  {
    "name": "CastleAudioPath-qc8017_32",
    "selected_version": "Release/Castle-Fork/0.2.7-20452"
  },
  {
    "name": "CastleAudioPath-qc8017_64",
    "selected_version": "Release/Castle-Fork-Classic/0.2.9-20523"
  },
  {
    "name": "CastleCli-qc8017_32",
    "selected_version": "Release/master/0.3.1-40+308cab1"
  },
  {
    "name": "CastleDataCollectionClient-qc8017_32",
    "selected_version": "Release/master/0.3.5-38+2193e90"
  },
  {
    "name": "CastleDemoController-qc8017_32",
    "selected_version": "Release/master/0.3.2-62+b9fcc88"
  },
  {
    "name": "CastleHTTPProxy-qc8017_32",
    "selected_version": "Release/master/0.2.0-26+f813b4d"
  },
  {
    "name": "CastleLibs-native",
    "selected_version": "branches/castle-libs@2593"
  },
  {
    "name": "CastleLibs-qc8017_32",
    "selected_version": "branches/castle-libs@2593"
  },
  {
    "name": "CastleLibs-x86",
    "selected_version": "branches/castle-libs@2593"
  },
  {
    "name": "CastleLightBarController-qc8017_32",
    "selected_version": "Release/master/0.3.6-61+ac12234"
  },
  {
    "name": "CastleNetworkService-qc8017_32",
    "selected_version": "Release/master/0.3.1-176+32ae99f"
  },
  {
    "name": "CastlePassport-qc8017_32",
    "selected_version": "Release/master/0.3.82-504+7699984"
  },
  {
    "name": "CastlePassportClient-qc8017_32",
    "selected_version": "Release/master/0.3.82-504+7699984"
  },
  {
    "name": "CastleProductControllerCommon",
<<<<<<< HEAD
    "selected_version": "master@712bab03fa3568b9e2695a5793d7c29c091abefa"
=======
    "selected_version": "master@1abb814413b13f5ace95dcf2be193cae59d173cf"
>>>>>>> aef3aea9
  },
  {
    "name": "CastleProductUIAssets",
    "selected_version": "master@43394152e689030529a94750d56fe9cd196b885a"
  },
  {
    "name": "CastleTestUtils",
    "selected_version": "master@bd8755ff92f3560e98b41001d7e22f9e5181ea3a"
  },
  {
    "name": "EddieLPM-Package",
    "selected_version": "Release/trunk/0.3.6.2712917/DP2"
  },
  {
    "name": "FrontDoor-qc8017_32",
    "selected_version": "Release/master/0.3.8-166+bdf45c8"
  },
  {
    "name": "GalapagosClient-qc8017_32",
    "selected_version": "Release/master/0.2.0-78+2eebfc2"
  },
  {
    "name": "HTTPInterface-qc8017_32",
    "selected_version": "Release/master/0.3.3-53+83e0de2"
  },
  {
    "name": "KeyHandler-qc8017_32",
    "selected_version": "Release/master/0.2.3-71+1801c14"
  },
  {
    "name": "protobuf-native",
    "selected_version": "branches/protobuf@2590"
  },
  {
    "name": "protobuf-qc8017_32",
    "selected_version": "branches/protobuf@2590"
  },
  {
    "name": "Riviera-HSP-Images",
    "selected_version": "Release/master/2.4"
  },
  {
    "name": "Riviera-Toolchain",
    "selected_version": "Release/master/2.4"
  },
  {
    "name": "RivieraLpmService-qc8017_32",
    "selected_version": "Release/master/0.3.8-113+81aa0d0"
  },
  {
    "name": "RivieraLpmTools",
    "selected_version": "@2139"
  },
  {
    "name": "RivieraLpmUpdater",
    "selected_version": "Release/master/0.3.2-39+0fb03f2"
  },
  {
    "name": "Shepherd-qc8017_32",
    "selected_version": "Release/master/0.3.3-63+5fcbc13"
  },
  {
    "name": "SoftwareUpdate-qc8017_32",
    "selected_version": "Release/IP3/0.3.14-365+ec54c8a"
  },
  {
    "name": "SoundTouch-SDK-qc8017_32",
    "selected_version": "Continuous/Castle-Fork/2018-03-05_1626"
  },
  {
    "name": "SystemEventService-qc8017_32",
    "selected_version": "Release/master/0.3.0-21+6450a02"
  },
  {
    "name": "Webkit",
    "selected_version": "Release/master/0.3.3-33+5811010"
  },
  {
    "name": "WiFi-Setup-Webpage",
    "selected_version": "master@19f561f91af118db5439955e4d85bc0a914964eb"
  }
]<|MERGE_RESOLUTION|>--- conflicted
+++ resolved
@@ -81,11 +81,7 @@
   },
   {
     "name": "CastleProductControllerCommon",
-<<<<<<< HEAD
     "selected_version": "master@712bab03fa3568b9e2695a5793d7c29c091abefa"
-=======
-    "selected_version": "master@1abb814413b13f5ace95dcf2be193cae59d173cf"
->>>>>>> aef3aea9
   },
   {
     "name": "CastleProductUIAssets",
