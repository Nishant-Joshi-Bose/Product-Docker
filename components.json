--- conflicted
+++ resolved
@@ -1,52 +1,27 @@
 [
   {
-<<<<<<< HEAD
+    "name": "AudioPathService-qc8017_32",
+    "selected_version": "Release/stable/2.2.8-2030+23f9d6f"
+  },
+  {
+    "name": "AudioPathService-qc8017_64",
+    "selected_version": "Release/stable/2.2.8-2030+23f9d6f"
+  },
+  {
     "name": "AudioPathClient-qc8017_32",
-    "selected_version": "Release/stable/2.2.6-1774+fa4d500"
+    "selected_version": "Release/stable/2.2.8-2030+23f9d6f"
   },
   {
     "name": "AudioPathClient-qc8017_64",
-    "selected_version": "Release/stable/2.2.6-1774+fa4d500"
+    "selected_version": "Release/stable/2.2.8-2030+23f9d6f"
   },
   {
     "name": "AudioPathProducts-qc8017_32",
-    "selected_version": "Release/stable/2.2.6-1774+fa4d500"
+    "selected_version": "Release/stable/2.2.8-2030+23f9d6f"
   },
   {
     "name": "AudioPathProducts-qc8017_64",
-    "selected_version": "Release/stable/2.2.6-1774+fa4d500"
-  },
-  {
-    "name": "AudioPathService-qc8017_32",
-    "selected_version": "Release/stable/2.2.6-1774+fa4d500"
-  },
-  {
-    "name": "AudioPathService-qc8017_64",
-    "selected_version": "Release/stable/2.2.6-1774+fa4d500"
-=======
-    "name": "AudioPathService-qc8017_32",
-    "selected_version": "Release/stable/2.2.8-2030+23f9d6f"
-  },
-  {
-    "name": "AudioPathService-qc8017_64",
-    "selected_version": "Release/stable/2.2.8-2030+23f9d6f"
-  },
-  {
-    "name": "AudioPathClient-qc8017_32",
-    "selected_version": "Release/stable/2.2.8-2030+23f9d6f"
-  },
-  {
-    "name": "AudioPathClient-qc8017_64",
-    "selected_version": "Release/stable/2.2.8-2030+23f9d6f"
-  },
-  {
-    "name": "AudioPathProducts-qc8017_32",
-    "selected_version": "Release/stable/2.2.8-2030+23f9d6f"
-  },
-  {
-    "name": "AudioPathProducts-qc8017_64",
-    "selected_version": "Release/stable/2.2.8-2030+23f9d6f"
->>>>>>> 63c818a4
+    "selected_version": "Release/stable/2.2.8-2030+23f9d6f"
   },
   {
     "name": "AudioSource-qc8017_32",
@@ -54,11 +29,7 @@
   },
   {
     "name": "AVS-qc8017_32",
-<<<<<<< HEAD
     "selected_version": "Release/AVS-VPA/2.2.0.43974.3043579"
-=======
-    "selected_version": "Release/Castle-Fork/2.2.0.44108.3066708"
->>>>>>> 63c818a4
   },
   {
     "name": "BLESetup-qc8017_32",
