[
  {
    "name": "A4VQuickSetService",
    "selected_version": "master@ad3c70a54c5d41d945777905fa8ff80056f514e3"

  },
  {
    "name": "A4VRemoteCommunicationService",
    "selected_version": "master@567a0fb2769e9c2b5aff0f57ff507f40fd633f98"
  },
  {
    "name": "A4VVideoManagerService-qc8017_32",
    "selected_version": "Release/master/1.5.0-6+d30694e"
  },
  {
    "name": "AudioPath-qc8017_32",
    "selected_version": "Release/Castle-Fork/1.5.8-21218"
  },
  {
    "name": "AudioPath-qc8017_64",
    "selected_version": "Release/Castle-Fork/1.5.8-21218"
  },
  {
    "name": "AudioSource-qc8017_32",
    "selected_version": "Continuous/master/0.1.4-130+0c4f8e2"
  },
  {
    "name": "AVS-qc8017_32",
    "selected_version": "Continuous/Castle-Fork/2018-07-03_1506"
  },
  {
    "name": "BLERemoteXCVR",
    "selected_version": "Release/master/v1.0.0-0+3929310"
  },
  {
    "name": "BLESetup-qc8017_32",
    "selected_version": "Release/master/1.5.0-82+e4b9243"
  },
  {
    "name": "bose-opkg-utils",
    "selected_version": "master@964c29cc453ccd3d1b28fb40bae8df11c0dc3b3c"
  },
  {
    "name": "bose-web-riviera-ap-page",
    "selected_version": "master@6b8a79c34eb1839c98ba3d8b4608a41eb32fed78"
  },
  {
    "name": "bose-web-update-page",
    "selected_version": "master@0117055987ebb22729bdeed0155fb10c2558d001"
  },
  {
    "name": "BoseLibs-qc8017_32",
    "selected_version": "Continuous/master/1.5.2-481+51f5a61"
  },
  {
    "name": "BoseOPKG-native",
    "selected_version": "Release/master/1.0.2-31+e723a9a"
  },
  {
    "name": "BoseOPKG-qc8017_32",
    "selected_version": "Release/master/1.0.2-31+e723a9a"
  },
  {
    "name": "BoseOPKG-x86",
    "selected_version": "Release/master/1.0.2-31+e723a9a"
  },
  {
    "name": "BoseWebMonaco",
    "selected_version": "Release/master/1.5.5-410+f777ce3"
  },
  {
    "name": "BTSource-qc8017_32",
    "selected_version": "Release/master/1.5.0-31+efc5ac4"
  },
  {
    "name": "BTStackAdapter-qc8017_32",
    "selected_version": "Release/master/1.6.2-91+2b83404"
  },
  {
    "name": "BTSTSSink-qc8017_32",
    "selected_version": "Release/master/1.5.0-43+3b6c006"
  },
  {
    "name": "CastleLibs-native",
    "selected_version": "branches/castle-libs@2684"
  },
  {
    "name": "CastleLibs-qc8017_32",
    "selected_version": "branches/castle-libs@2684"
  },
  {
    "name": "CastleLibs-x86",
    "selected_version": "branches/castle-libs@2684"
  },
  {
    "name": "Cli-qc8017_32",
    "selected_version": "Release/master/1.5.1-79+3fcd225"
  },
  {
    "name": "DataCollectionClient-qc8017_32",
    "selected_version": "Release/master/1.0.1-99+b471e4f"
  },
  {
    "name": "DataCollectionService-qc8017_32",
    "selected_version": "Release/master/1.0.1-55+6478504"
  },
  {
    "name": "DemoController-qc8017_32",
    "selected_version": "Release/master/1.5.1-116+68c8ba2"
  },
  {
    "name": "DinghyWebBrowser-qc8017_64",
    "selected_version": "Release/bose-master/1.0.0-46+8a6938e"
  },
  {
    "name": "FrontDoor-qc8017_32",
    "selected_version": "Release/master/1.5.2-400+b0e36f6"
  },
  {
    "name": "FrontDoorService-qc8017_32",
    "selected_version": "Release/master/1.5.2-154+61695bc"
  },
  {
    "name": "FrontDoorUtility-qc8017_32",
    "selected_version": "Release/master/1.5.2-56+858603c"
  },
  {
    "name": "GalapagosClient-qc8017_32",
    "selected_version": "Release/master/1.5.2-197+2352364"
  },
  {
    "name": "HTTPInterface-qc8017_32",
    "selected_version": "Release/master/1.5.1-93+cc68df2"
  },
  {
    "name": "HTTPProxy-qc8017_32",
    "selected_version": "Release/master/1.5.1-116+bd66c32"
  },
  {
    "name": "KeyHandler-qc8017_32",
    "selected_version": "Release/master/1.5.0-110+2bdc8bd"
  },
  {
    "name": "LightBarController-qc8017_32",
    "selected_version": "Release/master/1.5.4-161+3b4c6bb"
  },
  {
    "name": "LpmMfgTool",
    "selected_version": "Release/master/0.0.1-4+34833d6"
  },
  {
    "name": "NetworkService-qc8017_32",
    "selected_version": "Release/master/1.5.5-384+d6cf54a"
  },
  {
    "name": "opensource-jsoncpp-qc8017_32",
    "selected_version": "Release/bose-master/1.8.3-14-g144ef57"
  },
  {
    "name": "opensource-zlib-qc8017_32",
    "selected_version": "Release/bose-master/v1.2.11-3-gce215f7"
  },
  {
    "name": "Passport-qc8017_32",
    "selected_version": "Release/master/1.5.0-884+c50e458"
  },
  {
    "name": "PassportClient-qc8017_32",
    "selected_version": "Release/master/1.5.0-884+c50e458"
  },
  {
<<<<<<< HEAD
    "name": "ProductControllerCommonProto-qc8017_32",
    "selected_version": "Continuous/master/1.0.0-3+51ea9e6"
  },
  {
    "name": "ProductControllerCommon",
    "selected_version": "PGC_1973_common@9aa770f82a13920f8e306ffa99eaf68db40542ea"
=======
    "name": "ProductControllerCommon",
    "selected_version": "master@51ea9e6cfa5ce5315f134c3ccdd3dbafc1b8a1f9"
  },
  {
    "name": "ProductControllerCommonProto-qc8017_32",
    "selected_version": "Continuous/master/1.0.0-3+51ea9e6"
>>>>>>> ed2085ae
  },
  {
    "name": "ProductUIAssets",
    "selected_version": "master@3abdcec9611e25ba45c7c0df9e856885ba891285"
  },
  {
    "name": "protobuf-native",
    "selected_version": "branches/protobuf@2590"
  },
  {
    "name": "protobuf-qc8017_32",
    "selected_version": "branches/protobuf@2590"
  },
  {
    "name": "Riviera-HSP-Images",
    "selected_version": "Release/sop/3.10.3"
  },
  {
    "name": "Riviera-Toolchain",
    "selected_version": "Release/master/3.10"
  },
  {
    "name": "RivieraLPM",
    "selected_version": "trunk@2516"
  },
  {
    "name": "RivieraLpmService-qc8017_32",
    "selected_version": "Release/master/1.5.1-199+2ee913c"
  },
  {
    "name": "RivieraLpmTools",
    "selected_version": "@2139"
  },
  {
    "name": "RivieraLpmUpdater",
    "selected_version": "Release/master/1.0.0-58+75a9930"
  },
  {
    "name": "SASS-qc8017_32",
    "selected_version": "Release/master/1.5.3-445+c63927f"
  },
  {
    "name": "Shepherd-qc8017_32",
    "selected_version": "Release/master/1.5.1-95+aa53fc1"
  },
  {
    "name": "SoftwareUpdate-qc8017_32",
    "selected_version": "Continuous/master/1.5.7-718+5280974"
  },
  {
    "name": "SoundTouch-SDK-qc8017_32",
    "selected_version": "Continuous/Castle-Fork/2018-07-03_1506"
  },
  {
    "name": "SystemEventService-qc8017_32",
    "selected_version": "Release/master/0.5.2-66+fb291e4"
  },
  {
    "name": "Telemetry-qc8017_32",
    "selected_version": "Release/master/1.5.1-16+8db70f0"
  },
  {
    "name": "TestUtils",
    "selected_version": "master@cab04e3b9a7c63428f52b38958bd21b6a2125bd9"
  },
  {
    "name": "unittest-cpp-qc8017_32",
    "selected_version": "Release/bose-master/2.0.0-20+8575b87"
  },
  {
    "name": "Webkit",
    "selected_version": "Release/master/0.4.1-75+9747b6a"
  }
]<|MERGE_RESOLUTION|>--- conflicted
+++ resolved
@@ -169,21 +169,12 @@
     "selected_version": "Release/master/1.5.0-884+c50e458"
   },
   {
-<<<<<<< HEAD
+    "name": "ProductControllerCommon",
+    "selected_version": "master@88f713845200e79fcec459182d6055aff4ed52f2"
+  },
+  {
     "name": "ProductControllerCommonProto-qc8017_32",
     "selected_version": "Continuous/master/1.0.0-3+51ea9e6"
-  },
-  {
-    "name": "ProductControllerCommon",
-    "selected_version": "PGC_1973_common@9aa770f82a13920f8e306ffa99eaf68db40542ea"
-=======
-    "name": "ProductControllerCommon",
-    "selected_version": "master@51ea9e6cfa5ce5315f134c3ccdd3dbafc1b8a1f9"
-  },
-  {
-    "name": "ProductControllerCommonProto-qc8017_32",
-    "selected_version": "Continuous/master/1.0.0-3+51ea9e6"
->>>>>>> ed2085ae
   },
   {
     "name": "ProductUIAssets",
