[
  {
    "name": "A4VDeviceController-qc8017_32",
    "selected_version": "Release/stable/2.0.1-9-gbd66957"
  },
  {
    "name": "A4VDeviceController-x86_64",
    "selected_version": "Release/stable/2.0.1-9-gbd66957"
  },
  {
    "name": "A4VRemoteCommunicationService-qc8017_32",
    "selected_version": "Release/stable/2.2.20-20-ge3a5b0d"
  },
  {
    "name": "A4VRemoteCommunicationService-x86_64",
    "selected_version": "Release/stable/2.2.20-20-ge3a5b0d"
  },
  {
    "name": "A4VVideoManagerService-qc8017_32",
    "selected_version": "Release/stable/2.2.25-25-g3889e3e"
  },
  {
    "name": "A4VVideoManagerService-x86_64",
    "selected_version": "Release/stable/2.2.25-25-g3889e3e"
  },
  {
    "name": "AudioPathClient-qc8017_32",
    "selected_version": "Release/stable/5.0.9-7726+5cc9d38"
  },
  {
    "name": "AudioPathClient-x86_64",
    "selected_version": "Release/stable/5.0.9-7726+5cc9d38"
  },
  {
    "name": "AudioPathProducts-qc8017_32",
    "selected_version": "Release/stable/5.0.9-7726+5cc9d38"
  },
  {
    "name": "AudioPathProducts-qc8017_64",
    "selected_version": "Release/stable/5.0.9-7726+5cc9d38"
  },
  {
    "name": "AudioPathProducts-x86_64",
    "selected_version": "Release/stable/5.0.9-7726+5cc9d38"
  },
  {
    "name": "AudioPathService-qc8017_64",
    "selected_version": "Release/stable/5.0.9-7726+5cc9d38"
  },
  {
    "name": "AudioSource-AirPlay2-qc8017_32",
    "selected_version": "Release/stable/v1.0.1-17-g6450144"
  },
  {
    "name": "AudioSource-BMX-qc8017_32",
    "selected_version": "Release/stable/0.0.2-730+50a29d6"
  },
  {
    "name": "AudioSource-MusicServices-qc8017_32",
    "selected_version": "Release/stable/1.0.5-11-g6cfaa21"
  },
  {
    "name": "AudioSource-Spotify-qc8017_32",
    "selected_version": "Release/stable/0.0.47-10-gf30a21a"
  },
  {
    "name": "AudioSource-UPnP-qc8017_32",
    "selected_version": "Release/stable/0.0.7-14-g687e377"
  },
  {
    "name": "AudioSource-UPnP-x86_64",
    "selected_version": "Release/stable/0.0.7-14-g687e377"
  },
  {
    "name": "AudioSource-qc8017_32",
    "selected_version": "Release/stable/2.3.0-483+afd119a"
  },
  {
    "name": "AudioSource-x86_64",
    "selected_version": "Release/stable/2.3.0-483+afd119a"
  },
  {
    "name": "AVSService-qc8017_32",
    "selected_version": "Release/stable/2.2.1-486+6ba6dd5"
  },
  {
    "name": "AVSService-x86_64",
    "selected_version": "Release/stable/2.2.1-486+6ba6dd5"
  },
  {
    "name": "BLERemoteXCVR",
    "selected_version": "Release/master/v2.0.0-0+9c2b8b9"
  },
  {
    "name": "BLESetup-qc8017_32",
    "selected_version": "Release/stable/3.3.1-5-g110ae51"
  },
  {
    "name": "BLESetup-x86_64",
    "selected_version": "Release/stable/3.3.1-5-g110ae51"
  },
  {
    "name": "BLEToFrontDoorService-qc8017_32",
    "selected_version": "Release/stable/2.4.0-469+287f8c2"
  },
  {
    "name": "BLEToFrontDoorService-x86_64",
    "selected_version": "Release/stable/2.4.0-469+287f8c2"
  },
  {
    "name": "Bluetooth-qc8017_32",
    "selected_version": "Release/stable/2.27.0-1-g25ff81f"
  },
  {
    "name": "Bluetooth-x86_64",
    "selected_version": "Release/stable/2.27.0-1-g25ff81f"
  },
  {
    "name": "bose-opkg-utils",
    "selected_version": "stable@dc68bf49f79a24f21a22b50eed6a9d6ef2f44062"
  },
  {
    "name": "bose-web-riviera-ap-page",
    "selected_version": "stable@3a5790038160d342c5fa345c06593a371da56ef6"
  },
  {
    "name": "bose-web-update-page",
    "selected_version": "stable@1a5059b7e4a27742dc19eb2f5fe22eefbf4915b1"
  },
  {
    "name": "BoseLibs-qc8017_32",
    "selected_version": "Release/stable/3.7.1-1514+f4f4dbd"
  },
  {
    "name": "BoseLibs-x86_64",
    "selected_version": "Release/stable/3.7.1-1514+f4f4dbd"
  },
  {
    "name": "BoseWebBrussels",
    "selected_version": "Release/stable/5.0.4-122+41a516a"
  },
  {
    "name": "BoseWebMonaco",
    "selected_version": "Release/stable/5.0.4-807+b5e383d"
  },
  {
    "name": "BTSTSSink-qc8017_32",
    "selected_version": "Release/stable/2.9.7-5-gd0ae7f1"
  },
  {
    "name": "BTSTSSink-x86_64",
    "selected_version": "Release/stable/2.9.7-5-gd0ae7f1"
  },
  {
    "name": "CAPSAPI-qc8017_32",
    "selected_version": "Release/stable/1.0.0-154+5c39b06"
  },
  {
    "name": "CAPSAPI-x86_64",
    "selected_version": "Release/stable/1.0.0-154+5c39b06"
  },
  {
    "name": "Cli-qc8017_32",
    "selected_version": "Release/stable/2.2.0-262+c3fb32b"
  },
  {
    "name": "Cli-x86_64",
    "selected_version": "Release/stable/2.2.0-262+c3fb32b"
  },
  {
    "name": "CloudControlClient-qc8017_32",
    "selected_version": "Release/stable/0.0.4-187+b5bf6fd"
  },
  {
    "name": "DataCollectionClient-qc8017_32",
    "selected_version": "Release/stable/2.2.15-16-g60adc3f"
  },
  {
    "name": "DataCollectionClient-x86_64",
    "selected_version": "Release/stable/2.2.15-16-g60adc3f"
  },
  {
    "name": "DataCollectionService-qc8017_32",
    "selected_version": "Release/stable/4.0.0-325+72b6719"
  },
  {
    "name": "DemoController-qc8017_32",
    "selected_version": "Release/stable/2.2.5-32-g62b7985"
  },
  {
    "name": "DinghyWebBrowser-qc8017_64",
    "selected_version": "Release/bose-stable/1.0.6-8+c18dccd"
  },
  {
    "name": "FrontDoorClient-qc8017_32",
    "selected_version": "Release/stable/3.2.11-3-g9ec9427"
  },
  {
    "name": "FrontDoorClient-x86_64",
    "selected_version": "Release/stable/3.2.11-3-g9ec9427"
  },
  {
    "name": "FrontDoorService-qc8017_32",
    "selected_version": "Release/stable/3.1.0-12-g7ed4b02"
  },
  {
    "name": "FrontDoorService-x86_64",
    "selected_version": "Release/stable/3.1.0-12-g7ed4b02"
  },
  {
    "name": "FrontDoorUtility-qc8017_32",
    "selected_version": "Release/stable/3.0.11-3-gefa221f"
  },
  {
    "name": "FrontDoorUtility-x86_64",
    "selected_version": "Release/stable/3.0.11-3-gefa221f"
  },
  {
    "name": "GalapagosClient-qc8017_32",
    "selected_version": "Release/stable/3.0.0-487+6fff997"
  },
  {
    "name": "GalapagosClient-x86_64",
    "selected_version": "Release/stable/3.0.0-487+6fff997"
  },
  {
    "name": "GoogleVoiceAssistant-qc8017_64",
<<<<<<< HEAD
    "selected_version": "Continuous/low-power-handling/2.2.23-44-g3f7c2b1"
=======
    "selected_version": "Release/stable/2.2.22-1-gf59e922"
>>>>>>> 244ebb68
  },
  {
    "name": "HTTPInterface-qc8017_32",
    "selected_version": "Release/stable/3.0.1-315+78e943c"
  },
  {
    "name": "HTTPInterface-x86_64",
    "selected_version": "Release/stable/3.0.1-315+78e943c"
  },
  {
    "name": "HTTPProxy-qc8017_32",
    "selected_version": "Release/stable/2.2.0-333+1dab01b"
  },
  {
    "name": "IotIpcClient-qc8017_32",
    "selected_version": "Release/stable/2.0.5-17-ge4ffd46"
  },
  {
    "name": "IotIpcClient-x86_64",
    "selected_version": "Release/stable/2.0.5-17-ge4ffd46"
  },
  {
    "name": "IoTService-qc8017_32",
    "selected_version": "Release/stable/1.0.13-21-g7455a75"
  },
  {
    "name": "KeyHandler-qc8017_32",
    "selected_version": "Release/stable/2.2.4-10-gf007d19"
  },
  {
    "name": "KeyHandler-x86_64",
    "selected_version": "Release/stable/2.2.4-10-gf007d19"
  },
  {
    "name": "LightBarController-qc8017_32",
    "selected_version": "Release/stable/2.2.11-13-g91a7bd9"
  },
  {
    "name": "LightBarController-x86_64",
    "selected_version": "Release/stable/2.2.11-13-g91a7bd9"
  },
  {
    "name": "LpmMfgTool",
    "selected_version": "Release/master/0.0.1-4+34833d6"
  },
  {
    "name": "NetworkService-qc8017_32",
    "selected_version": "Release/stable/2.2.35-0-gaeef302"
  },
  {
    "name": "NetworkService-x86_64",
    "selected_version": "Release/stable/2.2.35-0-gaeef302"
  },
  {
    "name": "opensource-avahi-qc8017_32",
    "selected_version": "Release/bose-stable/v0.6.42-1-g190217c"
  },
  {
    "name": "opensource-curl-qc8017_32",
    "selected_version": "Release/bose-stable/bose-v7.54.1-41-g82c68ec"
  },
  {
    "name": "opensource-curl-x86_64",
    "selected_version": "Release/bose-stable/bose-v7.54.1-41-g82c68ec"
  },
  {
    "name": "opensource-jsoncpp-qc8017_32",
    "selected_version": "Release/bose-stable/bose-v1.8.3-25-g209fe6a"
  },
  {
    "name": "opensource-jsoncpp-x86_64",
    "selected_version": "Release/bose-stable/bose-v1.8.3-25-g209fe6a"
  },
  {
    "name": "opensource-libarchive-qc8017_32",
    "selected_version": "Release/bose-stable/bose-v3.3.1-37-gc45a22e"
  },
  {
    "name": "opensource-libwebsockets-qc8017_32",
    "selected_version": "Release/bose-stable/bose-v2.4.2-13-g0254e3f"
  },
  {
    "name": "opensource-libwebsockets-x86_64",
    "selected_version": "Release/bose-stable/bose-v2.4.2-13-g0254e3f"
  },
  {
    "name": "opensource-nghttp2-qc8017_32",
    "selected_version": "Release/bose-stable/bose-v1.24.0-36-g60db9ea"
  },
  {
    "name": "opensource-nghttp2-x86_64",
    "selected_version": "Release/bose-stable/bose-v1.24.0-36-g60db9ea"
  },
  {
    "name": "opensource-OpenAvnuApple-qc8017_32",
    "selected_version": "Release/bose-stable/v1.0-1829-g37ca389"
  },
  {
    "name": "opensource-openssl-qc8017_32",
    "selected_version": "Release/bose-stable/bose-v1.0.2-43-g899506f"
  },
  {
    "name": "opensource-openssl-x86",
    "selected_version": "Release/bose-stable/bose-v1.0.2-43-g899506f"
  },
  {
    "name": "opensource-openssl-x86_64",
    "selected_version": "Release/bose-stable/bose-v1.0.2-43-g899506f"
  },
  {
    "name": "opensource-opkg-qc8017_32",
    "selected_version": "Release/bose-stable/bose-v0.4.1-5-g399d582"
  },
  {
    "name": "opensource-opkg-x86",
    "selected_version": "Release/bose-stable/bose-v0.4.1-5-g399d582"
  },
  {
    "name": "opensource-tinyxml-qc8017_32",
    "selected_version": "Release/bose-stable/bose-v2.6.1-22-gc1ebf1e"
  },
  {
    "name": "opensource-tinyxml-x86_64",
    "selected_version": "Release/bose-stable/bose-v2.6.1-22-gc1ebf1e"
  },
  {
    "name": "opensource-util-linux-qc8017_32",
    "selected_version": "Release/bose-stable/1.5.0-32+3aec534"
  },
  {
    "name": "opensource-util-linux-x86_64",
    "selected_version": "Release/bose-stable/1.5.0-32+3aec534"
  },
  {
    "name": "opensource-zlib-qc8017_32",
    "selected_version": "Release/bose-stable/bose-v1.2.11-30-g306e43d"
  },
  {
    "name": "opensource-zlib-x86_64",
    "selected_version": "Release/bose-stable/bose-v1.2.11-30-g306e43d"
  },
  {
    "name": "PassportClient-qc8017_32",
    "selected_version": "Release/stable/2.2.0-1491+6beca28"
  },
  {
    "name": "PassportClient-x86_64",
    "selected_version": "Release/stable/2.2.0-1491+6beca28"
  },
  {
    "name": "PassportService-qc8017_32",
    "selected_version": "Release/stable/2.2.0-113+ae7d6d5"
  },
  {
    "name": "product-startup",
    "selected_version": "Release/stable/5.0.0-15+594522a"
  },
  {
    "name": "ProductControllerCommon",
<<<<<<< HEAD
    "selected_version": "CASTLE-30121@62be33c8cf2fef7daf3092f25ece7c7602bb2797"
=======
    "selected_version": "stable@d97f919fca4f1ec6d9779f4a55108dea922601f2"
>>>>>>> 244ebb68
  },
  {
    "name": "ProductControllerCommonProto-qc8017_32",
    "selected_version": "Release/stable/2.2.8-18-gc005302"
  },
  {
    "name": "ProductControllerCommonProto-x86_64",
    "selected_version": "Release/stable/2.2.8-18-gc005302"
  },
  {
    "name": "ProductUIAssets",
    "selected_version": "stable@e0a2710553fda8ed1bd96bc1a98ad1406f62d4e0"
  },
  {
    "name": "protobuf-qc8017_32",
    "selected_version": "Release/bose-stable/bose-v2.4.1-36-gc976ee0"
  },
  {
    "name": "protobuf-x86_64",
    "selected_version": "Release/bose-stable/bose-v2.4.1-36-gc976ee0"
  },
  {
    "name": "Riviera-HSP-Images",
    "selected_version": "Release/master/5.0.17"
  },
  {
    "name": "Riviera-Toolchain",
    "selected_version": "Release/master/5.0.17"
  },
  {
    "name": "RivieraLPM-Tools",
    "selected_version": "master@8dca5445b30e1f402e2282483924a5ced387f8a8"
  },
  {
    "name": "RivieraLpmService-qc8017_32",
    "selected_version": "Release/stable/3.1.6-608+5d5aecc"
  },
  {
    "name": "RivieraLpmService-x86_64",
    "selected_version": "Release/stable/3.1.6-608+5d5aecc"
  },
  {
    "name": "RivieraLpmUpdater",
    "selected_version": "Release/stable/2.1.0-190+e3e723b"
  },
  {
    "name": "RivieraMinimalFS-qc8017_32",
    "selected_version": "Release/stable/0.1.2-108+7168a3d"
  },
  {
    "name": "RivieraSwUpRecovery-qc8017_32",
    "selected_version": "Release/stable/5.0.0-207+9cd0f7f"
  },
  {
    "name": "SASS-qc8017_32",
    "selected_version": "Release/stable/2.10.2-3-gefee2b0"
  },
  {
    "name": "SASS-qc8017_64",
    "selected_version": "Release/stable/2.10.2-3-gefee2b0"
  },
  {
    "name": "SASS-x86_64",
    "selected_version": "Release/stable/2.10.2-3-gefee2b0"
  },
  {
    "name": "SecureDeviceKey",
    "selected_version": "stable@54340a84cf1f1f70f75c94b73dd8091473974810"
  },
  {
    "name": "ServicesClients-qc8017_32",
    "selected_version": "Release/stable/2.0.7-192+53bbbca"
  },
  {
    "name": "ServicesClients-x86_64",
    "selected_version": "Release/stable/2.0.7-192+53bbbca"
  },
  {
    "name": "Shepherd-qc8017_32",
    "selected_version": "Release/stable/2.2.9-1-gabd4903"
  },
  {
    "name": "SoftwareUpdate-qc8017_32",
    "selected_version": "Release/stable/5.0.6-2704+87b19ba"
  },
  {
    "name": "SoftwareUpdate-x86_64",
    "selected_version": "Release/stable/5.0.6-2704+87b19ba"
  },
  {
    "name": "SoundTouch-SDK-qc8017_32",
    "selected_version": "Release/Castle-Fork-stable/2.2.2.45790.3479644"
  },
  {
    "name": "SoundTouch-SDK-x86_64",
    "selected_version": "Release/Castle-Fork-stable/2.2.2.45790.3479644"
  },
  {
    "name": "SystemEventService-qc8017_32",
    "selected_version": "Release/stable/2.2.0-221+a53f367"
  },
  {
    "name": "SystemEventService-x86_64",
    "selected_version": "Release/stable/2.2.0-221+a53f367"
  },
  {
    "name": "Telemetry-qc8017_32",
    "selected_version": "Release/stable/3.0.0-227+df6c8e7"
  },
  {
    "name": "Telemetry-x86_64",
    "selected_version": "Release/stable/3.0.0-227+df6c8e7"
  },
  {
    "name": "TelemetryClient-qc8017_32",
    "selected_version": "Release/stable/3.0.0-94+8b475fa"
  },
  {
    "name": "TelemetryClient-x86_64",
    "selected_version": "Release/stable/3.0.0-94+8b475fa"
  },
  {
    "name": "TestUtils",
    "selected_version": "stable@f51e0db9d143f43c27e5a6ad4e8b7c0facbd869b"
  },
  {
    "name": "VPAController-qc8017_32",
    "selected_version": "Release/stable/2.2.21-1-g9de17c7"
  },
  {
    "name": "VPAController-x86_64",
    "selected_version": "Release/stable/2.2.21-1-g9de17c7"
  },
  {
    "name": "Webkit",
    "selected_version": "Release/stable/2.2.2-181+759ff5e"
  }
]<|MERGE_RESOLUTION|>--- conflicted
+++ resolved
@@ -81,11 +81,11 @@
   },
   {
     "name": "AVSService-qc8017_32",
-    "selected_version": "Release/stable/2.2.1-486+6ba6dd5"
+    "selected_version": "Continuous/master/2.2.1-493+6071422"
   },
   {
     "name": "AVSService-x86_64",
-    "selected_version": "Release/stable/2.2.1-486+6ba6dd5"
+    "selected_version": "Continuous/master/2.2.1-493+6071422"
   },
   {
     "name": "BLERemoteXCVR",
@@ -225,11 +225,7 @@
   },
   {
     "name": "GoogleVoiceAssistant-qc8017_64",
-<<<<<<< HEAD
-    "selected_version": "Continuous/low-power-handling/2.2.23-44-g3f7c2b1"
-=======
-    "selected_version": "Release/stable/2.2.22-1-gf59e922"
->>>>>>> 244ebb68
+    "selected_version": "Continuous/master/2.2.25-3-g34e802a"
   },
   {
     "name": "HTTPInterface-qc8017_32",
@@ -389,11 +385,7 @@
   },
   {
     "name": "ProductControllerCommon",
-<<<<<<< HEAD
-    "selected_version": "CASTLE-30121@62be33c8cf2fef7daf3092f25ece7c7602bb2797"
-=======
-    "selected_version": "stable@d97f919fca4f1ec6d9779f4a55108dea922601f2"
->>>>>>> 244ebb68
+    "selected_version": "stable@e77060749c4a4d06645ec71a631293a49621c13b"
   },
   {
     "name": "ProductControllerCommonProto-qc8017_32",
@@ -493,11 +485,11 @@
   },
   {
     "name": "SystemEventService-qc8017_32",
-    "selected_version": "Release/stable/2.2.0-221+a53f367"
+    "selected_version": "Continuous/CASTLE-36102/2.2.7-6-g49ee94a"
   },
   {
     "name": "SystemEventService-x86_64",
-    "selected_version": "Release/stable/2.2.0-221+a53f367"
+    "selected_version": "Continuous/CASTLE-36102/2.2.7-6-g49ee94a"
   },
   {
     "name": "Telemetry-qc8017_32",
