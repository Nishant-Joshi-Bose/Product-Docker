[
  {
    "name": "A4VDeviceController-qc8017_32",
    "selected_version": "Release/stable/1.0.7-1037+43bd7c2"
  },
  {
    "name": "A4VRemoteCommunicationService-qc8017_32",
    "selected_version": "Release/stable/2.2.5-76+3ef3006"
  },
  {
    "name": "A4VVideoManagerService-qc8017_32",
    "selected_version": "Release/stable/2.2.2-60+6e4ffe1"
  },
  {
    "name": "AudioPathClient-qc8017_32",
    "selected_version": "Release/stable/4.1.12-6060+e36f589"
  },
  {
    "name": "AudioPathProducts-qc8017_32",
    "selected_version": "Release/stable/4.1.12-6060+e36f589"
  },
  {
    "name": "AudioPathProducts-qc8017_64",
    "selected_version": "Release/stable/4.1.12-6060+e36f589"
  },
  {
    "name": "AudioPathService-qc8017_64",
    "selected_version": "Release/stable/4.1.12-6060+e36f589"
  },
  {
    "name": "AudioSource-BMX-qc8017_32",
    "selected_version": "Release/stable/0.0.2-566+983b2d0"
  },
  {
    "name": "AudioSource-BMX-x86_64",
    "selected_version": "Release/stable/0.0.2-566+983b2d0"
  },
  {
    "name": "AudioSource-qc8017_32",
    "selected_version": "Release/stable/2.3.0-370+bfc63a6"
  },
  {
    "name": "AudioSource-Spotify-qc8017_32",
    "selected_version": "Continuous/stable/0.0.14-0-g9e6d6e1"
  },
  {
    "name": "AudioSource-Spotify-x86_64",
    "selected_version": "Continuous/stable/0.0.14-0-g9e6d6e1"
  },
  {
    "name": "AudioSource-UPnP-qc8017_32",
    "selected_version": "Continuous/stable/0.0.1-27+93ffaa9"
  },
  {
    "name": "AudioSource-UPnP-x86_64",
    "selected_version": "Continuous/stable/0.0.1-27+93ffaa9"
  },
  {
    "name": "AVSService-qc8017_32",
    "selected_version": "Release/stable/2.2.1-238+c7fea18"
  },
  {
    "name": "BLERemoteXCVR",
    "selected_version": "Release/master/v2.0.0-0+9c2b8b9"
  },
  {
    "name": "BLESetup-qc8017_32",
    "selected_version": "Release/stable/3.1.26-2-ge828f92"
  },
  {
    "name": "BLEToFrontDoorService-qc8017_32",
    "selected_version": "Release/stable/2.3.0-365+c6bdaf1"
  },
  {
    "name": "Bluetooth-qc8017_32",
    "selected_version": "Release/stable/2.11.1-4-g22a0cf9"
  },
  {
    "name": "bose-opkg-utils",
    "selected_version": "stable@dc68bf49f79a24f21a22b50eed6a9d6ef2f44062"
  },
  {
    "name": "bose-web-riviera-ap-page",
    "selected_version": "stable@d4220547e6b9dc8ea4f97dccab2bc16076aa6044"
  },
  {
    "name": "bose-web-update-page",
    "selected_version": "stable@0fa8d97674fdafea340ef8475d5248b8afdd5c71"
  },
  {
    "name": "BoseLibs-qc8017_32",
    "selected_version": "Release/stable/3.5.0-1261+5a80862"
  },
  {
    "name": "BoseWebBrussels",
    "selected_version": "Release/stable/5.0.0-64+54b0a84"
  },
  {
    "name": "BTSTSSink-qc8017_32",
    "selected_version": "Release/stable/2.6.3-2-gd00cab0"
  },
  {
    "name": "CAPSAPI-qc8017_32",
    "selected_version": "Release/stable/1.0.0-91+d2e7b8d"
  },
  {
    "name": "CAPSAPI-x86_64",
    "selected_version": "Release/stable/1.0.0-91+d2e7b8d"
  },
  {
    "name": "Cli-qc8017_32",
    "selected_version": "Release/stable/2.2.0-208+4f638ad"
  },
  {
    "name": "CloudControlClient-qc8017_32",
    "selected_version": "Release/stable/0.0.4-104+e04b51c"
  },
  {
    "name": "DataCollectionClient-qc8017_32",
    "selected_version": "Release/stable/4.0.1-239+ce4ffb6"
  },
  {
    "name": "DataCollectionService-qc8017_32",
    "selected_version": "Release/stable/4.0.0-260+7e77c10"
  },
  {
    "name": "DemoController-qc8017_32",
    "selected_version": "Release/stable/2.2.0-274+7ec0577"
  },
  {
    "name": "DinghyWebBrowser-qc8017_64",
    "selected_version": "Release/bose-stable/1.0.4-44+3a707d7"
  },
  {
    "name": "FrontDoorClient-qc8017_32",
    "selected_version": "Release/stable/3.0.0-765+38817f9"
  },
  {
    "name": "FrontDoorService-qc8017_32",
    "selected_version": "Release/stable/3.1.0-1037+7863b1c"
  },
  {
    "name": "FrontDoorUtility-qc8017_32",
    "selected_version": "Release/stable/3.0.0-309+c7666ae"
  },
  {
    "name": "GalapagosClient-qc8017_32",
    "selected_version": "Release/stable/3.0.0-415+0574a52"
  },
  {
    "name": "GoogleVoiceAssistant-qc8017_64",
    "selected_version": "Release/stable/2.2.9-1786+459a817"
  },
  {
    "name": "HTTPInterface-qc8017_32",
    "selected_version": "Release/stable/3.0.1-279+84aed7a"
  },
  {
    "name": "HTTPProxy-qc8017_32",
    "selected_version": "Release/stable/2.2.0-277+2afb2ed"
  },
  {
    "name": "IotIpcClient-qc8017_32",
    "selected_version": "Release/stable/1.0.0-130+3c6d566"
  },
  {
    "name": "IotIpcClient-x86_64",
    "selected_version": "Release/stable/1.0.0-130+3c6d566"
  },
  {
    "name": "KeyHandler-qc8017_32",
    "selected_version": "Release/stable/2.2.0-201+47119d0"
  },
  {
    "name": "LightBarController-qc8017_32",
    "selected_version": "Release/stable/2.2.0-400+e1e50bc"
  },
  {
    "name": "LpmMfgTool",
    "selected_version": "Release/master/0.0.1-4+34833d6"
  },
  {
    "name": "NetworkService-qc8017_32",
    "selected_version": "Release/stable/2.2.10-946+7485749"
  },
  {
    "name": "opensource-avahi-qc8017_32",
    "selected_version": "Release/bose-stable/v1.0-26-ge366db4"
  },
  {
    "name": "opensource-curl-qc8017_32",
    "selected_version": "Release/bose-stable/bose-v7.54.1-18-gd31c161"
  },
  {
    "name": "opensource-jsoncpp-qc8017_32",
    "selected_version": "Release/bose-stable/bose-v1.8.3-15-g0d1330d"
  },
  {
    "name": "opensource-libarchive-qc8017_32",
    "selected_version": "Release/bose-stable/bose-v3.3.1-15-g31bf922"
  },
  {
    "name": "opensource-libwebsockets-qc8017_32",
    "selected_version": "Release/bose-stable/bose-v2.4.1-9-g04930a7"
  },
  {
    "name": "opensource-nghttp2-qc8017_32",
    "selected_version": "Release/bose-stable/bose-v1.24.0-14-g7eeb7e7"
  },
  {
    "name": "opensource-OpenAvnuApple-qc8017_32",
    "selected_version": "Release/bose-stable/v1.0-1800-ga34ab9e"
  },
  {
    "name": "opensource-openssl-qc8017_32",
    "selected_version": "Release/bose-stable/bose-v1.0.2-25-g66f8423"
  },
  {
    "name": "opensource-openssl-x86_64",
    "selected_version": "Release/bose-stable/bose-v1.0.2-25-g66f8423"
  },
  {
    "name": "opensource-openssl-x86",
    "selected_version": "Release/bose-stable/bose-v1.0.2-25-g66f8423"
  },
  {
    "name": "opensource-opkg-qc8017_32",
    "selected_version": "Release/bose-stable/bose-v3.6.2-31-gccdecb8"
  },
  {
    "name": "opensource-opkg-x86",
    "selected_version": "Release/bose-stable/bose-v3.6.2-31-gccdecb8"
  },
  {
    "name": "opensource-tinyxml-qc8017_32",
    "selected_version": "Release/bose-stable/bose-v2.6.1-11-ga8702d6"
  },
  {
    "name": "opensource-util-linux-qc8017_32",
    "selected_version": "Release/bose-master/1.5.0-10+877ade5"
  },
  {
    "name": "opensource-zlib-qc8017_32",
    "selected_version": "Release/bose-stable/bose-v1.2.11-15-g3cd7a6b"
  },
  {
    "name": "PassportClient-qc8017_32",
    "selected_version": "Release/stable/2.2.0-1378+2e7a789"
  },
  {
    "name": "PassportService-qc8017_32",
    "selected_version": "Release/stable/2.2.0-2044+38c754e"
  },
  {
    "name": "product-startup",
    "selected_version": "Release/stable/5.0.0-11+946b969"
  },
  {
    "name": "ProductControllerCommon",
    "selected_version": "stable@a289ebb7164f0a7e825e215fe9334e461d420248"
  },
  {
    "name": "ProductControllerCommonProto-qc8017_32",
    "selected_version": "Release/stable/2.2.0-481+0073f0a"
  },
  {
    "name": "ProductUIAssets",
    "selected_version": "stable@583a2d0a30359b26aea80cb36f96a7875061b304"
  },
  {
    "name": "protobuf-native",
    "selected_version": "Release/bose-stable/bose-v2.4.1-13-g8eac04e"
  },
  {
    "name": "protobuf-qc8017_32",
    "selected_version": "Release/bose-stable/bose-v2.4.1-13-g8eac04e"
  },
  {
    "name": "protobuf-x86_64",
    "selected_version": "Release/bose-stable/bose-v2.4.1-13-g8eac04e"
  },
  {
    "name": "Riviera-HSP-Images",
    "selected_version": "Release/master/4.12"
  },
  {
    "name": "Riviera-Toolchain",
    "selected_version": "Release/master/4.12"
  },
  {
    "name": "RivieraLPM-Tools",
    "selected_version": "master@8dca5445b30e1f402e2282483924a5ced387f8a8"
  },
  {
    "name": "RivieraLpmService-qc8017_32",
    "selected_version": "Release/stable/3.1.6-463+30068d9"
  },
  {
    "name": "RivieraLpmUpdater",
    "selected_version": "Release/stable/2.1.0-136+3416d62"
  },
  {
    "name": "RivieraMinimalFS-qc8017_32",
    "selected_version": "Release/stable/0.1.1-52+fe9ea6c"
  },
  {
    "name": "RivieraSwUpRecovery-qc8017_32",
    "selected_version": "Release/stable/5.0.0-165+c02d4c7"
  },
  {
    "name": "SASS-qc8017_32",
    "selected_version": "Release/stable/2.4.19-1611+4261785"
  },
  {
    "name": "SASS-qc8017_64",
    "selected_version": "Release/stable/2.4.19-1611+4261785"
  },
  {
    "name": "SecureDeviceKey",
    "selected_version": "stable@5fb596d5247f0dddea5d69f69ec9c1255cd97a31"
  },
  {
    "name": "ServicesClients-qc8017_32",
    "selected_version": "Release/stable/2.0.0-117+0843cf7"
  },
  {
    "name": "Shepherd-qc8017_32",
    "selected_version": "Release/stable/2.2.0-162+c04f3e9"
  },
  {
    "name": "SoftwareUpdate-qc8017_32",
    "selected_version": "Release/stable/5.0.1-2194+3da642d"
  },
  {
    "name": "SoundTouch-SDK-qc8017_32",
<<<<<<< HEAD
    "selected_version": "Release/Castle-Fork-stable/2.2.2.45401.3328451"
=======
    "selected_version": "Release/Castle-Fork-stable/2.2.2.45471.3348715"
>>>>>>> 2aa579c2
  },
  {
    "name": "svc-pts-log-decrypt",
    "selected_version": "master@2bb0045d023c434a6b6569a1bba24c32af744312"
  },
  {
    "name": "SystemEventService-qc8017_32",
    "selected_version": "Release/stable/2.2.0-174+3e4a32e"
  },
  {
    "name": "Telemetry-qc8017_32",
    "selected_version": "Release/stable/3.0.0-157+ca14c1c"
  },
  {
    "name": "TestUtils",
    "selected_version": "stable@a7c326a1c2106a727ff454c34ae6a913bbeb7ab3"
  },
  {
    "name": "VPAController-qc8017_32",
    "selected_version": "Release/stable/2.2.6-769+e4936e7"
  },
  {
    "name": "Webkit",
    "selected_version": "Release/stable/2.2.1-144+1492cc5"
  }
]<|MERGE_RESOLUTION|>--- conflicted
+++ resolved
@@ -41,19 +41,19 @@
   },
   {
     "name": "AudioSource-Spotify-qc8017_32",
-    "selected_version": "Continuous/stable/0.0.14-0-g9e6d6e1"
+    "selected_version": "Release/stable/0.0.16-10-gd224fde"
   },
   {
     "name": "AudioSource-Spotify-x86_64",
-    "selected_version": "Continuous/stable/0.0.14-0-g9e6d6e1"
+    "selected_version": "Release/stable/0.0.16-10-gd224fde"
   },
   {
     "name": "AudioSource-UPnP-qc8017_32",
-    "selected_version": "Continuous/stable/0.0.1-27+93ffaa9"
+    "selected_version": "Release/stable/0.0.1-48+9230c70"
   },
   {
     "name": "AudioSource-UPnP-x86_64",
-    "selected_version": "Continuous/stable/0.0.1-27+93ffaa9"
+    "selected_version": "Release/stable/0.0.1-48+9230c70"
   },
   {
     "name": "AVSService-qc8017_32",
@@ -333,11 +333,7 @@
   },
   {
     "name": "SoundTouch-SDK-qc8017_32",
-<<<<<<< HEAD
-    "selected_version": "Release/Castle-Fork-stable/2.2.2.45401.3328451"
-=======
     "selected_version": "Release/Castle-Fork-stable/2.2.2.45471.3348715"
->>>>>>> 2aa579c2
   },
   {
     "name": "svc-pts-log-decrypt",
