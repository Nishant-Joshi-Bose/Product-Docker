--- conflicted
+++ resolved
@@ -101,11 +101,7 @@
   },
   {
     "name": "DinghyWebBrowser-qc8017_64",
-<<<<<<< HEAD
     "selected_version": "Continuous/bose-master/1.0.0-102+27162b9"
-=======
-    "selected_version": "Release/bose-master/1.0.0-99+ed967f3"
->>>>>>> b749f1f7
   },
   {
     "name": "FrontDoor-qc8017_32",
@@ -285,10 +281,6 @@
   },
   {
     "name": "Webkit",
-<<<<<<< HEAD
     "selected_version": "Continuous/dmr-support-club/2.2.0-115+5b6a382"
-=======
-    "selected_version": "Release/stable/2.2.0-114+9207978"
->>>>>>> b749f1f7
   }
 ]