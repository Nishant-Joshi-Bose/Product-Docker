[
  {
    "name": "A4VQuickSetService",
    "selected_version": "master@878a2ad7a9882651d1bc23e348802609cd7c6598"
  },
  {
    "name": "A4VRemoteCommunicationService",
    "selected_version": "master@567a0fb2769e9c2b5aff0f57ff507f40fd633f98"
  },
  {
    "name": "A4VVideoManagerService",
    "selected_version": "master@b3e2d776f7d3b64319c712dcc7ed1300aaa43024"
  },
  {
    "name": "AudioPath-qc8017_32",
    "selected_version": "Release/Castle-Fork/1.5.8-21218"
  },
  {
    "name": "AudioPath-qc8017_64",
    "selected_version": "Release/Castle-Fork/1.5.8-21218"
  },
  {
    "name": "AudioSource-qc8017_32",
    "selected_version": "Release/master/0.1.4-127+943c98b"
  },
  {
    "name": "AVS-qc8017_32",
    "selected_version": "Release/Castle-Fork/1.5.12.42906.2884786"
  },
  {
    "name": "BLERemoteXCVR",
    "selected_version": "Release/master/v1.0.0-0+3929310"
  },
  {
    "name": "BLESetup-qc8017_32",
    "selected_version": "Release/master/1.5.0-82+e4b9243"
  },
  {
    "name": "bose-opkg-utils",
    "selected_version": "master@964c29cc453ccd3d1b28fb40bae8df11c0dc3b3c"
  },
  {
    "name": "bose-web-riviera-ap-page",
    "selected_version": "master@6b8a79c34eb1839c98ba3d8b4608a41eb32fed78"
  },
  {
    "name": "bose-web-update-page",
    "selected_version": "master@0117055987ebb22729bdeed0155fb10c2558d001"
  },
  {
    "name": "BoseLibs-qc8017_32",
    "selected_version": "Release/master/1.5.2-475+7476493"
  },
  {
    "name": "BoseOPKG-native",
    "selected_version": "Release/master/1.0.0-30+960ca94"
  },
  {
    "name": "BoseOPKG-qc8017_32",
    "selected_version": "Release/master/1.0.0-30+960ca94"
  },
  {
    "name": "BoseOPKG-x86",
    "selected_version": "Release/master/1.0.0-30+960ca94"
  },
  {
    "name": "BoseWebMonaco",
    "selected_version": "Release/master/1.5.4-402+8fe88b0"
  },
  {
    "name": "BTSource-qc8017_32",
    "selected_version": "Release/master/1.5.0-31+efc5ac4"
  },
  {
    "name": "BTStackAdapter-qc8017_32",
    "selected_version": "Release/master/1.6.0-82+80ad03e"
  },
  {
    "name": "BTSTSSink-qc8017_32",
    "selected_version": "Release/master/1.5.0-43+3b6c006"
  },
  {
    "name": "CastleLibs-native",
    "selected_version": "branches/castle-libs@2636"
  },
  {
    "name": "CastleLibs-qc8017_32",
    "selected_version": "branches/castle-libs@2636"
  },
  {
    "name": "CastleLibs-x86",
    "selected_version": "branches/castle-libs@2636"
  },
  {
    "name": "Cli-qc8017_32",
    "selected_version": "Release/master/1.5.1-79+3fcd225"
  },
  {
    "name": "DataCollectionClient-qc8017_32",
    "selected_version": "Release/master/1.0.1-99+b471e4f"
  },
  {
    "name": "DataCollectionService-qc8017_32",
    "selected_version": "Release/master/1.0.1-55+6478504"
  },
  {
    "name": "DemoController-qc8017_32",
    "selected_version": "Release/master/1.5.1-116+68c8ba2"
  },
  {
    "name": "DinghyWebBrowser-qc8017_64",
    "selected_version": "Release/bose-master/1.0.0-46+8a6938e"
  },
  {
    "name": "FrontDoor-qc8017_32",
    "selected_version": "Release/master/1.5.2-400+b0e36f6"
  },
  {
    "name": "FrontDoorService-qc8017_32",
    "selected_version": "Release/master/1.5.2-154+61695bc"
  },
  {
    "name": "FrontDoorUtility-qc8017_32",
    "selected_version": "Release/master/1.5.2-56+858603c"
  },
  {
    "name": "GalapagosClient-qc8017_32",
    "selected_version": "Release/master/1.5.2-197+2352364"
  },
  {
    "name": "HTTPInterface-qc8017_32",
    "selected_version": "Release/master/1.5.0-90+f887275"
  },
  {
    "name": "HTTPProxy-qc8017_32",
    "selected_version": "Release/master/1.5.1-116+bd66c32"
  },
  {
    "name": "KeyHandler-qc8017_32",
    "selected_version": "Release/master/1.5.0-110+2bdc8bd"
  },
  {
    "name": "LightBarController-qc8017_32",
    "selected_version": "Release/master/1.5.3-158+6b9b88e"
  },
  {
    "name": "LpmMfgTool",
    "selected_version": "Release/master/0.0.1-4+34833d6"
  },
  {
    "name": "NetworkService-qc8017_32",
    "selected_version": "Release/master/1.5.5-384+d6cf54a"
  },
  {
    "name": "opensource-jsoncpp-native",
    "selected_version": "Release/bose-master/1.8.3-14-g144ef57"
  },
  {
    "name": "opensource-jsoncpp-qc8017_32",
    "selected_version": "Release/bose-master/1.8.3-14-g144ef57"
  },
  {
    "name": "Passport-qc8017_32",
    "selected_version": "Release/master/1.5.0-884+c50e458"
  },
  {
    "name": "PassportClient-qc8017_32",
    "selected_version": "Release/master/1.5.0-884+c50e458"
  },
  {
    "name": "ProductControllerCommon",
<<<<<<< HEAD
    "selected_version": "PGC_1926@52fa8848f61383bf6fa81f95ac3444d5d1be110c"
=======
    "selected_version": "master@a343a8db96fb4fa39c8b55a34c879888a6d1090d"
>>>>>>> 9905298c
  },
  {
    "name": "ProductUIAssets",
    "selected_version": "master@3abdcec9611e25ba45c7c0df9e856885ba891285"
  },
  {
    "name": "protobuf-native",
    "selected_version": "branches/protobuf@2590"
  },
  {
    "name": "protobuf-qc8017_32",
    "selected_version": "branches/protobuf@2590"
  },
  {
    "name": "Riviera-HSP-Images",
    "selected_version": "Release/sop/3.10.3"
  },
  {
    "name": "Riviera-Toolchain",
    "selected_version": "Release/master/3.10"
  },
  {
    "name": "RivieraLPM",
    "selected_version": "trunk@2516"
  },
  {
    "name": "RivieraLpmService-qc8017_32",
    "selected_version": "Release/master/1.5.0-196+cab6049"
  },
  {
    "name": "RivieraLpmTools",
    "selected_version": "@2139"
  },
  {
    "name": "RivieraLpmUpdater",
    "selected_version": "Release/master/1.0.0-58+75a9930"
  },
  {
    "name": "SASS-qc8017_32",
    "selected_version": "Release/master/1.5.3-445+c63927f"
  },
  {
    "name": "Shepherd-qc8017_32",
    "selected_version": "Release/master/1.5.1-95+aa53fc1"
  },
  {
    "name": "SoftwareUpdate-qc8017_32",
    "selected_version": "Release/master/1.5.6-696+4297f3f"
  },
  {
    "name": "SoundTouch-SDK-qc8017_32",
    "selected_version": "Release/Castle-Fork/1.5.12.42906.2884786"
  },
  {
    "name": "SystemEventService-qc8017_32",
    "selected_version": "Release/master/0.5.2-66+fb291e4"
  },
  {
    "name": "Telemetry-qc8017_32",
    "selected_version": "Release/master/1.5.1-16+8db70f0"
  },
  {
    "name": "TestUtils",
    "selected_version": "master@cab04e3b9a7c63428f52b38958bd21b6a2125bd9"
  },
  {
    "name": "unittest-cpp-qc8017_32",
    "selected_version": "Release/bose-master/2.0.0-20+8575b87"
  },
  {
    "name": "Webkit",
    "selected_version": "Release/master/0.4.1-73+b4c1865"
  }
]<|MERGE_RESOLUTION|>--- conflicted
+++ resolved
@@ -169,11 +169,7 @@
   },
   {
     "name": "ProductControllerCommon",
-<<<<<<< HEAD
-    "selected_version": "PGC_1926@52fa8848f61383bf6fa81f95ac3444d5d1be110c"
-=======
-    "selected_version": "master@a343a8db96fb4fa39c8b55a34c879888a6d1090d"
->>>>>>> 9905298c
+    "selected_version": "master@d94fe043c3c7c39486a50ea10be9d931e643d84d"
   },
   {
     "name": "ProductUIAssets",
