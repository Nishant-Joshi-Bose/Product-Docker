--- conflicted
+++ resolved
@@ -177,11 +177,7 @@
   },
   {
     "name": "ProductControllerCommon",
-<<<<<<< HEAD
-    "selected_version": "master@530623346ffc6d8cd296a4497de5849706f4465a"
-=======
     "selected_version": "PGC-1169_use_status_field@26c073dc757e52bfbb80dea71e9b63c4237741e7"
->>>>>>> add8f624
   },
   {
     "name": "ProductControllerCommonProto-qc8017_32",
