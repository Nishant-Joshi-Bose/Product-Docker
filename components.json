[
  {
    "name": "AudioPath-qc8017_32",
    "selected_version": "Continuous/master/2.1.0-383+d320faa"
  },
  {
    "name": "AudioPath-qc8017_64",
    "selected_version": "Continuous/master/2.1.0-383+d320faa"
  },
  {
    "name": "GoogleVoiceAssistant-qc8017_64",
    "selected_version": "Continuous/master/2.1.0-123+5586f1c"
  },
  {
    "name": "AudioSource-qc8017_32",
    "selected_version": "Continuous/master/2.1.0-161+bdb9d7c"
  },
  {
    "name": "AVS-qc8017_32",
<<<<<<< HEAD
    "selected_version": "Continuous/Castle-Fork/2018-08-09_1931"
  },
  {
    "name": "BLESetup-qc8017_32",
    "selected_version": "Continuous/master/2.1.0-183+bb72844"
  },
  {
    "name": "BLEToFrontDoorService-qc8017_32",
    "selected_version": "Continuous/master/2.1.0-71+5129e5f"
=======
    "selected_version": "Continuous/Castle-Fork/2018-08-21_0106"
  },
  {
    "name": "BLESetup-qc8017_32",
    "selected_version": "Continuous/master/2.1.0-187+cef7ed4"
  },
  {
    "name": "BLEToFrontDoorService-qc8017_32",
    "selected_version": "Continuous/master/2.1.0-81+da2dfb2"
  },
  {
    "name": "Bluetooth-qc8017_32",
    "selected_version": "Continuous/master/1.0.0-16+aafd277"
>>>>>>> 309b74fd
  },
  {
    "name": "bose-opkg-utils",
    "selected_version": "master@964c29cc453ccd3d1b28fb40bae8df11c0dc3b3c"
  },
  {
    "name": "bose-web-riviera-ap-page",
    "selected_version": "master@8f3d90a6708655debfc4267df2ba75feadfc3109"
  },
  {
    "name": "bose-web-update-page",
    "selected_version": "master@42d683a01409593fa09d7cf4dd3e3541856f9e92"
  },
  {
    "name": "BoseLibs-qc8017_32",
    "selected_version": "Release/master/2.1.1-580+0b09b36"
  },
  {
    "name": "BoseOPKG-native",
    "selected_version": "Release/master/1.0.3-32+6335e0e"
  },
  {
    "name": "BoseOPKG-qc8017_32",
    "selected_version": "Release/master/1.0.3-32+6335e0e"
  },
  {
    "name": "BoseOPKG-x86",
    "selected_version": "Release/master/1.0.3-32+6335e0e"
  },
  {
    "name": "BoseWebMonaco",
<<<<<<< HEAD
    "selected_version": "Release/SOS/2.0.3-462+c267170"
  },
  {
    "name": "BTStackAdapter-qc8017_32",
    "selected_version": "Continuous/master/2.1.0-179+36a9726"
  },
  {
    "name": "BTSTSSink-qc8017_32",
    "selected_version": "Continuous/master/2.1.0-90+57fce31"
=======
    "selected_version": "Release/SOS/2.0.5-467+332f823"
  },
  {
    "name": "BTSTSSink-qc8017_32",
    "selected_version": "Continuous/master/2.1.0-102+c3732cb"
>>>>>>> 309b74fd
  },
  {
    "name": "CastleLibs-native",
    "selected_version": "branches/castle-libs@2689"
  },
  {
    "name": "CastleLibs-qc8017_32",
    "selected_version": "branches/castle-libs@2689"
  },
  {
    "name": "CastleLibs-x86",
    "selected_version": "branches/castle-libs@2689"
  },
  {
    "name": "Cli-qc8017_32",
<<<<<<< HEAD
    "selected_version": "Release/master/2.1.0-102+3e07b8d"
=======
    "selected_version": "Continuous/master/2.1.1-111+7325d56"
>>>>>>> 309b74fd
  },
  {
    "name": "DataCollectionClient-qc8017_32",
    "selected_version": "Release/master/2.1.1-130+35a067c"
  },
  {
    "name": "DataCollectionService-qc8017_32",
    "selected_version": "Release/master/2.1.0-102+9997dc9"
  },
  {
    "name": "DemoController-qc8017_32",
    "selected_version": "Continuous/master/2.1.0-129+3e3cf26"
  },
  {
    "name": "DinghyWebBrowser-qc8017_64",
    "selected_version": "Release/bose-master/1.0.0-67+155c3e8"
  },
  {
    "name": "FrontDoor-qc8017_32",
    "selected_version": "Release/master/1.5.5-450+5b7f6ca"
  },
  {
    "name": "FrontDoorService-qc8017_32",
    "selected_version": "Release/master/1.5.5-249+47b2bba"
  },
  {
    "name": "FrontDoorUtility-qc8017_32",
<<<<<<< HEAD
    "selected_version": "Release/master/2.1.0-108+cc22bfb"
=======
    "selected_version": "Continuous/master/2.1.0-120+aab3d31"
>>>>>>> 309b74fd
  },
  {
    "name": "GalapagosClient-qc8017_32",
    "selected_version": "Release/master/1.5.3-210+f18958d"
  },
  {
    "name": "HTTPInterface-qc8017_32",
<<<<<<< HEAD
    "selected_version": "Release/master/2.1.1-114+43817d8"
=======
    "selected_version": "Continuous/master/2.1.1-121+cb1a84e"
>>>>>>> 309b74fd
  },
  {
    "name": "HTTPProxy-qc8017_32",
    "selected_version": "Release/master/1.5.3-126+feb24cd"
  },
  {
    "name": "KeyHandler-qc8017_32",
    "selected_version": "Continuous/master/2.1.0-126+071d648"
  },
  {
    "name": "LightBarController-qc8017_32",
    "selected_version": "Release/master/1.5.6-173+430f704"
  },
  {
    "name": "LpmMfgTool",
    "selected_version": "Release/master/0.0.1-4+34833d6"
  },
  {
    "name": "NetworkService-qc8017_32",
    "selected_version": "Release/master/1.5.6-514+cf44936"
  },
  {
    "name": "opensource-jsoncpp-qc8017_32",
    "selected_version": "Release/bose-master/1.8.3-17-g016bc77"
  },
  {
    "name": "opensource-libwebsockets-qc8017_32",
    "selected_version": "Release/bose-v2.4-stable/2.4.1-35+g6107c43"
  },
  {
    "name": "opensource-zlib-qc8017_32",
    "selected_version": "Release/bose-master/v1.2.11-4-g324f6d0"
  },
  {
    "name": "Passport-qc8017_32",
<<<<<<< HEAD
    "selected_version": "Continuous/master/2.1.0-995+01f9031"
  },
  {
    "name": "PassportClient-qc8017_32",
    "selected_version": "Release/master/2.1.0-15+eb28561"
  },
  {
    "name": "ProductControllerCommon",
    "selected_version": "master@2a9cfc8c834743a40d9e60d4cec41aa05c5751aa"
=======
    "selected_version": "Continuous/master/2.0.0-1016+b642d85"
  },
  {
    "name": "PassportClient-qc8017_32",
    "selected_version": "Continuous/master/2.0.0-1009+b642d85"
  },
  {
    "name": "ProductControllerCommon",
    "selected_version": "master@c6635f1574ac486c966f4970fb449e3f8d63457e"
>>>>>>> 309b74fd
  },
  {
    "name": "ProductControllerCommonProto-qc8017_32",
    "selected_version": "Release/master/1.0.2-67+7bd77f7"
  },
  {
    "name": "ProductUIAssets",
    "selected_version": "master@220944def647a72ce0194d43ef23f1d3fe146987"
  },
  {
    "name": "protobuf-native",
    "selected_version": "branches/protobuf@2590"
  },
  {
    "name": "protobuf-qc8017_32",
    "selected_version": "branches/protobuf@2590"
  },
  {
    "name": "Riviera-HSP-Images",
    "selected_version": "Release/sos/3.10.5"
  },
  {
    "name": "Riviera-Toolchain",
    "selected_version": "Release/master/4.1"
  },
  {
    "name": "RivieraLpmService-qc8017_32",
    "selected_version": "Release/master/1.5.4-222+d42081b"
  },
  {
    "name": "RivieraLpmTools",
    "selected_version": "@2962"
  },
  {
    "name": "RivieraLpmUpdater",
    "selected_version": "Release/master/1.0.0-69+a38d6c8"
  },
  {
    "name": "RivieraSwUpRecovery-qc8017_32",
    "selected_version": "Release/master/1.5.0-3+9f060fe"
  },
  {
    "name": "SASS-qc8017_32",
    "selected_version": "Release/master/1.5.4-512+d34c6fa"
  },
  {
    "name": "Shepherd-qc8017_32",
<<<<<<< HEAD
    "selected_version": "Release/master/2.1.0-109+32ba500"
=======
    "selected_version": "Continuous/master/2.1.0-112+2e886d1"
>>>>>>> 309b74fd
  },
  {
    "name": "SoftwareUpdate-qc8017_32",
    "selected_version": "Release/master/2.1.0-822+6a076dc"
  },
  {
    "name": "SoundTouch-SDK-qc8017_32",
<<<<<<< HEAD
    "selected_version": "Continuous/Castle-Fork/2018-08-09_1931"
=======
    "selected_version": "Continuous/Castle-Fork/2018-08-21_0106"
>>>>>>> 309b74fd
  },
  {
    "name": "svc-pts-log-decrypt",
    "selected_version": "master@12e8bd2762b5e5a78c743280deb43cfb097fa05c"
  },
  {
    "name": "SystemEventService-qc8017_32",
    "selected_version": "Release/master/0.5.2-72+af175e4"
  },
  {
    "name": "Telemetry-qc8017_32",
    "selected_version": "Continuous/master/2.1.0-50+e910fee"
  },
  {
    "name": "TestUtils",
<<<<<<< HEAD
    "selected_version": "master@3de10ad2d2b8d11c84e2f1535a3cde7a2b2f6cf6"
  },
  {
    "name": "VPAController-qc8017_32",
    "selected_version": "Continuous/master/2.1.0-111+411975d"
=======
    "selected_version": "master@c343b29e4d53b8bf223ce617c075899609420e8b"
>>>>>>> 309b74fd
  },
  {
    "name": "Webkit",
    "selected_version": "Release/master/1.5.0-85+0a3cf09"
  }
]<|MERGE_RESOLUTION|>--- conflicted
+++ resolved
@@ -1,15 +1,15 @@
 [
   {
     "name": "AudioPath-qc8017_32",
-    "selected_version": "Continuous/master/2.1.0-383+d320faa"
+    "selected_version": "Continuous/master/2.1.0-596+bcf57ae"
   },
   {
     "name": "AudioPath-qc8017_64",
-    "selected_version": "Continuous/master/2.1.0-383+d320faa"
+    "selected_version": "Continuous/master/2.1.0-596+bcf57ae"
   },
   {
     "name": "GoogleVoiceAssistant-qc8017_64",
-    "selected_version": "Continuous/master/2.1.0-123+5586f1c"
+    "selected_version": "Continuous/master/2.1.0-139+7328bbf"
   },
   {
     "name": "AudioSource-qc8017_32",
@@ -17,17 +17,6 @@
   },
   {
     "name": "AVS-qc8017_32",
-<<<<<<< HEAD
-    "selected_version": "Continuous/Castle-Fork/2018-08-09_1931"
-  },
-  {
-    "name": "BLESetup-qc8017_32",
-    "selected_version": "Continuous/master/2.1.0-183+bb72844"
-  },
-  {
-    "name": "BLEToFrontDoorService-qc8017_32",
-    "selected_version": "Continuous/master/2.1.0-71+5129e5f"
-=======
     "selected_version": "Continuous/Castle-Fork/2018-08-21_0106"
   },
   {
@@ -41,7 +30,6 @@
   {
     "name": "Bluetooth-qc8017_32",
     "selected_version": "Continuous/master/1.0.0-16+aafd277"
->>>>>>> 309b74fd
   },
   {
     "name": "bose-opkg-utils",
@@ -73,23 +61,11 @@
   },
   {
     "name": "BoseWebMonaco",
-<<<<<<< HEAD
-    "selected_version": "Release/SOS/2.0.3-462+c267170"
-  },
-  {
-    "name": "BTStackAdapter-qc8017_32",
-    "selected_version": "Continuous/master/2.1.0-179+36a9726"
-  },
-  {
-    "name": "BTSTSSink-qc8017_32",
-    "selected_version": "Continuous/master/2.1.0-90+57fce31"
-=======
-    "selected_version": "Release/SOS/2.0.5-467+332f823"
+    "selected_version": "Release/SOS/2.0.6-469+fda4ced"
   },
   {
     "name": "BTSTSSink-qc8017_32",
     "selected_version": "Continuous/master/2.1.0-102+c3732cb"
->>>>>>> 309b74fd
   },
   {
     "name": "CastleLibs-native",
@@ -105,11 +81,7 @@
   },
   {
     "name": "Cli-qc8017_32",
-<<<<<<< HEAD
-    "selected_version": "Release/master/2.1.0-102+3e07b8d"
-=======
     "selected_version": "Continuous/master/2.1.1-111+7325d56"
->>>>>>> 309b74fd
   },
   {
     "name": "DataCollectionClient-qc8017_32",
@@ -137,11 +109,7 @@
   },
   {
     "name": "FrontDoorUtility-qc8017_32",
-<<<<<<< HEAD
-    "selected_version": "Release/master/2.1.0-108+cc22bfb"
-=======
     "selected_version": "Continuous/master/2.1.0-120+aab3d31"
->>>>>>> 309b74fd
   },
   {
     "name": "GalapagosClient-qc8017_32",
@@ -149,11 +117,7 @@
   },
   {
     "name": "HTTPInterface-qc8017_32",
-<<<<<<< HEAD
-    "selected_version": "Release/master/2.1.1-114+43817d8"
-=======
     "selected_version": "Continuous/master/2.1.1-121+cb1a84e"
->>>>>>> 309b74fd
   },
   {
     "name": "HTTPProxy-qc8017_32",
@@ -189,17 +153,6 @@
   },
   {
     "name": "Passport-qc8017_32",
-<<<<<<< HEAD
-    "selected_version": "Continuous/master/2.1.0-995+01f9031"
-  },
-  {
-    "name": "PassportClient-qc8017_32",
-    "selected_version": "Release/master/2.1.0-15+eb28561"
-  },
-  {
-    "name": "ProductControllerCommon",
-    "selected_version": "master@2a9cfc8c834743a40d9e60d4cec41aa05c5751aa"
-=======
     "selected_version": "Continuous/master/2.0.0-1016+b642d85"
   },
   {
@@ -209,7 +162,6 @@
   {
     "name": "ProductControllerCommon",
     "selected_version": "master@c6635f1574ac486c966f4970fb449e3f8d63457e"
->>>>>>> 309b74fd
   },
   {
     "name": "ProductControllerCommonProto-qc8017_32",
@@ -257,11 +209,7 @@
   },
   {
     "name": "Shepherd-qc8017_32",
-<<<<<<< HEAD
-    "selected_version": "Release/master/2.1.0-109+32ba500"
-=======
     "selected_version": "Continuous/master/2.1.0-112+2e886d1"
->>>>>>> 309b74fd
   },
   {
     "name": "SoftwareUpdate-qc8017_32",
@@ -269,11 +217,7 @@
   },
   {
     "name": "SoundTouch-SDK-qc8017_32",
-<<<<<<< HEAD
-    "selected_version": "Continuous/Castle-Fork/2018-08-09_1931"
-=======
     "selected_version": "Continuous/Castle-Fork/2018-08-21_0106"
->>>>>>> 309b74fd
   },
   {
     "name": "svc-pts-log-decrypt",
@@ -289,18 +233,14 @@
   },
   {
     "name": "TestUtils",
-<<<<<<< HEAD
-    "selected_version": "master@3de10ad2d2b8d11c84e2f1535a3cde7a2b2f6cf6"
+    "selected_version": "master@c343b29e4d53b8bf223ce617c075899609420e8b"
   },
   {
     "name": "VPAController-qc8017_32",
-    "selected_version": "Continuous/master/2.1.0-111+411975d"
-=======
-    "selected_version": "master@c343b29e4d53b8bf223ce617c075899609420e8b"
->>>>>>> 309b74fd
+    "selected_version": "Continuous/master/2.1.0-131+c66d1c6"
   },
   {
     "name": "Webkit",
-    "selected_version": "Release/master/1.5.0-85+0a3cf09"
+    "selected_version": "Release/master/2.1.0-95+daccd18"
   }
 ]