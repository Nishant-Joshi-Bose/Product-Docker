--- conflicted
+++ resolved
@@ -89,11 +89,7 @@
   },
   {
     "name": "CastleProductControllerCommon",
-<<<<<<< HEAD
-    "selected_version": "CASTLE-8230@f0020f1b387e1c110878b50b1313d66b6fe3b1d1"
-=======
-    "selected_version": "master@4ae369b92ffe045382957c66098fe3fc9923b25f"
->>>>>>> 2bd7d1cd
+    "selected_version": "CASTLE-8230@256fcaf9fc906acb5b5b0bd5270972e2b59e67b6"
   },
   {
     "name": "FrontDoor-qc8017_32",
