[
  {
    "name": "AudioPathClient-qc8017_32",
    "selected_version": "Continuous/unstable/5.0.0-6639+d7398f3"
  },
  {
    "name": "AudioPathProducts-qc8017_32",
    "selected_version": "Continuous/unstable/5.0.0-6639+d7398f3"
  },
  {
    "name": "AudioPathProducts-qc8017_64",
    "selected_version": "Continuous/unstable/5.0.0-6639+d7398f3"
  },
  {
    "name": "AudioPathService-qc8017_64",
    "selected_version": "Continuous/unstable/5.0.0-6639+d7398f3"
  },
  {
    "name": "AudioSource-AirPlay2-qc8017_32",
    "selected_version": "Continuous/stable/v1.0.0-22-gd717bc3"
  },
  {
    "name": "AudioSource-BMX-qc8017_32",
    "selected_version": "Continuous/stable/0.0.2-620+c0b3c4e"
  },
  {
    "name": "AudioSource-MusicServices-qc8017_32",
    "selected_version": "Continuous/stable/1.0.0-19+3edcde7"
  },
  {
    "name": "AudioSource-qc8017_32",
    "selected_version": "Continuous/stable/2.3.0-399+f61c00c"
  },
  {
    "name": "AudioSource-Spotify-qc8017_32",
    "selected_version": "Continuous/stable/0.0.26-23-g810c0d0"
  },
  {
    "name": "AudioSource-UPnP-qc8017_32",
    "selected_version": "Continuous/stable/0.0.1-85+2b6c09a"
  },
  {
    "name": "AVSService-qc8017_32",
    "selected_version": "Continuous/stable/2.2.1-305+acbf11b"
  },
  {
    "name": "BLESetup-qc8017_32",
    "selected_version": "Continuous/stable/3.1.28-7-gb32e8d0"
  },
  {
    "name": "BLEToFrontDoorService-qc8017_32",
    "selected_version": "Continuous/stable/2.3.0-394+167ecf1"
  },
  {
    "name": "Bluetooth-qc8017_32",
    "selected_version": "Continuous/stable/2.15.0-6-g57163f6"
  },
  {
    "name": "bose-opkg-utils",
    "selected_version": "stable@dc68bf49f79a24f21a22b50eed6a9d6ef2f44062"
  },
  {
    "name": "bose-web-riviera-ap-page",
    "selected_version": "stable@4d88a4d4ddd66edcc7552169bdbb19c442c1feef"
  },
  {
    "name": "bose-web-update-page",
    "selected_version": "stable@050c0df846c07eb071d58045328a2a542043a1c5"
  },
  {
    "name": "BoseLibs-qc8017_32",
    "selected_version": "Release/stable/3.5.0-1379+a0e9e0f"
  },
  {
    "name": "BoseWebMonaco",
    "selected_version": "Release/stable/5.1.0-778+25e3ed0"
  },
  {
    "name": "BTSTSSink-qc8017_32",
    "selected_version": "Continuous/stable/2.6.8-7-ga2ac3b5"
  },
  {
    "name": "CAPSAPI-qc8017_32",
    "selected_version": "Continuous/stable/1.0.0-112+5e1dcb1"
  },
  {
    "name": "Cli-qc8017_32",
    "selected_version": "Continuous/stable/2.2.0-225+ef9d37a"
  },
  {
    "name": "CloudControlClient-qc8017_32",
    "selected_version": "Continuous/stable/0.0.4-126+31f0c2b"
  },
  {
    "name": "DataCollectionClient-qc8017_32",
    "selected_version": "Continuous/stable/2.2.15-8-g45f662e"
  },
  {
    "name": "DataCollectionService-qc8017_32",
    "selected_version": "Continuous/stable/4.0.0-283+bf0095c"
  },
  {
    "name": "DemoController-qc8017_32",
    "selected_version": "Continuous/stable/2.2.0-292+f561406"
  },
  {
    "name": "DinghyWebBrowser-qc8017_64",
    "selected_version": "Release/bose-stable/1.0.5-47+79977b9"
  },
  {
    "name": "FrontDoorClient-qc8017_32",
    "selected_version": "Release/stable/3.0.0-790+b2f6b85"
  },
  {
    "name": "FrontDoorService-qc8017_32",
    "selected_version": "Continuous/stable/3.1.0-1105+26a3338"
  },
  {
    "name": "FrontDoorUtility-qc8017_32",
    "selected_version": "Continuous/stable/3.0.0-327+bb1893e"
  },
  {
    "name": "GalapagosClient-qc8017_32",
    "selected_version": "Continuous/stable/3.0.0-441+bdeb3c9"
  },
  {
    "name": "GoogleVoiceAssistant-qc8017_64",
    "selected_version": "Continuous/stable/2.2.9-1931+7fa56e2"
  },
  {
    "name": "HTTPInterface-qc8017_32",
    "selected_version": "Continuous/stable/3.0.1-292+41f78e8"
  },
  {
    "name": "HTTPProxy-qc8017_32",
    "selected_version": "Continuous/stable/2.2.0-300+0a9a6d0"
  },
  {
    "name": "IoTService-qc8017_32",
    "selected_version": "Continuous/stable/1.0.1-24+e7f0453"
  },
  {
    "name": "IotIpcClient-qc8017_32",
    "selected_version": "Continuous/stable/2.0.0-151+d19fb5b"
  },
  {
    "name": "KeyHandler-qc8017_32",
    "selected_version": "Continuous/stable/2.2.4-1-g0dfbd18"
  },
  {
    "name": "LightBarController-qc8017_32",
    "selected_version": "Continuous/stable/2.2.6-10-ge3c93e4"
  },
  {
    "name": "LpmMfgTool",
    "selected_version": "Release/master/0.0.1-4+34833d6"
  },
  {
    "name": "NetworkService-qc8017_32",
    "selected_version": "Continuous/stable/2.2.13-6-ga028ecc"
  },
  {
    "name": "opensource-avahi-qc8017_32",
    "selected_version": "Release/bose-stable/v0.6.40-1-gfc0d0a1"
  },
  {
    "name": "opensource-curl-qc8017_32",
    "selected_version": "Release/bose-stable/bose-v7.54.1-37-gad42698"
  },
  {
    "name": "opensource-jsoncpp-qc8017_32",
    "selected_version": "Release/bose-stable/bose-v1.8.3-22-g8560949"
  },
  {
    "name": "opensource-libarchive-qc8017_32",
    "selected_version": "Release/bose-stable/bose-v3.3.1-25-g4730cb0"
  },
  {
    "name": "opensource-libwebsockets-qc8017_32",
    "selected_version": "Release/bose-stable/bose-v2.4.2-9-g0676f90"
  },
  {
    "name": "opensource-nghttp2-qc8017_32",
    "selected_version": "Release/bose-stable/bose-v1.24.0-25-g6eabab7"
  },
  {
    "name": "opensource-OpenAvnuApple-qc8017_32",
    "selected_version": "Release/bose-stable/v1.0-1819-g5eb6189"
  },
  {
    "name": "opensource-openssl-qc8017_32",
    "selected_version": "Release/bose-stable/bose-v1.0.2-32-gdc4dcca"
  },
  {
    "name": "opensource-openssl-x86",
    "selected_version": "Release/bose-stable/bose-v1.0.2-32-gdc4dcca"
  },
  {
    "name": "opensource-opkg-qc8017_32",
    "selected_version": "Release/bose-stable/bose-v3.6.2-35-g29f7b11"
  },
  {
    "name": "opensource-opkg-x86",
    "selected_version": "Release/bose-stable/bose-v3.6.2-35-g29f7b11"
  },
  {
    "name": "opensource-tinyxml-qc8017_32",
    "selected_version": "Release/bose-stable/bose-v2.6.1-19-gd4270bd"
  },
  {
    "name": "opensource-util-linux-qc8017_32",
    "selected_version": "Release/bose-master/1.5.0-10+877ade5"
  },
  {
    "name": "opensource-zlib-qc8017_32",
    "selected_version": "Release/bose-stable/bose-v1.2.11-19-gd540a4b"
  },
  {
    "name": "PassportClient-qc8017_32",
    "selected_version": "Continuous/stable/2.2.0-1447+5adda75"
  },
  {
    "name": "PassportService-qc8017_32",
    "selected_version": "Continuous/stable/2.2.0-49+1560fa6"
  },
  {
    "name": "product-startup",
    "selected_version": "Release/stable/5.0.0-15+594522a"
  },
  {
    "name": "ProductControllerCommon",
<<<<<<< HEAD
    "selected_version": "stable@f7baafe5fff29630ea521fbbcdab47e40f4a185f"
=======
    "selected_version": "stable@2ed720fdd76edf45ee3bf183e1929ddc019f11c1"
>>>>>>> ba3a7ab2
  },
  {
    "name": "ProductControllerCommonProto-qc8017_32",
    "selected_version": "Continuous/stable/2.2.2-1-gaa3918e"
  },
  {
    "name": "ProductUIAssets",
    "selected_version": "stable@e0a2710553fda8ed1bd96bc1a98ad1406f62d4e0"
  },
  {
    "name": "protobuf-qc8017_32",
    "selected_version": "Release/bose-stable/bose-v2.4.1-17-g4fa5db1"
  },
  {
    "name": "protobuf-x86_64",
    "selected_version": "Release/bose-stable/bose-v2.4.1-17-g4fa5db1"
  },
  {
    "name": "Riviera-HSP-Images",
    "selected_version": "Release/master/5.0.8"
  },
  {
    "name": "Riviera-Toolchain",
    "selected_version": "Release/master/5.0.8"
  },
  {
    "name": "RivieraLPM-Tools",
    "selected_version": "master@8dca5445b30e1f402e2282483924a5ced387f8a8"
  },
  {
    "name": "RivieraLpmService-qc8017_32",
    "selected_version": "Continuous/stable/3.1.6-502+2aefe9a"
  },
  {
    "name": "RivieraLpmUpdater",
    "selected_version": "Continuous/stable/2.1.0-158+349bcdd"
  },
  {
    "name": "RivieraMinimalFS-qc8017_32",
    "selected_version": "Continuous/stable/0.1.2-76+9cd2635"
  },
  {
    "name": "RivieraSwUpRecovery-qc8017_32",
    "selected_version": "Continuous/stable/5.0.0-182+e9872e0"
  },
  {
    "name": "SASS-qc8017_32",
    "selected_version": "Continuous/stable/2.5.4-1684+42fa519"
  },
  {
    "name": "SASS-qc8017_64",
    "selected_version": "Continuous/stable/2.5.4-1684+42fa519"
  },
  {
    "name": "SecureDeviceKey",
    "selected_version": "stable@62f1a3afebe39835cfc9e09e7da3bb802e87e865"
  },
  {
    "name": "ServicesClients-qc8017_32",
    "selected_version": "Continuous/stable/2.0.7-144+5c36699"
  },
  {
    "name": "Shepherd-qc8017_32",
    "selected_version": "Release/stable/2.2.0-167+e9a516c"
  },
  {
    "name": "SoftwareUpdate-qc8017_32",
    "selected_version": "Continuous/stable/5.0.4-2403+e9bbbc5"
  },
  {
    "name": "SoundTouch-SDK-qc8017_32",
    "selected_version": "Continuous/Castle-Fork-stable/2019-06-11_1146"
  },
  {
    "name": "SystemEventService-qc8017_32",
    "selected_version": "Continuous/stable/2.2.0-197+7937809"
  },
  {
    "name": "Telemetry-qc8017_32",
    "selected_version": "Continuous/stable/3.0.0-184+ce4b7df"
  },
  {
    "name": "TestUtils",
    "selected_version": "stable@48759234f999bcb6859eda9e5028b8d5d8bad58e"
  },
  {
    "name": "VPAController-qc8017_32",
    "selected_version": "Continuous/stable/2.2.10-8-g2aae9f0"
  },
  {
    "name": "Webkit",
    "selected_version": "Release/stable/2.2.2-170+1baad21"
  }
]<|MERGE_RESOLUTION|>--- conflicted
+++ resolved
@@ -229,11 +229,7 @@
   },
   {
     "name": "ProductControllerCommon",
-<<<<<<< HEAD
-    "selected_version": "stable@f7baafe5fff29630ea521fbbcdab47e40f4a185f"
-=======
     "selected_version": "stable@2ed720fdd76edf45ee3bf183e1929ddc019f11c1"
->>>>>>> ba3a7ab2
   },
   {
     "name": "ProductControllerCommonProto-qc8017_32",
