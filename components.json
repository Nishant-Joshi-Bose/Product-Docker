[
  {
    "name": "A4VQuickSetService",
    "selected_version": "master@01bc26d1af73b45425eec6d8537891eb251b40cd"
  },
  {
    "name": "A4VRemoteCommunicationService",
    "selected_version": "master@cefcd5cdfefc1b7d77c808274d398401219b2c5d"
  },
  {
    "name": "BLERemoteXCVR",
    "selected_version": "Release/master/0.16-5+g2e25c0f"
  },
  {
    "name": "A4VVideoManagerService",
    "selected_version": "master@a152fef3f480881cb40ad6cc1f08dffe5faf4ad1"
  },
  {
    "name": "AVS-qc8017_32",
    "selected_version": "Release/Castle-Fork/0.3.14.41323.2725199"
  },
  {
    "name": "bose-opkg-utils",
    "selected_version": "master@964c29cc453ccd3d1b28fb40bae8df11c0dc3b3c"
  },
  {
    "name": "BoseLibs-qc8017_32",
    "selected_version": "Release/master/0.3.10-315+1a6c767"
  },
  {
    "name": "BoseOPKG-native",
    "selected_version": "Release/master/0.3.0-20+324ed86"
  },
  {
    "name": "BoseOPKG-qc8017_32",
    "selected_version": "Release/master/0.3.0-20+324ed86"
  },
  {
    "name": "BoseOPKG-x86",
    "selected_version": "Release/master/0.3.0-20+324ed86"
  },
  {
    "name": "BoseWebMonaco",
    "selected_version": "Release/develop/0.3.3-110+3a6d9d5"
  },
  {
    "name": "CastleAudioPath-qc8017_32",
    "selected_version": "Release/Castle-Fork/0.3.2-20599"
  },
  {
    "name": "CastleAudioPath-qc8017_64",
    "selected_version": "Release/Castle-Fork/0.3.2-20599"
  },
  {
    "name": "CastleCli-qc8017_32",
    "selected_version": "Release/master/0.3.1-40+308cab1"
  },
  {
    "name": "CastleDataCollectionClient-qc8017_32",
    "selected_version": "Release/IP3/0.3.7-47+c247d98"
  },
  {
    "name": "CastleDemoController-qc8017_32",
    "selected_version": "Release/master/0.3.2-62+b9fcc88"
  },
  {
    "name": "CastleHTTPProxy-qc8017_32",
    "selected_version": "Release/master/0.2.1-31+d7e3d00"
  },
  {
    "name": "CastleLibs-native",
    "selected_version": "branches/castle-libs@2593"
  },
  {
    "name": "CastleLibs-qc8017_32",
    "selected_version": "branches/castle-libs@2593"
  },
  {
    "name": "CastleLibs-x86",
    "selected_version": "branches/castle-libs@2593"
  },
  {
    "name": "CastleLightBarController-qc8017_32",
    "selected_version": "Release/master/0.3.7-63+cf5a143"
  },
  {
    "name": "CastleNetworkService-qc8017_32",
    "selected_version": "Release/master/0.3.1-181+ed72644"
  },
  {
    "name": "CastlePassport-qc8017_32",
    "selected_version": "Release/master/0.3.86-524+e45febf"
  },
  {
    "name": "CastlePassportClient-qc8017_32",
    "selected_version": "Release/master/0.3.86-524+e45febf"
  },
  {
    "name": "CastleProductControllerCommon",
<<<<<<< HEAD
    "selected_version": "master@e2b92a6c3ec1c9313a16f14a9426e1034e85a90c"
=======
    "selected_version": "master@75aab549b5b0d67d269532f96a0127c83a07c2be"
>>>>>>> d4be8411
  },
  {
    "name": "CastleProductUIAssets",
    "selected_version": "master@43394152e689030529a94750d56fe9cd196b885a"
  },
  {
    "name": "CastleTestUtils",
    "selected_version": "master@e19bf6fd99a700739ac372437424b2e9f19a58da"
  },
  {
    "name": "FrontDoor-qc8017_32",
    "selected_version": "Release/master/0.3.8-166+bdf45c8"
  },
  {
    "name": "GalapagosClient-qc8017_32",
    "selected_version": "Release/master/0.2.0-78+2eebfc2"
  },
  {
    "name": "HTTPInterface-qc8017_32",
    "selected_version": "Release/master/0.3.3-53+83e0de2"
  },
  {
    "name": "KeyHandler-qc8017_32",
    "selected_version": "Release/master/0.2.3-71+1801c14"
  },
  {
    "name": "protobuf-native",
    "selected_version": "branches/protobuf@2590"
  },
  {
    "name": "protobuf-qc8017_32",
    "selected_version": "branches/protobuf@2590"
  },
  {
    "name": "Riviera-HSP-Images",
    "selected_version": "Release/master/2.4"
  },
  {
    "name": "Riviera-Toolchain",
    "selected_version": "Release/master/2.4"
  },
  {
    "name": "RivieraLPM",
    "selected_version": "trunk@1983"
  },
  {
    "name": "RivieraLpmTools",
    "selected_version": "@2139"
  },
  {
    "name": "RivieraLpmService-qc8017_32",
    "selected_version": "Release/master/0.3.9-117+7078c70"
  },
  {
    "name": "RivieraLpmUpdater",
    "selected_version": "Release/master/0.3.2-39+0fb03f2"
  },
  {
    "name": "SASS-qc8017_32",
    "selected_version": "Release/IP3/0.3.1-209+faa7229"
  },
  {
    "name": "Shepherd-qc8017_32",
    "selected_version": "Release/master/0.3.3-63+5fcbc13"
  },
  {
    "name": "SoftwareUpdate-qc8017_32",
    "selected_version": "Release/IP3/0.3.14-365+ec54c8a"
  },
  {
    "name": "SoundTouch-SDK-qc8017_32",
<<<<<<< HEAD
    "selected_version": "Continuous/Castle-Fork/2018-03-12_1139"
=======
    "selected_version": "Release/Castle-Fork/0.3.14.41323.2725199"
>>>>>>> d4be8411
  },
  {
    "name": "SystemEventService-qc8017_32",
    "selected_version": "Release/master/0.3.0-21+6450a02"
  },
  {
    "name": "unittest-cpp-qc8017_32",
    "selected_version": "Release/bose-master/2.0.0-3+167ffec"
  },
  {
    "name": "Webkit",
    "selected_version": "Release/master/0.3.3-33+5811010"
  },
  {
    "name": "WiFi-Setup-Webpage",
    "selected_version": "master@19f561f91af118db5439955e4d85bc0a914964eb"
  }
]<|MERGE_RESOLUTION|>--- conflicted
+++ resolved
@@ -97,11 +97,7 @@
   },
   {
     "name": "CastleProductControllerCommon",
-<<<<<<< HEAD
     "selected_version": "master@e2b92a6c3ec1c9313a16f14a9426e1034e85a90c"
-=======
-    "selected_version": "master@75aab549b5b0d67d269532f96a0127c83a07c2be"
->>>>>>> d4be8411
   },
   {
     "name": "CastleProductUIAssets",
@@ -173,11 +169,7 @@
   },
   {
     "name": "SoundTouch-SDK-qc8017_32",
-<<<<<<< HEAD
     "selected_version": "Continuous/Castle-Fork/2018-03-12_1139"
-=======
-    "selected_version": "Release/Castle-Fork/0.3.14.41323.2725199"
->>>>>>> d4be8411
   },
   {
     "name": "SystemEventService-qc8017_32",
