--- conflicted
+++ resolved
@@ -385,11 +385,7 @@
   },
   {
     "name": "ProductControllerCommon",
-<<<<<<< HEAD
-    "selected_version": "PGC-4674@28913e2b9bf498478b07f56f315662a596a7b00d"
-=======
     "selected_version": "stable@254bdd423b2ef6c8b5048bc088126530b81e211f"
->>>>>>> e8022927
   },
   {
     "name": "ProductControllerCommonProto-qc8017_32",
