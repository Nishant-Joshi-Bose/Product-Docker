--- conflicted
+++ resolved
@@ -245,11 +245,7 @@
   },
   {
     "name": "SoftwareUpdate-qc8017_32",
-<<<<<<< HEAD
-    "selected_version": "Continuous/CASTLE-17549/3.0.4-1214+1fe137c"
-=======
-    "selected_version": "Release/MR1_2019/3.0.5-1297+87a449c"
->>>>>>> 34e625fc
+    "selected_version": "Continuous/CASTLE-17549/3.1.0-1339+747d5f4"
   },
   {
     "name": "SoundTouch-SDK-qc8017_32",
