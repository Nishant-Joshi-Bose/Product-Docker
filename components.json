[
  {
    "name": "AudioPathClient-qc8017_32",
<<<<<<< HEAD
    "selected_version": "Release/stable/4.0.2-4634+15d6881"
  },
  {
    "name": "AudioPathProducts-qc8017_32",
    "selected_version": "Release/stable/4.0.2-4634+15d6881"
  },
  {
    "name": "AudioPathProducts-qc8017_64",
    "selected_version": "Release/stable/4.0.2-4634+15d6881"
  },
  {
    "name": "AudioPathService-qc8017_64",
    "selected_version": "Release/stable/4.0.2-4634+15d6881"
=======
    "selected_version": "Release/stable/4.0.1-4568+aab0d83"
  },
  {
    "name": "AudioPathProducts-qc8017_32",
    "selected_version": "Release/stable/4.0.1-4568+aab0d83"
  },
  {
    "name": "AudioPathProducts-qc8017_64",
    "selected_version": "Release/stable/4.0.1-4568+aab0d83"
  },
  {
    "name": "AudioPathService-qc8017_64",
    "selected_version": "Release/stable/4.0.1-4568+aab0d83"
>>>>>>> ea5030d8
  },
  {
    "name": "AudioSource-BMX-qc8017_32",
    "selected_version": "Release/stable/0.0.1-166+e76770e"
  },
  {
    "name": "AudioSource-BMX-x86_64",
    "selected_version": "Release/stable/0.0.1-166+e76770e"
  },
  {
    "name": "AudioSource-qc8017_32",
    "selected_version": "Release/stable/2.2.0-250+e3051fe"
  },
  {
    "name": "AVSService-qc8017_32",
<<<<<<< HEAD
    "selected_version": "501:Continuous/stable/2.2.0+c491f14"
  },
  {
    "name": "BLESetup-qc8017_32",
    "selected_version": "501:Continuous/stable/3.1.4+54d22ac"
  },
  {
    "name": "BLEToFrontDoorService-qc8017_32",
    "selected_version": "501:Continuous/stable/2.2.5+9cf3aba"
  },
  {
    "name": "Bluetooth-qc8017_32",
    "selected_version": "501:Continuous/stable/2.4.3+5e26a08"
=======
    "selected_version": "Release/stable/2.2.0-17+c491f14"
  },
  {
    "name": "BLESetup-qc8017_32",
    "selected_version": "Release/stable/3.1.3-491+86590e6"
  },
  {
    "name": "BLEToFrontDoorService-qc8017_32",
    "selected_version": "Release/stable/2.2.5-270+9cf3aba"
  },
  {
    "name": "Bluetooth-qc8017_32",
    "selected_version": "Release/stable/2.4.3-321+5e26a08"
>>>>>>> ea5030d8
  },
  {
    "name": "bose-opkg-utils",
    "selected_version": "stable@964c29cc453ccd3d1b28fb40bae8df11c0dc3b3c"
  },
  {
    "name": "bose-web-riviera-ap-page",
    "selected_version": "master@1adf1514484f4f320795cd1a2074e48abc8137e1"
  },
  {
    "name": "bose-web-update-page",
    "selected_version": "master@24b0ffaad4d130ae5a2df0e470868846c7888392"
  },
  {
    "name": "BoseLibs-qc8017_32",
    "selected_version": "Release/stable/3.2.1-999+1e6ea1a"
  },
  {
    "name": "BoseWebToledo",
    "selected_version": "Release/master/1.0.1-6+0d2fc61"
  },
  {
    "name": "BTSTSSink-qc8017_32",
<<<<<<< HEAD
    "selected_version": "501:Continuous/stable/2.4.7+5bf5d9a"
=======
    "selected_version": "Release/stable/2.4.6-564+6c912f0"
>>>>>>> ea5030d8
  },
  {
    "name": "CastleLibs-native",
    "selected_version": "branches/castle-libs@2830"
  },
  {
    "name": "CastleLibs-qc8017_32",
    "selected_version": "branches/castle-libs@2830"
  },
  {
    "name": "CastleLibs-x86",
    "selected_version": "branches/castle-libs@2830"
  },
  {
    "name": "Cli-qc8017_32",
    "selected_version": "Release/stable/2.2.0-169+c6eeb2c"
  },
  {
    "name": "CloudControlClient-qc8017_32",
<<<<<<< HEAD
    "selected_version": "501:Continuous/stable/0.0.4+4407b9a"
=======
    "selected_version": "Release/stable/0.0.4-55+4407b9a"
>>>>>>> ea5030d8
  },
  {
    "name": "DataCollectionClient-qc8017_32",
    "selected_version": "Release/stable/2.2.3-201+2873bee"
  },
  {
    "name": "DataCollectionService-qc8017_32",
    "selected_version": "Release/stable/2.2.1-200+b58333e"
  },
  {
    "name": "DemoController-qc8017_32",
<<<<<<< HEAD
    "selected_version": "501:Continuous/stable/2.2.0+8a2b0cd"
=======
    "selected_version": "Release/stable/2.2.0-210+8a2b0cd"
>>>>>>> ea5030d8
  },
  {
    "name": "FrontDoor-qc8017_32",
    "selected_version": "Release/stable/2.2.0-661+8e61504"
  },
  {
    "name": "FrontDoorService-qc8017_32",
    "selected_version": "Release/stable/2.2.0-650+ad5c83e"
  },
  {
    "name": "FrontDoorUtility-qc8017_32",
    "selected_version": "Release/stable/2.2.0-238+8e61504"
  },
  {
    "name": "GalapagosClient-qc8017_32",
    "selected_version": "Release/stable/2.2.0-349+15e4f02"
  },
  {
    "name": "GoogleVoiceAssistant-qc8017_64",
<<<<<<< HEAD
    "selected_version": "501:Continuous/stable/2.2.6+9740c4e"
=======
    "selected_version": "Release/stable/2.2.6-1081+67e603b"
>>>>>>> ea5030d8
  },
  {
    "name": "HTTPInterface-qc8017_32",
    "selected_version": "Release/stable/3.0.0-220+e2efcb6"
  },
  {
    "name": "HTTPProxy-qc8017_32",
    "selected_version": "Release/stable/2.2.0-211+9fd9c16"
  },
  {
    "name": "KeyHandler-qc8017_32",
    "selected_version": "Release/stable/2.2.0-171+64edd1b"
  },
  {
    "name": "LedAnimationTool-qc8017_32",
    "selected_version": "Release/animationComponent_taylor/1.28-165+92005de"
  },
  {
    "name": "LightBarController-qc8017_32",
<<<<<<< HEAD
    "selected_version": "501:Continuous/stable/2.2.0+0886193"
=======
    "selected_version": "Release/stable/2.2.0-308+17ebabb"
>>>>>>> ea5030d8
  },
  {
    "name": "LpmMfgTool",
    "selected_version": "Release/master/0.0.1-4+34833d6"
  },
  {
    "name": "NetworkService-qc8017_32",
    "selected_version": "Release/stable/2.2.6-801+0e2eb8f"
  },
  {
    "name": "opensource-jsoncpp-qc8017_32",
    "selected_version": "Release/bose-stable/1.8.3-29-gf5bca2f"
  },
  {
    "name": "opensource-libwebsockets-qc8017_32",
    "selected_version": "Release/bose-stable/2.4.1-67+gf1b00ef"
  },
  {
    "name": "opensource-opkg-native",
    "selected_version": "Release/bose-dev/v0.3.6.2-2-gb1e1aba"
  },
  {
    "name": "opensource-opkg-qc8017_32",
    "selected_version": "Release/bose-dev/v0.3.6.2-2-gb1e1aba"
  },
  {
    "name": "opensource-opkg-x86",
    "selected_version": "Release/bose-dev/v0.3.6.2-2-gb1e1aba"
  },
  {
    "name": "opensource-util-linux-qc8017_32",
    "selected_version": "Release/bose-master/1.5.0-10+877ade5"
  },
  {
    "name": "opensource-zlib-qc8017_32",
    "selected_version": "Release/bose-stable/v1.2.11-16-g5c101d4"
  },
  {
    "name": "Passport-qc8017_32",
    "selected_version": "Release/stable/2.2.0-1734+bfd6b29"
  },
  {
    "name": "PassportClient-qc8017_32",
    "selected_version": "Release/stable/2.2.0-1246+5707a5e"
  },
  {
    "name": "product-startup",
    "selected_version": "Release/MR1_2019/4.0.1-7+17e25f4"
  },
  {
    "name": "ProductControllerCommon",
    "selected_version": "stable@eb0ec0b79553292a4b6a2fb6ad6f55b6ee6d3069"
  },
  {
    "name": "ProductControllerCommonProto-qc8017_32",
<<<<<<< HEAD
    "selected_version": "501:Continuous/stable/2.2.0+eb0ec0b"
=======
    "selected_version": "Release/stable/2.2.0-361+f217c12"
>>>>>>> ea5030d8
  },
  {
    "name": "ProductUIAssets",
    "selected_version": "stable@dc56420f98b965ba2cac3418df37fdf19bebd9df"
  },
  {
    "name": "protobuf-qc8017_32",
    "selected_version": "Release/bose-stable/v2.4.1-10-g6c8125e"
  },
  {
    "name": "protobuf-x86_64",
    "selected_version": "Release/bose-stable/v2.4.1-10-g6c8125e"
  },
  {
    "name": "Riviera-HSP-Images",
    "selected_version": "Release/master/4.7"
  },
  {
    "name": "Riviera-Toolchain",
    "selected_version": "Release/master/4.8"
  },
  {
<<<<<<< HEAD
    "name": "RivieraLpmService-qc8017_32",
    "selected_version": "Release/stable/3.0.3-327+3d8e803"
  },
  {
    "name": "RivieraLPM-Tools",
    "selected_version": "master@c232bf9c1560c9709b16f8aecf206a5caa692b6e"
=======
    "name": "RivieraLPM-Tools",
    "selected_version": "master@c232bf9c1560c9709b16f8aecf206a5caa692b6e"
  },
  {
    "name": "RivieraLpmService-qc8017_32",
    "selected_version": "Release/stable/3.0.3-327+3d8e803"
>>>>>>> ea5030d8
  },
  {
    "name": "RivieraLpmUpdater",
    "selected_version": "Release/stable/2.1.0-90+abe9c4f"
  },
  {
    "name": "RivieraSwUpRecovery-qc8017_32",
<<<<<<< HEAD
    "selected_version": "501:Continuous/stable/3.0.0+8d8d81f"
=======
    "selected_version": "Release/stable/3.0.0-112+8d8d81f"
>>>>>>> ea5030d8
  },
  {
    "name": "SADI-qc8017_32",
    "selected_version": "Release/master/1.2.1-39+ff615d9"
  },
  {
    "name": "SASS-qc8017_32",
<<<<<<< HEAD
    "selected_version": "Release/stable/2.4.0-1199+f86da40"
  },
  {
    "name": "SASS-qc8017_64",
    "selected_version": "Release/stable/2.4.0-1199+f86da40"
=======
    "selected_version": "Release/stable/2.3.4-1167+affdbf5"
  },
  {
    "name": "SASS-qc8017_64",
    "selected_version": "Release/stable/2.3.4-1167+affdbf5"
>>>>>>> ea5030d8
  },
  {
    "name": "SecureDeviceKey",
    "selected_version": "stable@9b48e4fe6f9eda83d3f81b5a6defa2e3106db2d3"
  },
  {
    "name": "ServicesClients-qc8017_32",
<<<<<<< HEAD
    "selected_version": "501:Continuous/stable/2.0.0+f7f91e2"
=======
    "selected_version": "Release/stable/2.0.0-27+f7f91e2"
>>>>>>> ea5030d8
  },
  {
    "name": "Shepherd-qc8017_32",
    "selected_version": "Release/stable/2.2.0-149+72b4d3d"
  },
  {
    "name": "SoftwareUpdate-qc8017_32",
<<<<<<< HEAD
    "selected_version": "Release/stable/3.1.0-1613+dbd91d4"
  },
  {
    "name": "SoundTouch-SDK-qc8017_32",
    "selected_version": "501:Continuous/Castle-Fork-stable/2.2.2+44950"
=======
    "selected_version": "Release/stable/3.0.7-1521+9834f21"
  },
  {
    "name": "SoundTouch-SDK-qc8017_32",
    "selected_version": "Release/Castle-Fork-stable/2.2.2.44883.3226159"
>>>>>>> ea5030d8
  },
  {
    "name": "SystemEventService-qc8017_32",
    "selected_version": "Release/stable/2.2.0-131+481064c"
  },
  {
    "name": "Telemetry-qc8017_32",
    "selected_version": "Release/stable/2.2.0-109+cb5cc94"
  },
  {
    "name": "TestUtils",
    "selected_version": "stable@bb3929bbd58e39286e7f729e43b81972ea4b4aad"
  },
  {
    "name": "VPAController-qc8017_32",
    "selected_version": "Release/stable/2.2.5-567+769d1aa"
  }
]<|MERGE_RESOLUTION|>--- conflicted
+++ resolved
@@ -1,7 +1,6 @@
 [
   {
     "name": "AudioPathClient-qc8017_32",
-<<<<<<< HEAD
     "selected_version": "Release/stable/4.0.2-4634+15d6881"
   },
   {
@@ -15,21 +14,6 @@
   {
     "name": "AudioPathService-qc8017_64",
     "selected_version": "Release/stable/4.0.2-4634+15d6881"
-=======
-    "selected_version": "Release/stable/4.0.1-4568+aab0d83"
-  },
-  {
-    "name": "AudioPathProducts-qc8017_32",
-    "selected_version": "Release/stable/4.0.1-4568+aab0d83"
-  },
-  {
-    "name": "AudioPathProducts-qc8017_64",
-    "selected_version": "Release/stable/4.0.1-4568+aab0d83"
-  },
-  {
-    "name": "AudioPathService-qc8017_64",
-    "selected_version": "Release/stable/4.0.1-4568+aab0d83"
->>>>>>> ea5030d8
   },
   {
     "name": "AudioSource-BMX-qc8017_32",
@@ -45,7 +29,6 @@
   },
   {
     "name": "AVSService-qc8017_32",
-<<<<<<< HEAD
     "selected_version": "501:Continuous/stable/2.2.0+c491f14"
   },
   {
@@ -59,21 +42,6 @@
   {
     "name": "Bluetooth-qc8017_32",
     "selected_version": "501:Continuous/stable/2.4.3+5e26a08"
-=======
-    "selected_version": "Release/stable/2.2.0-17+c491f14"
-  },
-  {
-    "name": "BLESetup-qc8017_32",
-    "selected_version": "Release/stable/3.1.3-491+86590e6"
-  },
-  {
-    "name": "BLEToFrontDoorService-qc8017_32",
-    "selected_version": "Release/stable/2.2.5-270+9cf3aba"
-  },
-  {
-    "name": "Bluetooth-qc8017_32",
-    "selected_version": "Release/stable/2.4.3-321+5e26a08"
->>>>>>> ea5030d8
   },
   {
     "name": "bose-opkg-utils",
@@ -97,11 +65,7 @@
   },
   {
     "name": "BTSTSSink-qc8017_32",
-<<<<<<< HEAD
     "selected_version": "501:Continuous/stable/2.4.7+5bf5d9a"
-=======
-    "selected_version": "Release/stable/2.4.6-564+6c912f0"
->>>>>>> ea5030d8
   },
   {
     "name": "CastleLibs-native",
@@ -121,11 +85,7 @@
   },
   {
     "name": "CloudControlClient-qc8017_32",
-<<<<<<< HEAD
     "selected_version": "501:Continuous/stable/0.0.4+4407b9a"
-=======
-    "selected_version": "Release/stable/0.0.4-55+4407b9a"
->>>>>>> ea5030d8
   },
   {
     "name": "DataCollectionClient-qc8017_32",
@@ -137,11 +97,7 @@
   },
   {
     "name": "DemoController-qc8017_32",
-<<<<<<< HEAD
     "selected_version": "501:Continuous/stable/2.2.0+8a2b0cd"
-=======
-    "selected_version": "Release/stable/2.2.0-210+8a2b0cd"
->>>>>>> ea5030d8
   },
   {
     "name": "FrontDoor-qc8017_32",
@@ -161,11 +117,7 @@
   },
   {
     "name": "GoogleVoiceAssistant-qc8017_64",
-<<<<<<< HEAD
     "selected_version": "501:Continuous/stable/2.2.6+9740c4e"
-=======
-    "selected_version": "Release/stable/2.2.6-1081+67e603b"
->>>>>>> ea5030d8
   },
   {
     "name": "HTTPInterface-qc8017_32",
@@ -185,11 +137,7 @@
   },
   {
     "name": "LightBarController-qc8017_32",
-<<<<<<< HEAD
     "selected_version": "501:Continuous/stable/2.2.0+0886193"
-=======
-    "selected_version": "Release/stable/2.2.0-308+17ebabb"
->>>>>>> ea5030d8
   },
   {
     "name": "LpmMfgTool",
@@ -245,11 +193,7 @@
   },
   {
     "name": "ProductControllerCommonProto-qc8017_32",
-<<<<<<< HEAD
     "selected_version": "501:Continuous/stable/2.2.0+eb0ec0b"
-=======
-    "selected_version": "Release/stable/2.2.0-361+f217c12"
->>>>>>> ea5030d8
   },
   {
     "name": "ProductUIAssets",
@@ -272,21 +216,12 @@
     "selected_version": "Release/master/4.8"
   },
   {
-<<<<<<< HEAD
     "name": "RivieraLpmService-qc8017_32",
     "selected_version": "Release/stable/3.0.3-327+3d8e803"
   },
   {
     "name": "RivieraLPM-Tools",
     "selected_version": "master@c232bf9c1560c9709b16f8aecf206a5caa692b6e"
-=======
-    "name": "RivieraLPM-Tools",
-    "selected_version": "master@c232bf9c1560c9709b16f8aecf206a5caa692b6e"
-  },
-  {
-    "name": "RivieraLpmService-qc8017_32",
-    "selected_version": "Release/stable/3.0.3-327+3d8e803"
->>>>>>> ea5030d8
   },
   {
     "name": "RivieraLpmUpdater",
@@ -294,11 +229,7 @@
   },
   {
     "name": "RivieraSwUpRecovery-qc8017_32",
-<<<<<<< HEAD
     "selected_version": "501:Continuous/stable/3.0.0+8d8d81f"
-=======
-    "selected_version": "Release/stable/3.0.0-112+8d8d81f"
->>>>>>> ea5030d8
   },
   {
     "name": "SADI-qc8017_32",
@@ -306,19 +237,11 @@
   },
   {
     "name": "SASS-qc8017_32",
-<<<<<<< HEAD
     "selected_version": "Release/stable/2.4.0-1199+f86da40"
   },
   {
     "name": "SASS-qc8017_64",
     "selected_version": "Release/stable/2.4.0-1199+f86da40"
-=======
-    "selected_version": "Release/stable/2.3.4-1167+affdbf5"
-  },
-  {
-    "name": "SASS-qc8017_64",
-    "selected_version": "Release/stable/2.3.4-1167+affdbf5"
->>>>>>> ea5030d8
   },
   {
     "name": "SecureDeviceKey",
@@ -326,11 +249,7 @@
   },
   {
     "name": "ServicesClients-qc8017_32",
-<<<<<<< HEAD
     "selected_version": "501:Continuous/stable/2.0.0+f7f91e2"
-=======
-    "selected_version": "Release/stable/2.0.0-27+f7f91e2"
->>>>>>> ea5030d8
   },
   {
     "name": "Shepherd-qc8017_32",
@@ -338,19 +257,11 @@
   },
   {
     "name": "SoftwareUpdate-qc8017_32",
-<<<<<<< HEAD
     "selected_version": "Release/stable/3.1.0-1613+dbd91d4"
   },
   {
     "name": "SoundTouch-SDK-qc8017_32",
     "selected_version": "501:Continuous/Castle-Fork-stable/2.2.2+44950"
-=======
-    "selected_version": "Release/stable/3.0.7-1521+9834f21"
-  },
-  {
-    "name": "SoundTouch-SDK-qc8017_32",
-    "selected_version": "Release/Castle-Fork-stable/2.2.2.44883.3226159"
->>>>>>> ea5030d8
   },
   {
     "name": "SystemEventService-qc8017_32",
