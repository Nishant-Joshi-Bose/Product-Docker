[
  {
    "name": "A4VDeviceController-qc8017_32",
    "selected_version": "Release/stable/2.0.1-6-ga0dee20"
  },
  {
    "name": "A4VDeviceController-x86_64",
    "selected_version": "Release/stable/2.0.1-6-ga0dee20"
  },
  {
    "name": "A4VRemoteCommunicationService-qc8017_32",
    "selected_version": "Release/stable/2.2.18-18-g9c1e078"
  },
  {
    "name": "A4VRemoteCommunicationService-x86_64",
    "selected_version": "Release/stable/2.2.18-18-g9c1e078"
  },
  {
    "name": "A4VVideoManagerService-qc8017_32",
    "selected_version": "Release/stable/2.2.24-25-g8c8e830"
  },
  {
    "name": "A4VVideoManagerService-x86_64",
    "selected_version": "Release/stable/2.2.24-25-g8c8e830"
  },
  {
    "name": "AudioPathClient-qc8017_32",
    "selected_version": "Release/stable/5.0.6-7337+ba0ed53"
  },
  {
    "name": "AudioPathClient-x86_64",
    "selected_version": "Release/stable/5.0.6-7337+ba0ed53"
  },
  {
    "name": "AudioPathProducts-qc8017_32",
    "selected_version": "Release/stable/5.0.8-7611+cc27cf4"
  },
  {
    "name": "AudioPathProducts-qc8017_64",
    "selected_version": "Release/stable/5.0.8-7611+cc27cf4"
  },
  {
    "name": "AudioPathProducts-x86_64",
    "selected_version": "Release/stable/5.0.8-7611+cc27cf4"
  },
  {
    "name": "AudioPathService-qc8017_64",
    "selected_version": "Release/stable/5.0.8-7611+cc27cf4"
  },
  {
    "name": "AudioSource-AirPlay2-qc8017_32",
    "selected_version": "Release/stable/v1.0.1-11-ga92a29d"
  },
  {
    "name": "AudioSource-BMX-qc8017_32",
    "selected_version": "Release/stable/0.0.2-714+530bf5d"
  },
  {
    "name": "AudioSource-MusicServices-qc8017_32",
    "selected_version": "Release/stable/1.0.5-8-gff8bfec"
  },
  {
    "name": "AudioSource-Spotify-qc8017_32",
    "selected_version": "Release/stable/0.0.47-5-ga1d8e7b"
  },
  {
    "name": "AudioSource-UPnP-qc8017_32",
    "selected_version": "Release/stable/0.0.7-8-g90ae883"
  },
  {
    "name": "AudioSource-UPnP-x86_64",
    "selected_version": "Release/stable/0.0.7-8-g90ae883"
  },
  {
    "name": "AudioSource-qc8017_32",
    "selected_version": "Release/stable/2.3.0-478+3bc75f4"
  },
  {
    "name": "AudioSource-x86_64",
    "selected_version": "Release/stable/2.3.0-478+3bc75f4"
  },
  {
    "name": "AVSService-qc8017_32",
    "selected_version": "Release/stable/2.2.1-440+7e34596"
  },
  {
    "name": "AVSService-x86_64",
    "selected_version": "Release/stable/2.2.1-440+7e34596"
  },
  {
    "name": "BLERemoteXCVR",
    "selected_version": "Release/master/v2.0.0-0+9c2b8b9"
  },
  {
    "name": "BLESetup-qc8017_32",
    "selected_version": "Release/stable/3.1.41-3-g7ff7b46"
  },
  {
    "name": "BLESetup-x86_64",
    "selected_version": "Release/stable/3.1.41-3-g7ff7b46"
  },
  {
    "name": "BLEToFrontDoorService-qc8017_32",
    "selected_version": "Release/stable/2.4.0-435+d8ebb29"
  },
  {
    "name": "BLEToFrontDoorService-x86_64",
    "selected_version": "Release/stable/2.4.0-435+d8ebb29"
  },
  {
    "name": "Bluetooth-qc8017_32",
    "selected_version": "Release/stable/2.23.0-3-gee6deab"
  },
  {
    "name": "Bluetooth-x86_64",
    "selected_version": "Release/stable/2.23.0-3-gee6deab"
  },
  {
    "name": "bose-opkg-utils",
    "selected_version": "stable@dc68bf49f79a24f21a22b50eed6a9d6ef2f44062"
  },
  {
    "name": "bose-web-riviera-ap-page",
    "selected_version": "stable@3a5790038160d342c5fa345c06593a371da56ef6"
  },
  {
    "name": "bose-web-update-page",
    "selected_version": "stable@1a5059b7e4a27742dc19eb2f5fe22eefbf4915b1"
  },
  {
    "name": "BoseLibs-qc8017_32",
    "selected_version": "Release/stable/3.7.1-1510+1778351"
  },
  {
    "name": "BoseLibs-x86_64",
    "selected_version": "Release/stable/3.7.1-1510+1778351"
  },
  {
    "name": "BoseWebBrussels",
    "selected_version": "Release/stable/5.0.4-122+41a516a"
  },
  {
    "name": "BoseWebMonaco",
    "selected_version": "Release/stable/5.0.4-807+b5e383d"
  },
  {
    "name": "BTSTSSink-qc8017_32",
    "selected_version": "Release/stable/2.8.7-2-gef2d3e7"
  },
  {
    "name": "BTSTSSink-x86_64",
    "selected_version": "Release/stable/2.8.7-2-gef2d3e7"
  },
  {
    "name": "CAPSAPI-qc8017_32",
    "selected_version": "Release/stable/1.0.0-145+8981bb6"
  },
  {
    "name": "CAPSAPI-x86_64",
    "selected_version": "Release/stable/1.0.0-145+8981bb6"
  },
  {
    "name": "Cli-qc8017_32",
    "selected_version": "Release/stable/2.2.0-258+35e35d2"
  },
  {
    "name": "Cli-x86_64",
    "selected_version": "Release/stable/2.2.0-258+35e35d2"
  },
  {
    "name": "CloudControlClient-qc8017_32",
    "selected_version": "Release/stable/0.0.4-170+524fa1f"
  },
  {
    "name": "DataCollectionClient-qc8017_32",
    "selected_version": "Release/stable/2.2.15-15-gd273ed9"
  },
  {
    "name": "DataCollectionClient-x86_64",
    "selected_version": "Release/stable/2.2.15-15-gd273ed9"
  },
  {
    "name": "DataCollectionService-qc8017_32",
    "selected_version": "Release/stable/4.0.0-314+b310d4c"
  },
  {
    "name": "DemoController-qc8017_32",
    "selected_version": "Release/stable/2.2.5-27-ge4b6d69"
  },
  {
    "name": "DinghyWebBrowser-qc8017_64",
    "selected_version": "Release/bose-stable/1.0.6-8+c18dccd"
  },
  {
    "name": "FrontDoorClient-qc8017_32",
    "selected_version": "Release/stable/3.2.11-2-g0fd15b4"
  },
  {
    "name": "FrontDoorClient-x86_64",
    "selected_version": "Release/stable/3.2.11-2-g0fd15b4"
  },
  {
    "name": "FrontDoorService-qc8017_32",
    "selected_version": "Release/stable/3.1.0-8-g528a1e1"
  },
  {
    "name": "FrontDoorService-x86_64",
    "selected_version": "Release/stable/3.1.0-8-g528a1e1"
  },
  {
    "name": "FrontDoorUtility-qc8017_32",
    "selected_version": "Release/stable/3.0.11-2-g4f2a77d"
  },
  {
    "name": "FrontDoorUtility-x86_64",
    "selected_version": "Release/stable/3.0.11-2-g4f2a77d"
  },
  {
    "name": "GalapagosClient-qc8017_32",
    "selected_version": "Release/stable/3.0.0-477+bb1d312"
  },
  {
    "name": "GalapagosClient-x86_64",
    "selected_version": "Release/stable/3.0.0-477+bb1d312"
  },
  {
    "name": "GoogleVoiceAssistant-qc8017_64",
    "selected_version": "Continuous/low-power-handling/2.2.15-48-g8a397fe"
  },
  {
    "name": "HTTPInterface-qc8017_32",
    "selected_version": "Release/stable/3.0.1-312+d129d90"
  },
  {
    "name": "HTTPInterface-x86_64",
    "selected_version": "Release/stable/3.0.1-312+d129d90"
  },
  {
    "name": "HTTPProxy-qc8017_32",
    "selected_version": "Release/stable/2.2.0-326+0aa782a"
  },
  {
    "name": "IotIpcClient-qc8017_32",
    "selected_version": "Release/stable/2.0.5-16-g4bb14df"
  },
  {
    "name": "IotIpcClient-x86_64",
    "selected_version": "Release/stable/2.0.5-16-g4bb14df"
  },
  {
    "name": "IoTService-qc8017_32",
    "selected_version": "Release/stable/1.0.9-20-g4cef4af"
  },
  {
    "name": "KeyHandler-qc8017_32",
    "selected_version": "Release/stable/2.2.4-9-g4b8bf15"
  },
  {
    "name": "KeyHandler-x86_64",
    "selected_version": "Release/stable/2.2.4-9-g4b8bf15"
  },
  {
    "name": "LightBarController-qc8017_32",
    "selected_version": "Release/stable/2.2.11-7-g3b06ecd"
  },
  {
    "name": "LightBarController-x86_64",
    "selected_version": "Release/stable/2.2.11-7-g3b06ecd"
  },
  {
    "name": "LpmMfgTool",
    "selected_version": "Release/master/0.0.1-4+34833d6"
  },
  {
    "name": "NetworkService-qc8017_32",
    "selected_version": "Release/stable/2.2.29-15-g2958d4d"
  },
  {
    "name": "NetworkService-x86_64",
    "selected_version": "Release/stable/2.2.29-15-g2958d4d"
  },
  {
    "name": "opensource-avahi-qc8017_32",
    "selected_version": "Release/bose-stable/v0.6.42-1-g190217c"
  },
  {
    "name": "opensource-curl-qc8017_32",
    "selected_version": "Release/bose-stable/bose-v7.54.1-41-g82c68ec"
  },
  {
    "name": "opensource-curl-x86_64",
    "selected_version": "Release/bose-stable/bose-v7.54.1-41-g82c68ec"
  },
  {
    "name": "opensource-jsoncpp-qc8017_32",
    "selected_version": "Release/bose-stable/bose-v1.8.3-25-g209fe6a"
  },
  {
    "name": "opensource-jsoncpp-x86_64",
    "selected_version": "Release/bose-stable/bose-v1.8.3-25-g209fe6a"
  },
  {
    "name": "opensource-libarchive-qc8017_32",
    "selected_version": "Release/bose-stable/bose-v3.3.1-31-g6a413ce"
  },
  {
    "name": "opensource-libwebsockets-qc8017_32",
    "selected_version": "Release/bose-stable/bose-v2.4.2-13-g0254e3f"
  },
  {
    "name": "opensource-libwebsockets-x86_64",
    "selected_version": "Release/bose-stable/bose-v2.4.2-13-g0254e3f"
  },
  {
    "name": "opensource-nghttp2-qc8017_32",
    "selected_version": "Release/bose-stable/bose-v1.24.0-36-g60db9ea"
  },
  {
    "name": "opensource-nghttp2-x86_64",
    "selected_version": "Release/bose-stable/bose-v1.24.0-36-g60db9ea"
  },
  {
    "name": "opensource-OpenAvnuApple-qc8017_32",
    "selected_version": "Release/bose-stable/v1.0-1829-g37ca389"
  },
  {
    "name": "opensource-openssl-qc8017_32",
    "selected_version": "Release/bose-stable/bose-v1.0.2-43-g899506f"
  },
  {
    "name": "opensource-openssl-x86",
    "selected_version": "Release/bose-stable/bose-v1.0.2-43-g899506f"
  },
  {
    "name": "opensource-openssl-x86_64",
    "selected_version": "Release/bose-stable/bose-v1.0.2-43-g899506f"
  },
  {
    "name": "opensource-opkg-qc8017_32",
    "selected_version": "Release/bose-stable/bose-v3.6.2-50-g4be6c5c"
  },
  {
    "name": "opensource-opkg-x86",
    "selected_version": "Release/bose-stable/bose-v3.6.2-50-g4be6c5c"
  },
  {
    "name": "opensource-tinyxml-qc8017_32",
    "selected_version": "Release/bose-stable/bose-v2.6.1-22-gc1ebf1e"
  },
  {
    "name": "opensource-tinyxml-x86_64",
    "selected_version": "Release/bose-stable/bose-v2.6.1-22-gc1ebf1e"
  },
  {
    "name": "opensource-util-linux-qc8017_32",
    "selected_version": "Release/bose-stable/1.5.0-32+3aec534"
  },
  {
    "name": "opensource-util-linux-x86_64",
    "selected_version": "Release/bose-stable/1.5.0-32+3aec534"
  },
  {
    "name": "opensource-zlib-qc8017_32",
    "selected_version": "Release/bose-stable/bose-v1.2.11-30-g306e43d"
  },
  {
    "name": "opensource-zlib-x86_64",
    "selected_version": "Release/bose-stable/bose-v1.2.11-30-g306e43d"
  },
  {
    "name": "PassportClient-qc8017_32",
    "selected_version": "Release/stable/2.2.0-1487+6f5048f"
  },
  {
    "name": "PassportClient-x86_64",
    "selected_version": "Release/stable/2.2.0-1487+6f5048f"
  },
  {
    "name": "PassportService-qc8017_32",
    "selected_version": "Release/stable/2.2.0-88+0399b05"
  },
  {
    "name": "product-startup",
    "selected_version": "Release/stable/5.0.0-15+594522a"
  },
  {
    "name": "ProductControllerCommon",
<<<<<<< HEAD
    "selected_version": "CASTLE-30121@0e6a24ce7873f4647d1fa41910a032f49391de7d"
=======
    "selected_version": "stable@a11b170defa1d6302692eb602be6d8435493bcdb"
>>>>>>> cfda3a60
  },
  {
    "name": "ProductControllerCommonProto-qc8017_32",
    "selected_version": "Release/stable/2.2.8-14-ge4ebd9d"
  },
  {
    "name": "ProductControllerCommonProto-x86_64",
    "selected_version": "Release/stable/2.2.8-14-ge4ebd9d"
  },
  {
    "name": "ProductUIAssets",
    "selected_version": "stable@e0a2710553fda8ed1bd96bc1a98ad1406f62d4e0"
  },
  {
    "name": "protobuf-qc8017_32",
    "selected_version": "Release/bose-stable/bose-v2.4.1-34-gaa6d0dd"
  },
  {
    "name": "protobuf-x86_64",
    "selected_version": "Release/bose-stable/bose-v2.4.1-34-gaa6d0dd"
  },
  {
    "name": "Riviera-HSP-Images",
    "selected_version": "Release/master/5.0.17"
  },
  {
    "name": "Riviera-Toolchain",
    "selected_version": "Release/master/5.0.17"
  },
  {
    "name": "RivieraLPM-Tools",
    "selected_version": "master@8dca5445b30e1f402e2282483924a5ced387f8a8"
  },
  {
    "name": "RivieraLpmService-qc8017_32",
    "selected_version": "Release/stable/3.1.6-572+8f29ab6"
  },
  {
    "name": "RivieraLpmService-x86_64",
    "selected_version": "Release/stable/3.1.6-572+8f29ab6"
  },
  {
    "name": "RivieraLpmUpdater",
    "selected_version": "Release/stable/2.1.0-179+b192cfd"
  },
  {
    "name": "RivieraMinimalFS-qc8017_32",
    "selected_version": "Release/stable/0.1.2-100+38f5f25"
  },
  {
    "name": "RivieraSwUpRecovery-qc8017_32",
    "selected_version": "Release/stable/5.0.0-199+c6b7972"
  },
  {
    "name": "SASS-qc8017_32",
    "selected_version": "Release/stable/2.6.26-4-g0ef3b20"
  },
  {
    "name": "SASS-qc8017_64",
    "selected_version": "Release/stable/2.6.26-4-g0ef3b20"
  },
  {
    "name": "SASS-x86_64",
    "selected_version": "Release/stable/2.6.26-4-g0ef3b20"
  },
  {
    "name": "SecureDeviceKey",
    "selected_version": "stable@54340a84cf1f1f70f75c94b73dd8091473974810"
  },
  {
    "name": "ServicesClients-qc8017_32",
    "selected_version": "Release/stable/2.0.7-176+30d56f1"
  },
  {
    "name": "ServicesClients-x86_64",
    "selected_version": "Release/stable/2.0.7-176+30d56f1"
  },
  {
    "name": "Shepherd-qc8017_32",
    "selected_version": "Release/stable/2.2.8-2-ge887e05"
  },
  {
    "name": "SoftwareUpdate-qc8017_32",
    "selected_version": "Release/stable/5.0.6-2634+08cf996"
  },
  {
    "name": "SoftwareUpdate-x86_64",
    "selected_version": "Release/stable/5.0.6-2634+08cf996"
  },
  {
    "name": "SoundTouch-SDK-qc8017_32",
    "selected_version": "Release/Castle-Fork-stable/2.2.2.45733.3450723"
  },
  {
    "name": "SoundTouch-SDK-x86_64",
    "selected_version": "Release/Castle-Fork-stable/2.2.2.45733.3450723"
  },
  {
    "name": "SystemEventService-qc8017_32",
    "selected_version": "Release/stable/2.2.0-216+b9b4146"
  },
  {
    "name": "SystemEventService-x86_64",
    "selected_version": "Release/stable/2.2.0-216+b9b4146"
  },
  {
    "name": "Telemetry-qc8017_32",
    "selected_version": "Release/stable/3.0.0-223+7a3c15f"
  },
  {
    "name": "Telemetry-x86_64",
    "selected_version": "Release/stable/3.0.0-223+7a3c15f"
  },
  {
    "name": "TelemetryClient-qc8017_32",
    "selected_version": "Release/stable/3.0.0-85+51147b0"
  },
  {
    "name": "TelemetryClient-x86_64",
    "selected_version": "Release/stable/3.0.0-85+51147b0"
  },
  {
    "name": "TestUtils",
    "selected_version": "stable@99b5a98fbb236e466249acf1e7f2fc86dbabf3ec"
  },
  {
    "name": "VPAController-qc8017_32",
    "selected_version": "Release/stable/2.2.13-18-g641af9f"
  },
  {
    "name": "VPAController-x86_64",
    "selected_version": "Release/stable/2.2.13-18-g641af9f"
  },
  {
    "name": "Webkit",
    "selected_version": "Release/stable/2.2.2-181+759ff5e"
  }
]<|MERGE_RESOLUTION|>--- conflicted
+++ resolved
@@ -225,7 +225,7 @@
   },
   {
     "name": "GoogleVoiceAssistant-qc8017_64",
-    "selected_version": "Continuous/low-power-handling/2.2.15-48-g8a397fe"
+    "selected_version": "Continuous/low-power-handling/2.2.23-43-g59a78eb"
   },
   {
     "name": "HTTPInterface-qc8017_32",
@@ -385,11 +385,7 @@
   },
   {
     "name": "ProductControllerCommon",
-<<<<<<< HEAD
-    "selected_version": "CASTLE-30121@0e6a24ce7873f4647d1fa41910a032f49391de7d"
-=======
-    "selected_version": "stable@a11b170defa1d6302692eb602be6d8435493bcdb"
->>>>>>> cfda3a60
+    "selected_version": "CASTLE-30121@62be33c8cf2fef7daf3092f25ece7c7602bb2797"
   },
   {
     "name": "ProductControllerCommonProto-qc8017_32",
