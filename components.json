[
  {
    "name": "AudioPath-qc8017_32",
    "selected_version": "Release/master/1.5.13-68+c00dc3d"
  },
  {
    "name": "AudioPath-qc8017_64",
    "selected_version": "Release/master/1.5.13-68+c00dc3d"
  },
  {
    "name": "AudioSource-qc8017_32",
    "selected_version": "Release/master/1.5.1-149+56aad0f"
  },
  {
    "name": "AVS-qc8017_32",
    "selected_version": "Continuous/Castle-Fork/2018-08-14_1446"
  },
  {
    "name": "BLESetup-qc8017_32",
    "selected_version": "Continuous/master/2.1.0-187+cef7ed4"
  },
  {
    "name": "BLEToFrontDoorService-qc8017_32",
    "selected_version": "Continuous/master/2.1.0-74+27f2771"
  },
  {
    "name": "bose-opkg-utils",
    "selected_version": "master@964c29cc453ccd3d1b28fb40bae8df11c0dc3b3c"
  },
  {
    "name": "bose-web-riviera-ap-page",
    "selected_version": "master@6b8a79c34eb1839c98ba3d8b4608a41eb32fed78"
  },
  {
    "name": "bose-web-update-page",
    "selected_version": "master@42d683a01409593fa09d7cf4dd3e3541856f9e92"
  },
  {
    "name": "BoseLibs-qc8017_32",
    "selected_version": "Release/master/2.0.0-542+474c93e"
  },
  {
    "name": "BoseOPKG-native",
    "selected_version": "Release/master/1.0.3-32+6335e0e"
  },
  {
    "name": "BoseOPKG-qc8017_32",
    "selected_version": "Release/master/1.0.3-32+6335e0e"
  },
  {
    "name": "BoseOPKG-x86",
    "selected_version": "Release/master/1.0.3-32+6335e0e"
  },
  {
    "name": "BoseWebMonaco",
    "selected_version": "Release/SOS/2.0.4-464+1a54242"
  },
  {
    "name": "BTStackAdapter-qc8017_32",
    "selected_version": "Continuous/master/2.1.0-206+95bb543"
  },
  {
    "name": "BTSTSSink-qc8017_32",
    "selected_version": "Continuous/master/2.1.0-95+b2f8d56"
  },
  {
    "name": "CastleLibs-native",
    "selected_version": "branches/castle-libs@2689"
  },
  {
    "name": "CastleLibs-qc8017_32",
    "selected_version": "branches/castle-libs@2689"
  },
  {
    "name": "CastleLibs-x86",
    "selected_version": "branches/castle-libs@2689"
  },
  {
    "name": "Cli-qc8017_32",
    "selected_version": "Release/master/2.1.0-102+3e07b8d"
  },
  {
    "name": "DataCollectionClient-qc8017_32",
    "selected_version": "Release/master/2.1.1-130+35a067c"
  },
  {
    "name": "DataCollectionService-qc8017_32",
    "selected_version": "Release/master/1.5.0-77+f641608"
  },
  {
    "name": "DemoController-qc8017_32",
    "selected_version": "Continuous/master/2.1.0-129+3e3cf26"
  },
  {
    "name": "DinghyWebBrowser-qc8017_64",
    "selected_version": "Release/bose-master/1.0.0-67+155c3e8"
  },
  {
    "name": "FrontDoor-qc8017_32",
    "selected_version": "Release/master/1.5.5-450+5b7f6ca"
  },
  {
    "name": "FrontDoorService-qc8017_32",
    "selected_version": "Release/master/1.5.5-249+47b2bba"
  },
  {
    "name": "FrontDoorUtility-qc8017_32",
    "selected_version": "Release/master/2.1.0-108+cc22bfb"
  },
  {
    "name": "GalapagosClient-qc8017_32",
    "selected_version": "Release/master/1.5.3-210+f18958d"
  },
  {
    "name": "HTTPInterface-qc8017_32",
    "selected_version": "Release/master/2.1.1-114+43817d8"
  },
  {
    "name": "HTTPProxy-qc8017_32",
    "selected_version": "Release/master/1.5.3-126+feb24cd"
  },
  {
    "name": "KeyHandler-qc8017_32",
    "selected_version": "Release/master/1.5.1-117+c00dcd8"
  },
  {
    "name": "LightBarController-qc8017_32",
    "selected_version": "Release/master/1.5.6-173+430f704"
  },
  {
    "name": "LpmMfgTool",
    "selected_version": "Release/master/0.0.1-4+34833d6"
  },
  {
    "name": "NetworkService-qc8017_32",
    "selected_version": "Release/master/1.5.6-514+cf44936"
  },
  {
    "name": "opensource-jsoncpp-qc8017_32",
    "selected_version": "Release/bose-master/1.8.3-17-g016bc77"
  },
  {
    "name": "opensource-libwebsockets-qc8017_32",
    "selected_version": "Release/bose-v2.4-stable/2.4.1-35+g6107c43"
  },
  {
    "name": "opensource-zlib-qc8017_32",
    "selected_version": "Release/bose-master/v1.2.11-4-g324f6d0"
  },
  {
    "name": "Passport-qc8017_32",
    "selected_version": "Continuous/master/2.0.0-999+8079006"
  },
  {
    "name": "PassportClient-qc8017_32",
    "selected_version": "Release/master/2.1.0-15+eb28561"
  },
  {
    "name": "ProductControllerCommon",
<<<<<<< HEAD
    "selected_version": "PGC-2584@766d154eb49f0b17b66a7080ada0dd86804320e9"
=======
    "selected_version": "master@86b97c1e2e38808e499b4a7f8f2386d7b484c820"
>>>>>>> 019cd949
  },
  {
    "name": "ProductControllerCommonProto-qc8017_32",
    "selected_version": "Release/master/1.0.2-67+7bd77f7"
  },
  {
    "name": "ProductUIAssets",
    "selected_version": "master@220944def647a72ce0194d43ef23f1d3fe146987"
  },
  {
    "name": "protobuf-native",
    "selected_version": "branches/protobuf@2590"
  },
  {
    "name": "protobuf-qc8017_32",
    "selected_version": "branches/protobuf@2590"
  },
  {
    "name": "Riviera-HSP-Images",
    "selected_version": "Release/sos/3.10.5"
  },
  {
    "name": "Riviera-Toolchain",
    "selected_version": "Release/master/4.0"
  },
  {
    "name": "RivieraLpmService-qc8017_32",
    "selected_version": "Release/master/1.5.4-222+d42081b"
  },
  {
    "name": "RivieraLpmTools",
    "selected_version": "@2962"
  },
  {
    "name": "RivieraLpmUpdater",
    "selected_version": "Release/master/1.0.0-69+a38d6c8"
  },
  {
    "name": "RivieraSwUpRecovery-qc8017_32",
    "selected_version": "Release/master/1.5.0-3+9f060fe"
  },
  {
    "name": "SASS-qc8017_32",
    "selected_version": "Release/master/1.5.4-512+d34c6fa"
  },
  {
    "name": "Shepherd-qc8017_32",
    "selected_version": "Release/master/2.1.0-109+32ba500"
  },
  {
    "name": "SoftwareUpdate-qc8017_32",
    "selected_version": "Release/master/2.1.0-822+6a076dc"
  },
  {
    "name": "SoundTouch-SDK-qc8017_32",
    "selected_version": "Continuous/Castle-Fork/2018-08-14_1446"
  },
  {
    "name": "svc-pts-log-decrypt",
    "selected_version": "master@18c13afce2d583571bbf8717cd2409ef0a7827d5"
  },
  {
    "name": "SystemEventService-qc8017_32",
    "selected_version": "Release/master/0.5.2-72+af175e4"
  },
  {
    "name": "Telemetry-qc8017_32",
    "selected_version": "Release/master/1.5.4-34+8178648"
  },
  {
    "name": "TestUtils",
    "selected_version": "master@4cbad16dc98b1bcb19c389dce7bea287c0b3039b"
  },
  {
    "name": "Webkit",
    "selected_version": "Release/master/1.5.0-85+0a3cf09"
  }
]<|MERGE_RESOLUTION|>--- conflicted
+++ resolved
@@ -157,11 +157,7 @@
   },
   {
     "name": "ProductControllerCommon",
-<<<<<<< HEAD
-    "selected_version": "PGC-2584@766d154eb49f0b17b66a7080ada0dd86804320e9"
-=======
-    "selected_version": "master@86b97c1e2e38808e499b4a7f8f2386d7b484c820"
->>>>>>> 019cd949
+    "selected_version": "master@437ad5c1afd3673ae8a6ac514f5283fd95bc2313"
   },
   {
     "name": "ProductControllerCommonProto-qc8017_32",
