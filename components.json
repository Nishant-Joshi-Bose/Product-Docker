[
  {
    "name": "AVS-qc8017_32",
    "selected_version": "Continuous/Castle-Fork/2017-12-07_0226"
  },
  {
    "name": "BoseWebMonaco",
    "selected_version": "Continuous/develop/0.2.1-8+075b2d4"
  },
  {
    "name": "bose-opkg-utils",
    "selected_version": "master@0828ce81e7a9b96e03057da48c04a0cebc9aff21"
  },
  {
    "name": "BoseLibs-qc8017_32",
    "selected_version": "Release/master/0.2.3-172+b5562fa"
  },
  {
    "name": "CastleAudioPath-qc8017_32",
    "selected_version": "Release/Castle-Fork/0.2.2-20162"
  },
  {
    "name": "CastleCli-qc8017_32",
    "selected_version": "Release/master/0.2.1-19+eca42ed"
  },
  {
    "name": "CastleDataCollectionClient-qc8017_32",
    "selected_version": "Continuous/master/0.0.2-4+565b674"
  },
  {
    "name": "CastleDemoController-qc8017_32",
    "selected_version": "Continuous/master/0.2.1-30+7679278"
  },
  {
    "name": "CastleLibs-qc8017_32",
    "selected_version": "branches/castle-libs@2515"
  },
  {
    "name": "CastleLightBarController-qc8017_32",
    "selected_version": "Release/master/0.2.2-19+55c9871"
  },
  {
    "name": "CastleNetworkService-qc8017_32",
    "selected_version": "Continuous/master/0.2.2-124+eb12ab6"
  },
  {
    "name": "CastlePassport-qc8017_32",
    "selected_version": "Continuous/master/0.2.3-231+63a1ec0"
  },
  {
    "name": "CastlePassportClient-qc8017_32",
    "selected_version": "Continuous/master/0.2.3-231+63a1ec0"
  },
  {
    "name": "CastleProductControllerCommon",
<<<<<<< HEAD
    "selected_version": "master@d861790cd68e9097b0fa1f3b88b913b5d7c28cfa"
=======
    "selected_version": "master@1c37a54ea423f7f699b6d117bc2aca2846493459"
>>>>>>> c42339a7
  },
  {
    "name": "CastleTestUtils",
    "selected_version": "master@8ad73581d5939d85013d1cea0b3937d294714e45"
  },
  {
    "name": "EddieLPM-Package",
    "selected_version": "Release/IP2/0.2.1.2584357/DP1"
  },
  {
    "name": "KeyHandler-qc8017_32",
    "selected_version": "Release/master/0.2.1-26+e67ea31"
  },
  {
    "name": "protobuf-native",
    "selected_version": "branches/protobuf@2510"
  },
  {
    "name": "protobuf-qc8017_32",
    "selected_version": "branches/protobuf@2510"
  },
  {
    "name": "Riviera-HSP-Images",
    "selected_version": "Continuous/dev/1.2-7-g1520c0a"
  },
  {
    "name": "Riviera-Toolchain",
    "selected_version": "Release/master/1.2"
  },
  {
    "name": "RivieraLpmService-qc8017_32",
    "selected_version": "Release/IP2/0.2.2-29+43fdfb4"
  },
  {
    "name": "RivieraLpmUpdater",
    "selected_version": "Release/IP2/0.2.2-21+6b1291b"
  },
  {
    "name": "Shepherd-qc8017_32",
    "selected_version": "Release/master/0.2.2-35+82ffd55"
  },
  {
    "name": "SoftwareUpdate-qc8017_32",
    "selected_version": "Continuous/master/0.3.1-153+4805a8e"
  },
  {
    "name": "SoundTouch-SDK-qc8017_32",
    "selected_version": "Continuous/Castle-Fork/2017-12-07_0226"
  },
  {
    "name": "Webkit",
    "selected_version": "Release/master/0.2.5-19+b62a283"
  },
  {
    "name": "WiFi-Setup-Webpage",
    "selected_version": "master@19f561f91af118db5439955e4d85bc0a914964eb"
  }
]<|MERGE_RESOLUTION|>--- conflicted
+++ resolved
@@ -53,11 +53,7 @@
   },
   {
     "name": "CastleProductControllerCommon",
-<<<<<<< HEAD
     "selected_version": "master@d861790cd68e9097b0fa1f3b88b913b5d7c28cfa"
-=======
-    "selected_version": "master@1c37a54ea423f7f699b6d117bc2aca2846493459"
->>>>>>> c42339a7
   },
   {
     "name": "CastleTestUtils",
