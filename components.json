[
  {
    "name": "AudioPathService-qc8017_32",
    "selected_version": "Release/stable/2.2.10-2605+25c1cfa"
  },
  {
    "name": "AudioPathService-qc8017_64",
    "selected_version": "Release/stable/2.2.10-2605+25c1cfa"
  },
  {
    "name": "AudioPathClient-qc8017_32",
    "selected_version": "Release/stable/2.2.10-2605+25c1cfa"
  },
  {
    "name": "AudioPathClient-qc8017_64",
    "selected_version": "Release/stable/2.2.10-2605+25c1cfa"
  },
  {
    "name": "AudioPathProducts-qc8017_32",
    "selected_version": "Release/stable/2.2.10-2605+25c1cfa"
  },
  {
    "name": "AudioPathProducts-qc8017_64",
    "selected_version": "Release/stable/2.2.10-2605+25c1cfa"
  },
  {
    "name": "AudioSource-qc8017_32",
    "selected_version": "Release/master/2.2.0-203+b6a23c0"
  },
  {
    "name": "AVS-qc8017_32",
    "selected_version": "Release/Castle-Fork/2.2.0.44227.3095315"
  },
  {
    "name": "BLESetup-qc8017_32",
    "selected_version": "Release/master/2.2.1-336+e0634e0"
  },
  {
    "name": "BLEToFrontDoorService-qc8017_32",
    "selected_version": "Release/master/2.2.1-191+1bd9d7c"
  },
  {
    "name": "Bluetooth-qc8017_32",
    "selected_version": "Release/master/2.3.1-214+47fc5e0"
  },
  {
    "name": "bose-opkg-utils",
    "selected_version": "master@964c29cc453ccd3d1b28fb40bae8df11c0dc3b3c"
  },
  {
    "name": "bose-web-riviera-ap-page",
    "selected_version": "master@3bdc2dc1e5cee745cfced370201352045cd57195"
  },
  {
    "name": "bose-web-update-page",
    "selected_version": "master@24b0ffaad4d130ae5a2df0e470868846c7888392"
  },
  {
    "name": "BoseLibs-qc8017_32",
    "selected_version": "Release/master/2.2.3-794+d5f4483"
  },
  {
    "name": "opensource-opkg-native",
    "selected_version": "Release/bose-dev/v0.3.6.2-2-gb1e1aba"
  },
  {
    "name": "opensource-opkg-qc8017_32",
    "selected_version": "Release/bose-dev/v0.3.6.2-2-gb1e1aba"
  },
  {
    "name": "opensource-opkg-x86",
    "selected_version": "Release/bose-dev/v0.3.6.2-2-gb1e1aba"
  },
  {
    "name": "product-startup",
    "selected_version": "Release/master/4.0.0-5+5179185"
  },
  {
    "name": "BoseWebMonaco",
    "selected_version": "Release/MR1_2019/3.0.7-570+36a238d"
  },
  {
    "name": "BTSTSSink-qc8017_32",
    "selected_version": "Release/master/2.2.1-344+65a91dd"
  },
  {
    "name": "CastleLibs-native",
    "selected_version": "branches/castle-libs@2766"
  },
  {
    "name": "CastleLibs-qc8017_32",
    "selected_version": "branches/castle-libs@2766"
  },
  {
    "name": "CastleLibs-x86",
    "selected_version": "branches/castle-libs@2766"
  },
  {
    "name": "Cli-qc8017_32",
    "selected_version": "Release/master/2.2.0-146+34b8bec"
  },
  {
    "name": "DataCollectionClient-qc8017_32",
    "selected_version": "Release/master/2.2.3-186+f90f198"
  },
  {
    "name": "DataCollectionService-qc8017_32",
    "selected_version": "Release/master/2.2.1-151+6ce6388"
  },
  {
    "name": "DemoController-qc8017_32",
    "selected_version": "Release/master/2.2.0-184+b1c7274"
  },
  {
    "name": "DinghyWebBrowser-qc8017_64",
    "selected_version": "Release/bose-master/1.0.0-67+155c3e8"
  },
  {
    "name": "FrontDoor-qc8017_32",
    "selected_version": "Release/master/2.2.0-557+dbddf3b"
  },
  {
    "name": "FrontDoorService-qc8017_32",
    "selected_version": "Release/master/2.2.0-474+2cbb1c8"
  },
  {
    "name": "FrontDoorUtility-qc8017_32",
    "selected_version": "Release/master/2.2.0-180+dbddf3b"
  },
  {
    "name": "GalapagosClient-qc8017_32",
    "selected_version": "Release/master/2.2.0-290+f082fa4"
  },
  {
    "name": "HTTPInterface-qc8017_32",
    "selected_version": "Release/master/2.2.1-157+80afa6d"
  },
  {
    "name": "HTTPProxy-qc8017_32",
    "selected_version": "Release/master/2.2.0-184+3be8640"
  },
  {
    "name": "KeyHandler-qc8017_32",
    "selected_version": "Release/master/2.2.0-150+fb1426e"
  },
  {
    "name": "LightBarController-qc8017_32",
    "selected_version": "Release/master/2.2.0-259+8266013"
  },
  {
    "name": "LpmMfgTool",
    "selected_version": "Release/master/0.0.1-4+34833d6"
  },
  {
    "name": "NetworkService-qc8017_32",
    "selected_version": "Release/master/2.2.0-704+0749917"
  },
  {
    "name": "opensource-jsoncpp-qc8017_32",
    "selected_version": "Release/bose-master/1.8.3-22-gbda6e44"
  },
  {
    "name": "opensource-libwebsockets-qc8017_32",
    "selected_version": "Release/bose-v2.4-stable/2.4.1-53+ga6495a7"
  },
  {
    "name": "opensource-zlib-qc8017_32",
    "selected_version": "Release/bose-master/v1.2.11-8-gc49d32b"
  },
  {
    "name": "Passport-qc8017_32",
    "selected_version": "Release/master/2.2.0-1452+fd70f7c"
  },
  {
    "name": "PassportClient-qc8017_32",
    "selected_version": "Release/master/2.2.0-1104+979265d"
  },
  {
    "name": "ProductControllerCommon",
<<<<<<< HEAD
    "selected_version": "PP_setup_state_changes_23498@69fc849068793468de34385c30f1c1f1da980e63"
  },
  {
    "name": "ProductControllerCommonProto-qc8017_32",
    "selected_version": "Continuous/master/2.2.0-222+38ebd5e"
=======
    "selected_version": "master@328f1cfb979f5c47222a6b66eb07dcd95668f8f0"
  },
  {
    "name": "ProductControllerCommonProto-qc8017_32",
    "selected_version": "Release/master/2.2.0-237+b411dcb"
>>>>>>> af2901c2
  },
  {
    "name": "ProductUIAssets",
    "selected_version": "master@220944def647a72ce0194d43ef23f1d3fe146987"
  },
  {
    "name": "protobuf-native",
    "selected_version": "branches/protobuf@2768"
  },
  {
    "name": "protobuf-qc8017_32",
    "selected_version": "branches/protobuf@2768"
  },
  {
    "name": "Riviera-HSP-Images",
    "selected_version": "Release/master/4.4"
  },
  {
    "name": "Riviera-Toolchain",
    "selected_version": "Release/master/4.4"
  },
  {
    "name": "RivieraLpmService-qc8017_32",
    "selected_version": "Release/master/3.0.0-297+a67f1bd"
  },
  {
    "name": "RivieraLpmTools",
    "selected_version": "@3604"
  },
  {
    "name": "RivieraLpmUpdater",
    "selected_version": "Release/master/1.0.0-69+a38d6c8"
  },
  {
    "name": "RivieraSwUpRecovery-qc8017_32",
    "selected_version": "Release/master/3.0.0-87+9956deb"
  },
  {
    "name": "SASS-qc8017_32",
    "selected_version": "Release/master/2.2.1-929+dec3a53"
  },
  {
    "name": "Shepherd-qc8017_32",
    "selected_version": "Release/master/2.2.0-141+66bd86b"
  },
  {
    "name": "SoftwareUpdate-qc8017_32",
    "selected_version": "Release/master/3.0.2-1128+4519d4d"
  },
  {
    "name": "SoundTouch-SDK-qc8017_32",
    "selected_version": "Release/Castle-Fork/2.2.0.44227.3095315"
  },
  {
    "name": "svc-pts-log-decrypt",
    "selected_version": "master@12e8bd2762b5e5a78c743280deb43cfb097fa05c"
  },
  {
    "name": "SystemEventService-qc8017_32",
    "selected_version": "Release/master/2.2.0-117+3227f40"
  },
  {
    "name": "Telemetry-qc8017_32",
    "selected_version": "Release/master/2.2.0-82+ef71663"
  },
  {
    "name": "TestUtils",
    "selected_version": "master@5e9c1821225a26e982ba7ff110b3a2c41a0a4178"
  },
  {
    "name": "Webkit",
    "selected_version": "Release/master/2.2.0-103+242528e"
  }
]<|MERGE_RESOLUTION|>--- conflicted
+++ resolved
@@ -177,19 +177,11 @@
   },
   {
     "name": "ProductControllerCommon",
-<<<<<<< HEAD
-    "selected_version": "PP_setup_state_changes_23498@69fc849068793468de34385c30f1c1f1da980e63"
-  },
-  {
-    "name": "ProductControllerCommonProto-qc8017_32",
-    "selected_version": "Continuous/master/2.2.0-222+38ebd5e"
-=======
     "selected_version": "master@328f1cfb979f5c47222a6b66eb07dcd95668f8f0"
   },
   {
     "name": "ProductControllerCommonProto-qc8017_32",
     "selected_version": "Release/master/2.2.0-237+b411dcb"
->>>>>>> af2901c2
   },
   {
     "name": "ProductUIAssets",
