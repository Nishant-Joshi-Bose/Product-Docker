[
  {
    "name": "A4VQuickSetService",
    "selected_version": "master@4078f4227a6ff498a13ee7b49770ba641bbe69d3"
  },
  {
    "name": "A4VRemoteCommunicationService",
    "selected_version": "master@567a0fb2769e9c2b5aff0f57ff507f40fd633f98"
  },
  {
    "name": "A4VVideoManagerService-qc8017_32",
    "selected_version": "Release/master/1.5.0-6+d30694e"
  },
  {
    "name": "AudioPath-qc8017_32",
    "selected_version": "Release/Castle-Fork/1.5.8-21218"
  },
  {
    "name": "AudioPath-qc8017_64",
    "selected_version": "Release/Castle-Fork/1.5.8-21218"
  },
  {
    "name": "AudioSource-qc8017_32",
    "selected_version": "Release/master/1.5.0-136+edf72c5"
  },
  {
    "name": "AVS-qc8017_32",
    "selected_version": "Release/Castle-Fork/1.5.15.42973.2897844"
  },
  {
    "name": "BLERemoteXCVR",
    "selected_version": "Release/master/v1.0.1-0+0e4add4"
  },
  {
    "name": "BLESetup-qc8017_32",
    "selected_version": "Release/master/1.5.1-115+9f4ad46"
  },
  {
    "name": "bose-opkg-utils",
    "selected_version": "master@964c29cc453ccd3d1b28fb40bae8df11c0dc3b3c"
  },
  {
    "name": "bose-web-riviera-ap-page",
    "selected_version": "master@6b8a79c34eb1839c98ba3d8b4608a41eb32fed78"
  },
  {
    "name": "bose-web-update-page",
    "selected_version": "master@0117055987ebb22729bdeed0155fb10c2558d001"
  },
  {
    "name": "BoseLibs-qc8017_32",
    "selected_version": "Release/master/1.5.3-487+1708b99"
  },
  {
    "name": "BoseOPKG-native",
    "selected_version": "Release/master/1.0.2-31+e723a9a"
  },
  {
    "name": "BoseOPKG-qc8017_32",
    "selected_version": "Release/master/1.0.2-31+e723a9a"
  },
  {
    "name": "BoseOPKG-x86",
    "selected_version": "Release/master/1.0.2-31+e723a9a"
  },
  {
    "name": "BoseWebMonaco",
    "selected_version": "Release/master/1.5.5-410+f777ce3"
  },
  {
    "name": "BTSource-qc8017_32",
    "selected_version": "Release/master/1.5.0-31+efc5ac4"
  },
  {
    "name": "BTStackAdapter-qc8017_32",
    "selected_version": "Release/master/1.6.2-91+2b83404"
  },
  {
    "name": "BTSTSSink-qc8017_32",
    "selected_version": "Release/master/1.5.0-43+3b6c006"
  },
  {
    "name": "CastleLibs-native",
    "selected_version": "branches/castle-libs@2684"
  },
  {
    "name": "CastleLibs-qc8017_32",
    "selected_version": "branches/castle-libs@2684"
  },
  {
    "name": "CastleLibs-x86",
    "selected_version": "branches/castle-libs@2684"
  },
  {
    "name": "Cli-qc8017_32",
    "selected_version": "Release/master/1.5.1-79+3fcd225"
  },
  {
    "name": "DataCollectionClient-qc8017_32",
    "selected_version": "Release/master/1.0.1-99+b471e4f"
  },
  {
    "name": "DataCollectionService-qc8017_32",
    "selected_version": "Release/master/1.0.1-55+6478504"
  },
  {
    "name": "DemoController-qc8017_32",
    "selected_version": "Release/master/1.5.1-116+68c8ba2"
  },
  {
    "name": "DinghyWebBrowser-qc8017_64",
    "selected_version": "Release/bose-master/1.0.0-46+8a6938e"
  },
  {
    "name": "FrontDoor-qc8017_32",
    "selected_version": "Release/master/1.5.2-400+b0e36f6"
  },
  {
    "name": "FrontDoorService-qc8017_32",
    "selected_version": "Release/master/1.5.2-154+61695bc"
  },
  {
    "name": "FrontDoorUtility-qc8017_32",
    "selected_version": "Release/master/1.5.2-56+858603c"
  },
  {
    "name": "GalapagosClient-qc8017_32",
    "selected_version": "Release/master/1.5.2-197+2352364"
  },
  {
    "name": "HTTPInterface-qc8017_32",
    "selected_version": "Release/master/1.5.1-93+cc68df2"
  },
  {
    "name": "HTTPProxy-qc8017_32",
    "selected_version": "Release/master/1.5.1-116+bd66c32"
  },
  {
    "name": "KeyHandler-qc8017_32",
    "selected_version": "Release/master/1.5.0-110+2bdc8bd"
  },
  {
    "name": "LightBarController-qc8017_32",
    "selected_version": "Release/master/1.5.4-161+3b4c6bb"
  },
  {
    "name": "LpmMfgTool",
    "selected_version": "Release/master/0.0.1-4+34833d6"
  },
  {
    "name": "NetworkService-qc8017_32",
    "selected_version": "Release/master/1.5.5-384+d6cf54a"
  },
  {
    "name": "opensource-jsoncpp-qc8017_32",
    "selected_version": "Release/bose-master/1.8.3-14-g144ef57"
  },
  {
    "name": "opensource-zlib-qc8017_32",
    "selected_version": "Release/bose-master/v1.2.11-3-gce215f7"
  },
  {
    "name": "Passport-qc8017_32",
    "selected_version": "Release/master/1.5.0-884+c50e458"
  },
  {
    "name": "PassportClient-qc8017_32",
    "selected_version": "Release/master/1.5.0-884+c50e458"
  },
  {
    "name": "ProductControllerCommon",
<<<<<<< HEAD
    "selected_version": "master@c5f2fe03935fd1bbd7727fa064b7f874db37debc"
=======
    "selected_version": "PGC-1743-injectKey@33f49cc1ff4d75d2ad6486cf2b73848ddaa58721"
>>>>>>> 807454f8
  },
  {
    "name": "ProductControllerCommonProto-qc8017_32",
    "selected_version": "Continuous/PGC-1743-injectKey/1.0.0-29+33f49cc"
  },
  {
    "name": "ProductUIAssets",
    "selected_version": "master@3abdcec9611e25ba45c7c0df9e856885ba891285"
  },
  {
    "name": "protobuf-native",
    "selected_version": "branches/protobuf@2590"
  },
  {
    "name": "protobuf-qc8017_32",
    "selected_version": "branches/protobuf@2590"
  },
  {
    "name": "Riviera-HSP-Images",
    "selected_version": "Release/sop/3.10.3"
  },
  {
    "name": "Riviera-Toolchain",
    "selected_version": "Release/master/3.10"
  },
  {
    "name": "RivieraLPM",
    "selected_version": "trunk@2516"
  },
  {
    "name": "RivieraLpmService-qc8017_32",
    "selected_version": "Release/master/1.5.1-199+2ee913c"
  },
  {
    "name": "RivieraLpmTools",
    "selected_version": "@2139"
  },
  {
    "name": "RivieraLpmUpdater",
    "selected_version": "Release/master/1.0.0-58+75a9930"
  },
  {
    "name": "SASS-qc8017_32",
    "selected_version": "Release/master/1.5.4-475+524cfd0"
  },
  {
    "name": "Shepherd-qc8017_32",
    "selected_version": "Release/master/1.5.1-95+aa53fc1"
  },
  {
    "name": "SoftwareUpdate-qc8017_32",
    "selected_version": "Release/master/1.5.7-711+0e0622e"
  },
  {
    "name": "SoundTouch-SDK-qc8017_32",
    "selected_version": "Release/Castle-Fork/1.5.15.42973.2897844"
  },
  {
    "name": "SystemEventService-qc8017_32",
    "selected_version": "Release/master/0.5.2-66+fb291e4"
  },
  {
    "name": "Telemetry-qc8017_32",
    "selected_version": "Release/master/1.5.1-16+8db70f0"
  },
  {
    "name": "TestUtils",
    "selected_version": "master@cab04e3b9a7c63428f52b38958bd21b6a2125bd9"
  },
  {
    "name": "unittest-cpp-qc8017_32",
    "selected_version": "Release/bose-master/2.0.0-20+8575b87"
  },
  {
    "name": "Webkit",
    "selected_version": "Release/master/0.4.1-75+9747b6a"
  }
]<|MERGE_RESOLUTION|>--- conflicted
+++ resolved
@@ -169,11 +169,7 @@
   },
   {
     "name": "ProductControllerCommon",
-<<<<<<< HEAD
     "selected_version": "master@c5f2fe03935fd1bbd7727fa064b7f874db37debc"
-=======
-    "selected_version": "PGC-1743-injectKey@33f49cc1ff4d75d2ad6486cf2b73848ddaa58721"
->>>>>>> 807454f8
   },
   {
     "name": "ProductControllerCommonProto-qc8017_32",
