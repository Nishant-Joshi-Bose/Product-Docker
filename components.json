--- conflicted
+++ resolved
@@ -112,11 +112,7 @@
   },
   {
     "name": "RivieraLpmService-qc8017_32",
-<<<<<<< HEAD
-    "selected_version": "Continuous/master/0.3.1-65+aaccb42"
-=======
     "selected_version": "Release/master/0.3.2-69+0035e65"
->>>>>>> f0ac3b49
   },
   {
     "name": "RivieraLpmUpdater",
