--- conflicted
+++ resolved
@@ -141,11 +141,7 @@
   },
   {
     "name": "GoogleVoiceAssistant-qc8017_64",
-<<<<<<< HEAD
-    "selected_version": "Continuous/low-power-handling/2.2.13-31-g23e4e1a"
-=======
-    "selected_version": "Release/stable/2.2.13-35-gd57a230"
->>>>>>> 773e3245
+    "selected_version": "Continuous/low-power-handling/2.2.13-61-gbfa5878"
   },
   {
     "name": "HTTPInterface-qc8017_32",
@@ -249,11 +245,7 @@
   },
   {
     "name": "ProductControllerCommon",
-<<<<<<< HEAD
-    "selected_version": "CASTLE-30121@e7c9b0e74b050d04322b6450eca6666110b6c3c8"
-=======
-    "selected_version": "stable@b1829a328531ef4e21225388153e24ed26c43cf3"
->>>>>>> 773e3245
+    "selected_version": "CASTLE-30121@f2a73b4ec001fe042b124d3db4ad6556e183d954"
   },
   {
     "name": "ProductControllerCommonProto-qc8017_32",
