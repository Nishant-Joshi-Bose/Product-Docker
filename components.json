--- conflicted
+++ resolved
@@ -73,11 +73,7 @@
   },
   {
     "name": "CastleLightBarController-qc8017_32",
-<<<<<<< HEAD
-    "selected_version": "Continuous/master/0.3.3-40+e56a866"
-=======
     "selected_version": "Release/Professor/0.3.3-47+de0b807"
->>>>>>> a17b75e2
   },
   {
     "name": "CastleNetworkService-qc8017_32",
