--- conflicted
+++ resolved
@@ -81,11 +81,7 @@
   },
   {
     "name": "CastleProductControllerCommon",
-<<<<<<< HEAD
-    "selected_version": "mfgdata@9b4a4439299c5031f018fa730998bef5670fc14e"
-=======
-    "selected_version": "master@90188510e8bb8b44a55bc69586c50288861dce4f"
->>>>>>> 6b57e2cc
+    "selected_version": "master@bf57ddb62991855aee3dd360e61fe74bdc3afb87"
   },
   {
     "name": "CastleProductUIAssets",
