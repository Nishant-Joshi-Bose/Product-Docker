[
  {
    "name": "AudioPathService-qc8017_32",
    "selected_version": "Release/stable/2.2.8-2030+23f9d6f"
  },
  {
    "name": "AudioPathService-qc8017_64",
    "selected_version": "Release/stable/2.2.8-2030+23f9d6f"
  },
  {
    "name": "AudioPathClient-qc8017_32",
    "selected_version": "Release/stable/2.2.8-2030+23f9d6f"
  },
  {
    "name": "AudioPathClient-qc8017_64",
    "selected_version": "Release/stable/2.2.8-2030+23f9d6f"
  },
  {
    "name": "AudioPathProducts-qc8017_32",
    "selected_version": "Release/stable/2.2.8-2030+23f9d6f"
  },
  {
    "name": "AudioPathProducts-qc8017_64",
    "selected_version": "Release/stable/2.2.8-2030+23f9d6f"
  },
  {
    "name": "AudioSource-qc8017_32",
    "selected_version": "Release/master/2.2.0-193+9fd473c"
  },
  {
    "name": "AVS-qc8017_32",
    "selected_version": "Release/Castle-Fork/2.2.0.44108.3066708"
  },
  {
    "name": "BLESetup-qc8017_32",
    "selected_version": "Release/master/2.2.1-326+5fbdb0a"
  },
  {
    "name": "BLEToFrontDoorService-qc8017_32",
    "selected_version": "Release/master/2.2.1-181+5ee0fd5"
  },
  {
    "name": "Bluetooth-qc8017_32",
    "selected_version": "Release/master/2.3.1-189+4398fd1"
  },
  {
    "name": "bose-opkg-utils",
    "selected_version": "master@964c29cc453ccd3d1b28fb40bae8df11c0dc3b3c"
  },
  {
    "name": "bose-web-riviera-ap-page",
    "selected_version": "master@f42d1b298129a1792011fb3af72a831a2b17063e"
  },
  {
    "name": "bose-web-update-page",
    "selected_version": "master@42d683a01409593fa09d7cf4dd3e3541856f9e92"
  },
  {
    "name": "BoseLibs-qc8017_32",
    "selected_version": "Release/master/2.2.2-727+ccfa9e6"
  },
  {
    "name": "opensource-opkg-native",
    "selected_version": "Release/bose-dev/v0.3.6.2-2-gb1e1aba"
  },
  {
    "name": "opensource-opkg-qc8017_32",
    "selected_version": "Release/bose-dev/v0.3.6.2-2-gb1e1aba"
  },
  {
    "name": "opensource-opkg-x86",
    "selected_version": "Release/bose-dev/v0.3.6.2-2-gb1e1aba"
  },
  {
    "name": "BoseWebMonaco",
    "selected_version": "Release/MR1_2019/3.0.4-548+637650b"
  },
  {
    "name": "BTSTSSink-qc8017_32",
    "selected_version": "Release/master/2.2.1-322+2c13c61"
  },
  {
    "name": "CastleLibs-native",
    "selected_version": "branches/castle-libs@2740"
  },
  {
    "name": "CastleLibs-qc8017_32",
    "selected_version": "branches/castle-libs@2740"
  },
  {
    "name": "CastleLibs-x86",
    "selected_version": "branches/castle-libs@2740"
  },
  {
    "name": "Cli-qc8017_32",
    "selected_version": "Release/master/2.2.0-138+4486897"
  },
  {
    "name": "DataCollectionClient-qc8017_32",
    "selected_version": "Release/master/2.2.3-177+e150e6b"
  },
  {
    "name": "DataCollectionService-qc8017_32",
    "selected_version": "Release/master/2.2.1-147+5b7f303"
  },
  {
    "name": "DemoController-qc8017_32",
    "selected_version": "Release/master/2.2.0-180+6c829d7"
  },
  {
    "name": "DinghyWebBrowser-qc8017_64",
    "selected_version": "Release/bose-master/1.0.0-67+155c3e8"
  },
  {
    "name": "FrontDoor-qc8017_32",
    "selected_version": "Release/master/2.2.0-536+3cbc2a4"
  },
  {
    "name": "FrontDoorService-qc8017_32",
    "selected_version": "Release/master/2.2.0-429+74bd0f6"
  },
  {
    "name": "FrontDoorUtility-qc8017_32",
    "selected_version": "Release/master/2.2.0-169+3cbc2a4"
  },
  {
    "name": "GalapagosClient-qc8017_32",
    "selected_version": "Release/master/2.2.0-281+66d925d"
  },
  {
    "name": "HTTPInterface-qc8017_32",
    "selected_version": "Release/master/2.2.0-147+aa98736"
  },
  {
    "name": "HTTPProxy-qc8017_32",
    "selected_version": "Release/master/2.2.0-181+ecf9d8a"
  },
  {
    "name": "KeyHandler-qc8017_32",
    "selected_version": "Release/master/2.2.0-147+72e9d27"
  },
  {
    "name": "LightBarController-qc8017_32",
    "selected_version": "Release/master/2.2.0-254+639548d"
  },
  {
    "name": "LpmMfgTool",
    "selected_version": "Release/master/0.0.1-4+34833d6"
  },
  {
    "name": "NetworkService-qc8017_32",
    "selected_version": "Release/master/2.2.0-700+c6d48ce"
  },
  {
    "name": "opensource-jsoncpp-qc8017_32",
    "selected_version": "Release/bose-master/1.8.3-21-g6165ddc"
  },
  {
    "name": "opensource-libwebsockets-qc8017_32",
    "selected_version": "Release/bose-v2.4-stable/2.4.1-51+g3a63621"
  },
  {
    "name": "opensource-zlib-qc8017_32",
    "selected_version": "Release/bose-master/v1.2.11-7-gc6066f5"
  },
  {
    "name": "Passport-qc8017_32",
    "selected_version": "Release/master/2.2.0-1289+2892013"
  },
  {
    "name": "PassportClient-qc8017_32",
    "selected_version": "Release/master/2.2.0-1078+ebc28a1"
  },
  {
    "name": "ProductControllerCommon",
    "selected_version": "master@c80d55557e3f6abab11d15aec2545a48c426ee6b"
  },
  {
    "name": "ProductControllerCommonProto-qc8017_32",
    "selected_version": "Release/master/2.2.0-214+c80d555"
  },
  {
    "name": "ProductUIAssets",
    "selected_version": "master@220944def647a72ce0194d43ef23f1d3fe146987"
  },
  {
    "name": "protobuf-native",
    "selected_version": "branches/protobuf@2737"
  },
  {
    "name": "protobuf-qc8017_32",
    "selected_version": "branches/protobuf@2737"
  },
  {
    "name": "Riviera-HSP-Images",
    "selected_version": "Release/master/4.2"
  },
  {
    "name": "Riviera-Toolchain",
    "selected_version": "Release/master/4.2"
  },
  {
    "name": "RivieraLpmService-qc8017_32",
    "selected_version": "Release/master/2.2.0-289+6f300d1"
  },
  {
    "name": "RivieraLpmTools",
    "selected_version": "@2962"
  },
  {
    "name": "RivieraLpmUpdater",
    "selected_version": "Release/master/1.0.0-69+a38d6c8"
  },
  {
    "name": "RivieraSwUpRecovery-qc8017_32",
<<<<<<< HEAD
    "selected_version": "Continuous/CASTLE-23690_MR1/3.0.0-75+8a4af56"
=======
    "selected_version": "Release/master/2.2.0-79+5e02f2f"
>>>>>>> b0d2be47
  },
  {
    "name": "SASS-qc8017_32",
    "selected_version": "Release/master/2.2.1-869+0656504"
  },
  {
    "name": "Shepherd-qc8017_32",
    "selected_version": "Release/master/2.2.0-138+20a2dfc"
  },
  {
    "name": "SoftwareUpdate-qc8017_32",
<<<<<<< HEAD
    "selected_version": "Continuous/CASTLE-23690/3.0.0-1066+a15153e"
=======
    "selected_version": "Release/master/3.0.1-1084+ffd30b4"
>>>>>>> b0d2be47
  },
  {
    "name": "SoundTouch-SDK-qc8017_32",
    "selected_version": "Release/Castle-Fork/2.2.0.44108.3066708"
  },
  {
    "name": "svc-pts-log-decrypt",
    "selected_version": "master@12e8bd2762b5e5a78c743280deb43cfb097fa05c"
  },
  {
    "name": "SystemEventService-qc8017_32",
    "selected_version": "Release/master/2.2.0-114+b9faa59"
  },
  {
    "name": "Telemetry-qc8017_32",
    "selected_version": "Release/master/2.2.0-78+5c81c6a"
  },
  {
    "name": "TestUtils",
    "selected_version": "master@d5d34f1b774a0489cc181df2256752a6514595c8"
  },
  {
    "name": "Webkit",
    "selected_version": "Release/master/2.2.0-100+e5ff328"
  }
]<|MERGE_RESOLUTION|>--- conflicted
+++ resolved
@@ -213,11 +213,7 @@
   },
   {
     "name": "RivieraSwUpRecovery-qc8017_32",
-<<<<<<< HEAD
-    "selected_version": "Continuous/CASTLE-23690_MR1/3.0.0-75+8a4af56"
-=======
-    "selected_version": "Release/master/2.2.0-79+5e02f2f"
->>>>>>> b0d2be47
+    "selected_version": "Release/master/3.0.0-82+22dd5e0"
   },
   {
     "name": "SASS-qc8017_32",
@@ -229,11 +225,7 @@
   },
   {
     "name": "SoftwareUpdate-qc8017_32",
-<<<<<<< HEAD
-    "selected_version": "Continuous/CASTLE-23690/3.0.0-1066+a15153e"
-=======
-    "selected_version": "Release/master/3.0.1-1084+ffd30b4"
->>>>>>> b0d2be47
+    "selected_version": "Release/master/3.0.1-1093+24cfed8"
   },
   {
     "name": "SoundTouch-SDK-qc8017_32",
