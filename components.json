--- conflicted
+++ resolved
@@ -13,11 +13,7 @@
   },
   {
     "name": "AVS-qc8017_32",
-<<<<<<< HEAD
-    "selected_version": "Continuous/AVS-VPA/2018-09-25_0248"
-=======
-    "selected_version": "Continuous/Castle-Fork/2018-10-03_1202"
->>>>>>> 4b6dc92c
+    "selected_version": "Continuous/AVS-VPA/2018-10-03_1540"
   },
   {
     "name": "BLESetup-qc8017_32",
@@ -121,7 +117,7 @@
   },
   {
     "name": "GoogleVoiceAssistant-qc8017_64",
-    "selected_version": "Continuous/master/2.2.0-376+62b1ad5"
+    "selected_version": "Continuous/master/2.2.0-380+19cc40f"
   },
   {
     "name": "HTTPInterface-qc8017_32",
@@ -169,11 +165,7 @@
   },
   {
     "name": "ProductControllerCommon",
-<<<<<<< HEAD
-    "selected_version": "master@d56d4f39d2df3a9585a0cb4331bb2e0288c23f69"
-=======
     "selected_version": "master@084e6eef56a796c48b911d5c3d9496f8b0f600cd"
->>>>>>> 4b6dc92c
   },
   {
     "name": "ProductControllerCommonProto-qc8017_32",
@@ -229,11 +221,7 @@
   },
   {
     "name": "SoundTouch-SDK-qc8017_32",
-<<<<<<< HEAD
-    "selected_version": "Continuous/AVS-VPA/2018-09-25_0248"
-=======
     "selected_version": "Continuous/Castle-Fork/2018-10-03_1202"
->>>>>>> 4b6dc92c
   },
   {
     "name": "svc-pts-log-decrypt",
@@ -253,7 +241,7 @@
   },
   {
     "name": "VPAController-qc8017_32",
-    "selected_version": "Continuous/master/2.2.0-252+3b609ca"
+    "selected_version": "Continuous/master/2.2.0-263+6e07a0f"
   },
   {
     "name": "Webkit",
