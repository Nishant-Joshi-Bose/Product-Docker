--- conflicted
+++ resolved
@@ -97,11 +97,7 @@
   },
   {
     "name": "CastleProductControllerCommon",
-<<<<<<< HEAD
     "selected_version": "master@86f6b86b08f08fb3ed62ebbcb0d14ecdeaf3756d"
-=======
-    "selected_version": "master@5bfca1841bb4844659204b542c4624e9389b1c0c"
->>>>>>> 84feeb83
   },
   {
     "name": "CastleProductUIAssets",
