[
  {
    "name": "CastleAudioPath-qc8017_32",
<<<<<<< HEAD
    "selected_version": "Continuous/Castle-Fork-Bluetooth-Out/2017-09-29_1544"
=======
    "selected_version": "Continuous/Castle-Fork/2017-10-03_1231"
>>>>>>> 66aca497
  },
  {
    "name": "CastleLibs-qc8017_32",
    "selected_version": "branches/castle-libs@2371"
  },
  {
    "name": "protobuf-qc8017_32",
    "selected_version": "branches/protobuf@2304"
  },
  {
    "name": "protobuf-native",
    "selected_version": "branches/protobuf@2304"
  },
  {
    "name": "CastleProductControllerCommon",
    "selected_version": "master@6dca54a2fddd2c7d5ec8dc26533ca5ce3f938a85"
  },
  {
    "name": "googletest-qc8017_32",
    "selected_version": "branches/googletest@2287"
  },
  {
    "name": "SoftwareUpdate-qc8017_32",
    "selected_version": "Continuous/master/0.1.1-58+c7c5bc3"
  },
  {
    "name": "Shepherd-qc8017_32",
    "selected_version": "Continuous/master/1.0.0-16+3d1dfec"
  },
  {
    "name": "BoseLibs-qc8017_32",
    "selected_version": "Continuous/master/0.1.0-44+9c23331"
  },
  {
    "name": "Riviera-HSP",
    "selected_version": "Continuous/dev/1.1-1-ga38c2b7"
  },
  {
    "name": "SoundTouch-SDK-qc8017_32",
<<<<<<< HEAD
    "selected_version": "Continuous/Castle-Fork-Bluetooth/2017-10-02_1442"
=======
    "selected_version": "Continuous/Castle-Fork/2017-10-03_1202"
>>>>>>> 66aca497
  },
  {
    "name": "RivieraLpmService",
    "selected_version": "master@bb6c4c132e67eb7ef277f3936bfecb2b85257c3a"
  },
  {
    "name": "RivieraLPM",
    "selected_version": "trunk@796"
  },
  {
    "name": "AVS-qc8017_32",
    "selected_version": "Continuous/Castle-Fork/2017-10-03_1202"
  },
  {
    "name": "RivieraLpmUpdater",
    "selected_version": "master@63b71cf7530603087501d6121494fba5385bdb04"
  },
  {
    "name": "EddieLPM-Package",
    "selected_version": "Release/trunk/0.1.0.2479117/DP1"
  },
  {
    "name": "CastleNetworkService-qc8017_32",
    "selected_version": "Continuous/master/0.1.0-47+907120e"
  },
  {
    "name": "KeyHandler-qc8017_32",
    "selected_version": "Continuous/master/0.0.1-3+2f41306"
  },
  {
    "name": "KeyHandler-native",
    "selected_version": "Continuous/master/0.0.1-3+2f41306"
  }
]<|MERGE_RESOLUTION|>--- conflicted
+++ resolved
@@ -1,11 +1,7 @@
 [
   {
     "name": "CastleAudioPath-qc8017_32",
-<<<<<<< HEAD
     "selected_version": "Continuous/Castle-Fork-Bluetooth-Out/2017-09-29_1544"
-=======
-    "selected_version": "Continuous/Castle-Fork/2017-10-03_1231"
->>>>>>> 66aca497
   },
   {
     "name": "CastleLibs-qc8017_32",
@@ -45,11 +41,7 @@
   },
   {
     "name": "SoundTouch-SDK-qc8017_32",
-<<<<<<< HEAD
-    "selected_version": "Continuous/Castle-Fork-Bluetooth/2017-10-02_1442"
-=======
-    "selected_version": "Continuous/Castle-Fork/2017-10-03_1202"
->>>>>>> 66aca497
+    "selected_version": "Continuous/Castle-Fork-Bluetooth/2017-10-11_1011"
   },
   {
     "name": "RivieraLpmService",
