--- conflicted
+++ resolved
@@ -73,11 +73,7 @@
   },
   {
     "name": "CastleLightBarController-qc8017_32",
-<<<<<<< HEAD
-    "selected_version": "Continuous/asoltan1/0.3.5-55+48d755c"
-=======
     "selected_version": "Release/master/0.3.5-58+9302277"
->>>>>>> 41f7d8b4
   },
   {
     "name": "CastleNetworkService-qc8017_32",
