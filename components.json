[
  {
    "name": "A4VQuickSetService",
    "selected_version": "master@2f071fbb8499bee85b2df34aab69b6cedcaa076c"
  },
  {
    "name": "A4VRemoteCommunicationService",
    "selected_version": "master@ab77e2216a0b358837791fd837a2c165f46f811e"
  },
  {
    "name": "BLERemoteXCVR",
    "selected_version": "Release/master/0.15-56+g286fcdd"
  },
  {
    "name": "A4VVideoManagerService",
    "selected_version": "master@95b7d64abf58cc7ccee894865e78306f56313ba6"
  },
  {
    "name": "AVS-qc8017_32",
    "selected_version": "Release/Castle-Fork/0.3.11.41219.2713461"
  },
  {
    "name": "bose-opkg-utils",
    "selected_version": "master@964c29cc453ccd3d1b28fb40bae8df11c0dc3b3c"
  },
  {
    "name": "BoseLibs-qc8017_32",
    "selected_version": "Release/master/0.3.9-301+0ca2db3"
  },
  {
    "name": "BoseOPKG-native",
    "selected_version": "Release/master/0.1.0-4+31ebf8c"
  },
  {
    "name": "BoseOPKG-qc8017_32",
    "selected_version": "Release/master/0.1.0-4+31ebf8c"
  },
  {
    "name": "BoseOPKG-x86",
    "selected_version": "Release/master/0.1.0-4+31ebf8c"
  },
  {
    "name": "BoseWebMonaco",
    "selected_version": "Release/develop/0.3.1-91+2ac06bd"
  },
  {
    "name": "CastleAudioPath-qc8017_32",
    "selected_version": "Release/Castle-Fork/0.2.7-20452"
  },
  {
    "name": "CastleAudioPath-qc8017_64",
    "selected_version": "Release/Castle-Fork/0.2.7-20452"
  },
  {
    "name": "CastleCli-qc8017_32",
    "selected_version": "Release/master/0.3.1-40+308cab1"
  },
  {
    "name": "CastleDataCollectionClient-qc8017_32",
    "selected_version": "Continuous/master/0.3.5-42+ddbf6a7"
  },
  {
    "name": "CastleDemoController-qc8017_32",
    "selected_version": "Release/master/0.3.2-62+b9fcc88"
  },
  {
    "name": "CastleHTTPProxy-qc8017_32",
    "selected_version": "Release/master/0.2.0-26+f813b4d"
  },
  { 
    "name": "HTTPInterface-qc8017_32", 
    "selected_version": "Release/master/0.3.3-53+83e0de2" 
  },
  {
    "name": "CastleLibs-native",
    "selected_version": "branches/castle-libs@2593"
  },
  {
    "name": "CastleLibs-qc8017_32",
    "selected_version": "branches/castle-libs@2593"
  },
  {
    "name": "CastleLibs-x86",
    "selected_version": "branches/castle-libs@2593"
  },
  {
    "name": "CastleLightBarController-qc8017_32",
    "selected_version": "Release/master/0.3.6-61+ac12234"
  },
  {
    "name": "CastleNetworkService-qc8017_32",
    "selected_version": "Release/master/0.3.1-176+32ae99f"
  },
  {
    "name": "CastlePassport-qc8017_32",
    "selected_version": "Release/master/0.3.82-504+7699984"
  },
  {
    "name": "CastlePassportClient-qc8017_32",
    "selected_version": "Release/master/0.3.82-504+7699984"
  },
  {
    "name": "CastleProductControllerCommon",
<<<<<<< HEAD
    "selected_version": "master@f1458e8b5723b777302ac34c823bccf19c606f34"
=======
    "selected_version": "master@e8d78f55903c4f048f9b428d9202529aaf89720a"
>>>>>>> 147e4d93
  },
  {
    "name": "CastleProductUIAssets",
    "selected_version": "master@43394152e689030529a94750d56fe9cd196b885a"
  },
  {
    "name": "FrontDoor-qc8017_32",
    "selected_version": "Release/master/0.3.8-166+bdf45c8"
  },
  {
    "name": "GalapagosClient-qc8017_32",
    "selected_version": "Release/master/0.2.0-78+2eebfc2"
  },
  {
    "name": "KeyHandler-qc8017_32",
    "selected_version": "Release/master/0.2.3-71+1801c14"
  },
  {
    "name": "ProfessorLPM-Package",
    "selected_version": "Release/trunk/0.3.9.2712363/DP2"
  },
  {
    "name": "protobuf-native",
    "selected_version": "branches/protobuf@2590"
  },
  {
    "name": "protobuf-qc8017_32",
    "selected_version": "branches/protobuf@2590"
  },
  {
    "name": "Riviera-HSP-Images",
    "selected_version": "Release/master/2.4"
  },
  {
    "name": "Riviera-Toolchain",
    "selected_version": "Release/master/2.4"
  },
  {
    "name": "RivieraLPM",
    "selected_version": "trunk@1983"
  },
  {
    "name": "RivieraLpmService-qc8017_32",
    "selected_version": "Release/master/0.3.8-113+81aa0d0"
  },
  {
    "name": "RivieraLpmUpdater",
    "selected_version": "Release/master/0.3.2-39+0fb03f2"
  },
  {
    "name": "Shepherd-qc8017_32",
    "selected_version": "Release/master/0.3.2-61+c5803e7"
  },
  {
    "name": "SoftwareUpdate-qc8017_32",
    "selected_version": "Release/IP3/0.3.11-334+5bad26a"
  },
  {
    "name": "SoundTouch-SDK-qc8017_32",
    "selected_version": "Continuous/Castle-Fork-ProductSources/2018-03-01_1728"
  },
  {
    "name": "SystemEventService-qc8017_32",
    "selected_version": "Release/master/0.3.0-21+6450a02"
  },
  {
    "name": "unittest-cpp-qc8017_32",
    "selected_version": "Release/bose-master/2.0.0-3+167ffec"
  },
  {
    "name": "Webkit",
    "selected_version": "Release/master/0.3.3-33+5811010"
  },
  {
    "name": "WiFi-Setup-Webpage",
    "selected_version": "master@19f561f91af118db5439955e4d85bc0a914964eb"
  }
]<|MERGE_RESOLUTION|>--- conflicted
+++ resolved
@@ -101,11 +101,7 @@
   },
   {
     "name": "CastleProductControllerCommon",
-<<<<<<< HEAD
-    "selected_version": "master@f1458e8b5723b777302ac34c823bccf19c606f34"
-=======
     "selected_version": "master@e8d78f55903c4f048f9b428d9202529aaf89720a"
->>>>>>> 147e4d93
   },
   {
     "name": "CastleProductUIAssets",
