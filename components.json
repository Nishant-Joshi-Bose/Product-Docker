--- conflicted
+++ resolved
@@ -189,11 +189,7 @@
   },
   {
     "name": "ProductControllerCommon",
-<<<<<<< HEAD
     "selected_version": "software_update@72b38275deb70b36ec723922a4b01fc236ec1109"
-=======
-    "selected_version": "master@7ef8686b469683207be7f37707007a745be35942"
->>>>>>> 50395622
   },
   {
     "name": "ProductControllerCommonProto-qc8017_32",
