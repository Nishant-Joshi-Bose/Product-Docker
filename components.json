[
  {
    "name": "AudioPathService-qc8017_32",
    "selected_version": "Release/stable/2.2.6-1774+fa4d500"
  },
  {
    "name": "AudioPathService-qc8017_64",
    "selected_version": "Release/stable/2.2.6-1774+fa4d500"
  },
  {
    "name": "AudioPathClient-qc8017_32",
    "selected_version": "Release/stable/2.2.6-1774+fa4d500"
  },
  {
    "name": "AudioPathClient-qc8017_64",
    "selected_version": "Release/stable/2.2.6-1774+fa4d500"
  },
  {
    "name": "AudioPathProducts-qc8017_32",
    "selected_version": "Release/stable/2.2.6-1774+fa4d500"
  },
  {
    "name": "AudioPathProducts-qc8017_64",
    "selected_version": "Release/stable/2.2.6-1774+fa4d500"
  },
  {
    "name": "AudioSource-qc8017_32",
    "selected_version": "Release/master/2.2.0-189+4679f91"
  },
  {
    "name": "AVS-qc8017_32",
    "selected_version": "Release/Castle-Fork/2.2.0.43967.3043287"
  },
  {
    "name": "BLESetup-qc8017_32",
    "selected_version": "Release/master/2.2.1-307+548be31"
  },
  {
    "name": "BLEToFrontDoorService-qc8017_32",
    "selected_version": "Release/master/2.2.1-162+262d0ca"
  },
  {
    "name": "Bluetooth-qc8017_32",
    "selected_version": "Release/master/2.2.1-151+bb54656"
  },
  {
    "name": "bose-opkg-utils",
    "selected_version": "master@964c29cc453ccd3d1b28fb40bae8df11c0dc3b3c"
  },
  {
    "name": "bose-web-riviera-ap-page",
    "selected_version": "master@f42d1b298129a1792011fb3af72a831a2b17063e"
  },
  {
    "name": "bose-web-update-page",
    "selected_version": "master@42d683a01409593fa09d7cf4dd3e3541856f9e92"
  },
  {
    "name": "BoseLibs-qc8017_32",
    "selected_version": "Release/master/2.2.2-715+1e5d68a"
  },
  {
    "name": "opensource-opkg-native",
    "selected_version": "Release/bose-dev/v0.3.6.2-2-gb1e1aba"
  },
  {
    "name": "opensource-opkg-qc8017_32",
    "selected_version": "Release/bose-dev/v0.3.6.2-2-gb1e1aba"
  },
  {
    "name": "opensource-opkg-x86",
    "selected_version": "Release/bose-dev/v0.3.6.2-2-gb1e1aba"
  },
  {
    "name": "BoseWebMonaco",
    "selected_version": "Release/MR1_2019/3.0.2-541+57a8ff6"
  },
  {
    "name": "BTSTSSink-qc8017_32",
    "selected_version": "Release/master/2.2.1-293+8d93627"
  },
  {
    "name": "CastleLibs-native",
    "selected_version": "branches/castle-libs@2740"
  },
  {
    "name": "CastleLibs-qc8017_32",
    "selected_version": "branches/castle-libs@2740"
  },
  {
    "name": "CastleLibs-x86",
    "selected_version": "branches/castle-libs@2740"
  },
  {
    "name": "Cli-qc8017_32",
    "selected_version": "Release/master/2.2.0-134+8aa61fc"
  },
  {
    "name": "DataCollectionClient-qc8017_32",
    "selected_version": "Release/master/2.2.1-160+643d608"
  },
  {
    "name": "DataCollectionService-qc8017_32",
    "selected_version": "Release/master/2.2.0-137+f4f634e"
  },
  {
    "name": "DemoController-qc8017_32",
    "selected_version": "Release/master/2.2.0-170+ad01a74"
  },
  {
    "name": "DinghyWebBrowser-qc8017_64",
    "selected_version": "Release/bose-master/1.0.0-67+155c3e8"
  },
  {
    "name": "FrontDoor-qc8017_32",
    "selected_version": "Release/master/2.2.0-526+b688d8c"
  },
  {
    "name": "FrontDoorService-qc8017_32",
    "selected_version": "Release/master/2.2.0-419+1ea19f8"
  },
  {
    "name": "FrontDoorUtility-qc8017_32",
    "selected_version": "Release/master/2.2.0-160+b688d8c"
  },
  {
    "name": "GalapagosClient-qc8017_32",
    "selected_version": "Release/master/2.2.0-272+ab28d61"
  },
  {
    "name": "HTTPInterface-qc8017_32",
    "selected_version": "Release/master/2.2.0-143+a21a3f3"
  },
  {
    "name": "HTTPProxy-qc8017_32",
    "selected_version": "Release/master/2.2.0-172+588fbab"
  },
  {
    "name": "KeyHandler-qc8017_32",
    "selected_version": "Release/master/2.2.0-143+70e4e42"
  },
  {
    "name": "LightBarController-qc8017_32",
    "selected_version": "Release/master/2.2.0-248+7d6b26f"
  },
  {
    "name": "LpmMfgTool",
    "selected_version": "Release/master/0.0.1-4+34833d6"
  },
  {
    "name": "NetworkService-qc8017_32",
    "selected_version": "Release/master/2.2.0-684+b986895"
  },
  {
    "name": "opensource-jsoncpp-qc8017_32",
    "selected_version": "Release/bose-master/1.8.3-21-g6165ddc"
  },
  {
    "name": "opensource-libwebsockets-qc8017_32",
    "selected_version": "Release/bose-v2.4-stable/2.4.1-51+g3a63621"
  },
  {
    "name": "opensource-zlib-qc8017_32",
    "selected_version": "Release/bose-master/v1.2.11-7-gc6066f5"
  },
  {
    "name": "Passport-qc8017_32",
    "selected_version": "Release/master/2.2.0-1249+686b906"
  },
  {
    "name": "PassportClient-qc8017_32",
    "selected_version": "Release/master/2.2.0-1068+b2ab164"
  },
  {
    "name": "ProductControllerCommon",
<<<<<<< HEAD
    "selected_version": "CASTLE-23033@df35cd9bd3f91770723656f1427d103dcbaf03b7"
=======
    "selected_version": "master@c5d931966d3223b8968517b8c03ec18789eac364"
>>>>>>> 5dd98617
  },
  {
    "name": "ProductControllerCommonProto-qc8017_32",
    "selected_version": "Release/master/2.2.0-194+c5d9319"
  },
  {
    "name": "ProductUIAssets",
    "selected_version": "master@220944def647a72ce0194d43ef23f1d3fe146987"
  },
  {
    "name": "protobuf-native",
    "selected_version": "branches/protobuf@2737"
  },
  {
    "name": "protobuf-qc8017_32",
    "selected_version": "branches/protobuf@2737"
  },
  {
    "name": "Riviera-HSP-Images",
    "selected_version": "Release/master/4.2"
  },
  {
    "name": "Riviera-Toolchain",
    "selected_version": "Release/master/4.2"
  },
  {
    "name": "RivieraLpmService-qc8017_32",
    "selected_version": "Release/master/2.2.0-282+d4de6fd"
  },
  {
    "name": "RivieraLpmTools",
    "selected_version": "@2962"
  },
  {
    "name": "RivieraLpmUpdater",
    "selected_version": "Release/master/1.0.0-69+a38d6c8"
  },
  {
    "name": "RivieraSwUpRecovery-qc8017_32",
    "selected_version": "Release/MR1_2019/3.0.0-61+e78ef06"
  },
  {
    "name": "SASS-qc8017_32",
    "selected_version": "Release/master/2.2.1-808+780d77b"
  },
  {
    "name": "Shepherd-qc8017_32",
    "selected_version": "Release/master/2.2.0-134+2f2ff35"
  },
  {
    "name": "SoftwareUpdate-qc8017_32",
    "selected_version": "Release/MR1_2019/3.0.0-1008+457262a"
  },
  {
    "name": "SoundTouch-SDK-qc8017_32",
    "selected_version": "Release/Castle-Fork/2.2.0.43967.3043287"
  },
  {
    "name": "svc-pts-log-decrypt",
    "selected_version": "master@12e8bd2762b5e5a78c743280deb43cfb097fa05c"
  },
  {
    "name": "SystemEventService-qc8017_32",
    "selected_version": "Release/master/2.2.0-108+59dc870"
  },
  {
    "name": "Telemetry-qc8017_32",
    "selected_version": "Release/master/2.2.0-75+4b63eb2"
  },
  {
    "name": "TestUtils",
    "selected_version": "master@4b6ba1dd988b108dcb751cf07b23e7c08a81f503"
  },
  {
    "name": "Webkit",
    "selected_version": "Release/master/2.2.0-100+e5ff328"
  }
]<|MERGE_RESOLUTION|>--- conflicted
+++ resolved
@@ -173,11 +173,7 @@
   },
   {
     "name": "ProductControllerCommon",
-<<<<<<< HEAD
-    "selected_version": "CASTLE-23033@df35cd9bd3f91770723656f1427d103dcbaf03b7"
-=======
-    "selected_version": "master@c5d931966d3223b8968517b8c03ec18789eac364"
->>>>>>> 5dd98617
+    "selected_version": "master@6b8d2b89a50e7e9e944681a6c5e03a9e42203f3e"
   },
   {
     "name": "ProductControllerCommonProto-qc8017_32",
