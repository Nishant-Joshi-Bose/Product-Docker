--- conflicted
+++ resolved
@@ -173,11 +173,7 @@
   },
   {
     "name": "ProductControllerCommon",
-<<<<<<< HEAD
     "selected_version": "AttemptToStartPlaybackVirtual@b4d49e7b9c47712755cce0cb25b34380eb41b162"
-=======
-    "selected_version": "PGC-1743-injectKey@0439a0ed8618eea355deb17d5435e3528dfed88f"
->>>>>>> 4d2c750d
   },
   {
     "name": "ProductControllerCommonProto-qc8017_32",
