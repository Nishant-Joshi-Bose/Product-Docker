[
  {
    "name": "AudioPathService-qc8017_32",
<<<<<<< HEAD
    "selected_version": "Release/stable/2.2.5-1703+2b03959"
  },
  {
    "name": "AudioPathService-qc8017_64",
    "selected_version": "Release/stable/2.2.5-1703+2b03959"
  },
  {
    "name": "AudioPathClient-qc8017_32",
    "selected_version": "Release/stable/2.2.5-1703+2b03959"
  },
  {
    "name": "AudioPathClient-qc8017_64",
    "selected_version": "Release/stable/2.2.5-1703+2b03959"
  },
  {
    "name": "AudioPathProducts-qc8017_32",
    "selected_version": "Release/stable/2.2.5-1703+2b03959"
  },
  {
    "name": "AudioPathProducts-qc8017_64",
    "selected_version": "Release/stable/2.2.5-1703+2b03959"
=======
    "selected_version": "Release/stable/2.2.6-1774+fa4d500"
  },
  {
    "name": "AudioPathService-qc8017_64",
    "selected_version": "Release/stable/2.2.6-1774+fa4d500"
  },
  {
    "name": "AudioPathClient-qc8017_32",
    "selected_version": "Release/stable/2.2.6-1774+fa4d500"
  },
  {
    "name": "AudioPathClient-qc8017_64",
    "selected_version": "Release/stable/2.2.6-1774+fa4d500"
  },
  {
    "name": "AudioPathProducts-qc8017_32",
    "selected_version": "Release/stable/2.2.6-1774+fa4d500"
  },
  {
    "name": "AudioPathProducts-qc8017_64",
    "selected_version": "Release/stable/2.2.6-1774+fa4d500"
>>>>>>> 5dd98617
  },
  {
    "name": "AudioSource-qc8017_32",
    "selected_version": "Release/master/2.2.0-189+4679f91"
  },
  {
    "name": "AVS-qc8017_32",
<<<<<<< HEAD
    "selected_version": "Continuous/AVS-VPA/2018-10-11_1431"
=======
    "selected_version": "Release/Castle-Fork/2.2.0.43967.3043287"
>>>>>>> 5dd98617
  },
  {
    "name": "BLESetup-qc8017_32",
    "selected_version": "Release/master/2.2.1-307+548be31"
  },
  {
    "name": "BLEToFrontDoorService-qc8017_32",
    "selected_version": "Release/master/2.2.1-162+262d0ca"
  },
  {
    "name": "Bluetooth-qc8017_32",
    "selected_version": "Release/master/2.2.1-151+bb54656"
  },
  {
    "name": "bose-opkg-utils",
    "selected_version": "master@964c29cc453ccd3d1b28fb40bae8df11c0dc3b3c"
  },
  {
    "name": "bose-web-riviera-ap-page",
    "selected_version": "master@f42d1b298129a1792011fb3af72a831a2b17063e"
  },
  {
    "name": "bose-web-update-page",
    "selected_version": "master@42d683a01409593fa09d7cf4dd3e3541856f9e92"
  },
  {
    "name": "BoseLibs-qc8017_32",
    "selected_version": "Release/master/2.2.2-715+1e5d68a"
  },
  {
    "name": "opensource-opkg-native",
    "selected_version": "Release/bose-dev/v0.3.6.2-2-gb1e1aba"
  },
  {
    "name": "opensource-opkg-qc8017_32",
    "selected_version": "Release/bose-dev/v0.3.6.2-2-gb1e1aba"
  },
  {
    "name": "opensource-opkg-x86",
    "selected_version": "Release/bose-dev/v0.3.6.2-2-gb1e1aba"
  },
  {
    "name": "BoseWebMonaco",
    "selected_version": "Release/MR1_2019/3.0.2-541+57a8ff6"
  },
  {
    "name": "BTSTSSink-qc8017_32",
    "selected_version": "Release/master/2.2.1-293+8d93627"
  },
  {
    "name": "CastleLibs-native",
    "selected_version": "branches/castle-libs@2740"
  },
  {
    "name": "CastleLibs-qc8017_32",
    "selected_version": "branches/castle-libs@2740"
  },
  {
    "name": "CastleLibs-x86",
    "selected_version": "branches/castle-libs@2740"
  },
  {
    "name": "Cli-qc8017_32",
    "selected_version": "Release/master/2.2.0-134+8aa61fc"
  },
  {
    "name": "CloudControlClient-qc8017_32",
    "selected_version": "Release/master/0.0.1-40+6d02127"
  },
  {
    "name": "DataCollectionClient-qc8017_32",
    "selected_version": "Release/master/2.2.1-160+643d608"
  },
  {
    "name": "DataCollectionService-qc8017_32",
    "selected_version": "Release/master/2.2.0-137+f4f634e"
  },
  {
    "name": "DemoController-qc8017_32",
    "selected_version": "Release/master/2.2.0-170+ad01a74"
  },
  {
    "name": "DinghyWebBrowser-qc8017_64",
    "selected_version": "Release/bose-master/1.0.0-67+155c3e8"
  },
  {
    "name": "FrontDoor-qc8017_32",
    "selected_version": "Release/master/2.2.0-526+b688d8c"
  },
  {
    "name": "FrontDoorService-qc8017_32",
    "selected_version": "Release/master/2.2.0-419+1ea19f8"
  },
  {
    "name": "FrontDoorUtility-qc8017_32",
    "selected_version": "Release/master/2.2.0-160+b688d8c"
  },
  {
    "name": "GalapagosClient-qc8017_32",
    "selected_version": "Release/master/2.2.0-272+ab28d61"
  },
  {
    "name": "GoogleVoiceAssistant-qc8017_64",
    "selected_version": "Continuous/master/2.2.1-435+1adbf0c"
  },
  {
    "name": "HTTPInterface-qc8017_32",
    "selected_version": "Release/master/2.2.0-143+a21a3f3"
  },
  {
    "name": "HTTPProxy-qc8017_32",
    "selected_version": "Release/master/2.2.0-172+588fbab"
  },
  {
    "name": "KeyHandler-qc8017_32",
    "selected_version": "Release/master/2.2.0-143+70e4e42"
  },
  {
    "name": "LightBarController-qc8017_32",
    "selected_version": "Release/master/2.2.0-248+7d6b26f"
  },
  {
    "name": "LpmMfgTool",
    "selected_version": "Release/master/0.0.1-4+34833d6"
  },
  {
    "name": "NetworkService-qc8017_32",
    "selected_version": "Release/master/2.2.0-684+b986895"
  },
  {
    "name": "opensource-jsoncpp-qc8017_32",
    "selected_version": "Release/bose-master/1.8.3-21-g6165ddc"
  },
  {
    "name": "opensource-libwebsockets-qc8017_32",
    "selected_version": "Release/bose-v2.4-stable/2.4.1-51+g3a63621"
  },
  {
    "name": "opensource-zlib-qc8017_32",
    "selected_version": "Release/bose-master/v1.2.11-7-gc6066f5"
  },
  {
    "name": "Passport-qc8017_32",
    "selected_version": "Release/master/2.2.0-1249+686b906"
  },
  {
    "name": "PassportClient-qc8017_32",
    "selected_version": "Release/master/2.2.0-1068+b2ab164"
  },
  {
    "name": "ProductControllerCommon",
    "selected_version": "master@c5d931966d3223b8968517b8c03ec18789eac364"
  },
  {
    "name": "ProductControllerCommonProto-qc8017_32",
    "selected_version": "Release/master/2.2.0-194+c5d9319"
  },
  {
    "name": "ProductUIAssets",
    "selected_version": "master@220944def647a72ce0194d43ef23f1d3fe146987"
  },
  {
    "name": "protobuf-native",
    "selected_version": "branches/protobuf@2737"
  },
  {
    "name": "protobuf-qc8017_32",
    "selected_version": "branches/protobuf@2737"
  },
  {
    "name": "Riviera-HSP-Images",
    "selected_version": "Release/master/4.2"
  },
  {
    "name": "Riviera-Toolchain",
    "selected_version": "Release/master/4.2"
  },
  {
    "name": "RivieraLpmService-qc8017_32",
    "selected_version": "Release/master/2.2.0-282+d4de6fd"
  },
  {
    "name": "RivieraLpmTools",
    "selected_version": "@2962"
  },
  {
    "name": "RivieraLpmUpdater",
    "selected_version": "Release/master/1.0.0-69+a38d6c8"
  },
  {
    "name": "RivieraSwUpRecovery-qc8017_32",
    "selected_version": "Release/MR1_2019/3.0.0-61+e78ef06"
  },
  {
    "name": "SASS-qc8017_32",
    "selected_version": "Release/master/2.2.1-808+780d77b"
  },
  {
    "name": "Shepherd-qc8017_32",
    "selected_version": "Release/master/2.2.0-134+2f2ff35"
  },
  {
    "name": "SoftwareUpdate-qc8017_32",
    "selected_version": "Release/MR1_2019/3.0.0-1008+457262a"
  },
  {
    "name": "SoundTouch-SDK-qc8017_32",
    "selected_version": "Release/Castle-Fork/2.2.0.43967.3043287"
  },
  {
    "name": "svc-pts-log-decrypt",
    "selected_version": "master@12e8bd2762b5e5a78c743280deb43cfb097fa05c"
  },
  {
    "name": "SystemEventService-qc8017_32",
    "selected_version": "Release/master/2.2.0-108+59dc870"
  },
  {
    "name": "Telemetry-qc8017_32",
    "selected_version": "Release/master/2.2.0-75+4b63eb2"
  },
  {
    "name": "TestUtils",
    "selected_version": "master@4b6ba1dd988b108dcb751cf07b23e7c08a81f503"
  },
  {
    "name": "VPAController-qc8017_32",
    "selected_version": "Continuous/master/2.2.0-290+b1edc6d"
  },
  {
    "name": "Webkit",
    "selected_version": "Release/master/2.2.0-100+e5ff328"
  }
]<|MERGE_RESOLUTION|>--- conflicted
+++ resolved
@@ -1,51 +1,27 @@
 [
   {
     "name": "AudioPathService-qc8017_32",
-<<<<<<< HEAD
-    "selected_version": "Release/stable/2.2.5-1703+2b03959"
+    "selected_version": "Release/stable/2.2.6-1774+fa4d500"
   },
   {
     "name": "AudioPathService-qc8017_64",
-    "selected_version": "Release/stable/2.2.5-1703+2b03959"
+    "selected_version": "Release/stable/2.2.6-1774+fa4d500"
   },
   {
     "name": "AudioPathClient-qc8017_32",
-    "selected_version": "Release/stable/2.2.5-1703+2b03959"
+    "selected_version": "Release/stable/2.2.6-1774+fa4d500"
   },
   {
     "name": "AudioPathClient-qc8017_64",
-    "selected_version": "Release/stable/2.2.5-1703+2b03959"
+    "selected_version": "Release/stable/2.2.6-1774+fa4d500"
   },
   {
     "name": "AudioPathProducts-qc8017_32",
-    "selected_version": "Release/stable/2.2.5-1703+2b03959"
+    "selected_version": "Release/stable/2.2.6-1774+fa4d500"
   },
   {
     "name": "AudioPathProducts-qc8017_64",
-    "selected_version": "Release/stable/2.2.5-1703+2b03959"
-=======
-    "selected_version": "Release/stable/2.2.6-1774+fa4d500"
-  },
-  {
-    "name": "AudioPathService-qc8017_64",
-    "selected_version": "Release/stable/2.2.6-1774+fa4d500"
-  },
-  {
-    "name": "AudioPathClient-qc8017_32",
-    "selected_version": "Release/stable/2.2.6-1774+fa4d500"
-  },
-  {
-    "name": "AudioPathClient-qc8017_64",
-    "selected_version": "Release/stable/2.2.6-1774+fa4d500"
-  },
-  {
-    "name": "AudioPathProducts-qc8017_32",
-    "selected_version": "Release/stable/2.2.6-1774+fa4d500"
-  },
-  {
-    "name": "AudioPathProducts-qc8017_64",
-    "selected_version": "Release/stable/2.2.6-1774+fa4d500"
->>>>>>> 5dd98617
+    "selected_version": "Release/stable/2.2.6-1774+fa4d500"
   },
   {
     "name": "AudioSource-qc8017_32",
@@ -53,11 +29,7 @@
   },
   {
     "name": "AVS-qc8017_32",
-<<<<<<< HEAD
-    "selected_version": "Continuous/AVS-VPA/2018-10-11_1431"
-=======
-    "selected_version": "Release/Castle-Fork/2.2.0.43967.3043287"
->>>>>>> 5dd98617
+    "selected_version": "Release/AVS-VPA/2.2.0.43974.3043579"
   },
   {
     "name": "BLESetup-qc8017_32",
@@ -161,7 +133,7 @@
   },
   {
     "name": "GoogleVoiceAssistant-qc8017_64",
-    "selected_version": "Continuous/master/2.2.1-435+1adbf0c"
+    "selected_version": "Release/master/2.2.1-450+4267921"
   },
   {
     "name": "HTTPInterface-qc8017_32",
@@ -285,7 +257,7 @@
   },
   {
     "name": "VPAController-qc8017_32",
-    "selected_version": "Continuous/master/2.2.0-290+b1edc6d"
+    "selected_version": "Release/master/2.2.1-303+1d466d5"
   },
   {
     "name": "Webkit",
