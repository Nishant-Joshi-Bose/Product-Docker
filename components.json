[
  {
    "name": "AudioPath-qc8017_32",
    "selected_version": "Release/Castle-Fork/1.5.8-21218"
  },
  {
    "name": "AudioPath-qc8017_64",
    "selected_version": "Release/Castle-Fork/1.5.10-21277"
  },
  {
    "name": "AudioSource-qc8017_32",
    "selected_version": "Continuous/master/1.5.0-143+95a7507"
  },
  {
    "name": "AVS-qc8017_32",
    "selected_version": "Continuous/Castle-Fork/2018-07-16_0911"
  },
  {
    "name": "BLESetup-qc8017_32",
    "selected_version": "Continuous/master/1.5.2-124+702e66f"
  },
  {
    "name": "BLEToFrontDoorService-qc8017_32",
    "selected_version": "Continuous/master/1.5.0-20+0e287e7"
  },
  {
    "name": "bose-opkg-utils",
    "selected_version": "master@964c29cc453ccd3d1b28fb40bae8df11c0dc3b3c"
  },
  {
    "name": "bose-web-riviera-ap-page",
    "selected_version": "master@6b8a79c34eb1839c98ba3d8b4608a41eb32fed78"
  },
  {
    "name": "bose-web-update-page",
    "selected_version": "master@0117055987ebb22729bdeed0155fb10c2558d001"
  },
  {
    "name": "BoseLibs-qc8017_32",
    "selected_version": "Release/master/1.5.3-490+b30ee1c"
  },
  {
    "name": "BoseOPKG-native",
    "selected_version": "Release/master/1.0.2-31+e723a9a"
  },
  {
    "name": "BoseOPKG-qc8017_32",
    "selected_version": "Release/master/1.0.2-31+e723a9a"
  },
  {
    "name": "BoseOPKG-x86",
    "selected_version": "Release/master/1.0.2-31+e723a9a"
  },
  {
    "name": "BoseWebMonaco",
    "selected_version": "Release/master/1.5.5-410+f777ce3"
  },
  {
    "name": "BTSource-qc8017_32",
    "selected_version": "Continuous/master/1.5.0-34+aeecd0b"
  },
  {
    "name": "BTStackAdapter-qc8017_32",
    "selected_version": "Continuous/master/1.6.2-95+40713e0"
  },
  {
    "name": "BTSTSSink-qc8017_32",
    "selected_version": "Continuous/master/1.5.0-47+43a547d"
  },
  {
    "name": "CastleLibs-native",
    "selected_version": "branches/castle-libs@2684"
  },
  {
    "name": "CastleLibs-qc8017_32",
    "selected_version": "branches/castle-libs@2684"
  },
  {
    "name": "CastleLibs-x86",
    "selected_version": "branches/castle-libs@2684"
  },
  {
    "name": "Cli-qc8017_32",
    "selected_version": "Release/master/1.5.1-85+f18c756"
  },
  {
    "name": "DataCollectionClient-qc8017_32",
    "selected_version": "Release/master/1.0.1-104+d65a101"
  },
  {
    "name": "DataCollectionService-qc8017_32",
    "selected_version": "Continuous/master/1.0.1-71+0fdb91e"
  },
  {
    "name": "DemoController-qc8017_32",
    "selected_version": "Continuous/master/1.5.1-119+17f42e0"
  },
  {
    "name": "DinghyWebBrowser-qc8017_64",
    "selected_version": "Release/bose-master/1.0.0-46+8a6938e"
  },
  {
    "name": "FrontDoor-qc8017_32",
    "selected_version": "Release/master/1.5.3-418+d866963"
  },
  {
    "name": "FrontDoorService-qc8017_32",
    "selected_version": "Release/master/1.5.3-190+2e4b431"
  },
  {
    "name": "FrontDoorUtility-qc8017_32",
    "selected_version": "Release/master/1.5.3-70+41b2f43"
  },
  {
    "name": "GalapagosClient-qc8017_32",
    "selected_version": "Release/master/1.5.3-206+6895b00"
  },
  {
    "name": "HTTPInterface-qc8017_32",
    "selected_version": "Release/master/1.5.1-98+7035410"
  },
  {
    "name": "HTTPProxy-qc8017_32",
    "selected_version": "Continuous/master/1.5.1-122+eb02bde"
  },
  {
    "name": "KeyHandler-qc8017_32",
    "selected_version": "Continuous/master/1.5.0-114+870a165"
  },
  {
    "name": "LightBarController-qc8017_32",
    "selected_version": "Release/master/1.5.4-167+a7714d0"
  },
  {
    "name": "LpmMfgTool",
    "selected_version": "Release/master/0.0.1-4+34833d6"
  },
  {
    "name": "NetworkService-qc8017_32",
    "selected_version": "Release/master/1.5.5-434+d378706"
  },
  {
    "name": "opensource-jsoncpp-qc8017_32",
    "selected_version": "Release/bose-master/1.8.3-16-g40b3e67"
  },
  {
    "name": "opensource-libwebsockets-qc8017_32",
    "selected_version": "Release/bose-v2.4-stable/2.4.1-34+ge17bf91"
  },
  {
    "name": "opensource-zlib-qc8017_32",
    "selected_version": "Release/bose-master/v1.2.11-3-gce215f7"
  },
  {
    "name": "Passport-qc8017_32",
    "selected_version": "Continuous/master/1.5.0-902+fb0202d"
  },
  {
    "name": "PassportClient-qc8017_32",
    "selected_version": "Release/master/1.5.0-900+105b35d"
  },
  {
    "name": "ProductControllerCommon",
<<<<<<< HEAD
    "selected_version": "master@7dd558901dd36260e281d2a2dc78327bc8e16f67"
=======
    "selected_version": "master@724db30ec94a5c06ff3db389d388fd052e36552f"
>>>>>>> 4e27db15
  },
  {
    "name": "ProductControllerCommonProto-qc8017_32",
    "selected_version": "Release/master/1.0.1-40+011076e"
  },
  {
    "name": "ProductUIAssets",
    "selected_version": "master@3abdcec9611e25ba45c7c0df9e856885ba891285"
  },
  {
    "name": "protobuf-native",
    "selected_version": "branches/protobuf@2590"
  },
  {
    "name": "protobuf-qc8017_32",
    "selected_version": "branches/protobuf@2590"
  },
  {
    "name": "Riviera-HSP-Images",
    "selected_version": "Release/sop/3.10.3"
  },
  {
    "name": "Riviera-Toolchain",
    "selected_version": "Release/master/3.10"
  },
  {
    "name": "RivieraLpmService-qc8017_32",
    "selected_version": "Release/master/1.5.2-204+6dae9b7"
  },
  {
    "name": "RivieraLpmTools",
    "selected_version": "@2139"
  },
  {
    "name": "RivieraLpmUpdater",
    "selected_version": "Release/master/1.0.0-58+75a9930"
  },
  {
    "name": "SASS-qc8017_32",
    "selected_version": "Release/master/1.5.4-487+d1c1e20"
  },
  {
    "name": "Shepherd-qc8017_32",
    "selected_version": "Continuous/master/1.5.1-97+a6ad77c"
  },
  {
    "name": "SoftwareUpdate-qc8017_32",
    "selected_version": "Release/master/1.5.8-735+f8cc926"
  },
  {
    "name": "SoundTouch-SDK-qc8017_32",
    "selected_version": "Continuous/Castle-Fork/2018-07-16_0911"
  },
  {
    "name": "SystemEventService-qc8017_32",
    "selected_version": "Release/master/0.5.2-71+58057d5"
  },
  {
    "name": "Telemetry-qc8017_32",
    "selected_version": "Continuous/master/1.5.1-20+0c4331f"
  },
  {
    "name": "TestUtils",
    "selected_version": "master@5574d60a95a42cb08dff1ef31b696ed8e104696c"
  },
  {
    "name": "Webkit",
    "selected_version": "Continuous/master/0.4.1-76+f313726"
  }
]<|MERGE_RESOLUTION|>--- conflicted
+++ resolved
@@ -161,11 +161,7 @@
   },
   {
     "name": "ProductControllerCommon",
-<<<<<<< HEAD
     "selected_version": "master@7dd558901dd36260e281d2a2dc78327bc8e16f67"
-=======
-    "selected_version": "master@724db30ec94a5c06ff3db389d388fd052e36552f"
->>>>>>> 4e27db15
   },
   {
     "name": "ProductControllerCommonProto-qc8017_32",
