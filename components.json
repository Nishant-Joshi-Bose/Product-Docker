--- conflicted
+++ resolved
@@ -1,19 +1,11 @@
 [
   {
     "name": "AudioPath-qc8017_32",
-<<<<<<< HEAD
     "selected_version": "Release/master/1.5.13-68+c00dc3d"
   },
   {
     "name": "AudioPath-qc8017_64",
     "selected_version": "Release/master/1.5.13-68+c00dc3d"
-=======
-    "selected_version": "Release/SOS/2.0.6-328+b0c7973"
-  },
-  {
-    "name": "AudioPath-qc8017_64",
-    "selected_version": "Release/SOS/2.0.6-328+b0c7973"
->>>>>>> f9e56422
   },
   {
     "name": "AudioSource-qc8017_32",
@@ -21,7 +13,6 @@
   },
   {
     "name": "AVS-qc8017_32",
-<<<<<<< HEAD
     "selected_version": "Continuous/Castle-Fork/2018-08-08_0151"
   },
   {
@@ -31,17 +22,6 @@
   {
     "name": "BLEToFrontDoorService-qc8017_32",
     "selected_version": "Continuous/master/1.5.0-52+eeada44"
-=======
-    "selected_version": "Release/Castle-Fork-SOS/2.0.1.43360.2945409"
-  },
-  {
-    "name": "BLESetup-qc8017_32",
-    "selected_version": "Release/SOS/2.0.0-180+fc7c74f"
-  },
-  {
-    "name": "BLEToFrontDoorService-qc8017_32",
-    "selected_version": "Release/SOS/2.0.0-72+889d93e"
->>>>>>> f9e56422
   },
   {
     "name": "bose-opkg-utils",
@@ -57,11 +37,7 @@
   },
   {
     "name": "BoseLibs-qc8017_32",
-<<<<<<< HEAD
     "selected_version": "Release/master/2.0.0-542+474c93e"
-=======
-    "selected_version": "Release/SOS/2.0.1-563+6af12c4"
->>>>>>> f9e56422
   },
   {
     "name": "BoseOPKG-native",
@@ -81,19 +57,11 @@
   },
   {
     "name": "BTStackAdapter-qc8017_32",
-<<<<<<< HEAD
     "selected_version": "Continuous/master/1.7.0-144+5d21584"
   },
   {
     "name": "BTSTSSink-qc8017_32",
     "selected_version": "Continuous/master/1.5.0-75+c3d0160"
-=======
-    "selected_version": "Release/SOS/2.0.0-160+63b0ff9"
-  },
-  {
-    "name": "BTSTSSink-qc8017_32",
-    "selected_version": "Release/SOS/2.0.0-86+7108832"
->>>>>>> f9e56422
   },
   {
     "name": "CastleLibs-native",
@@ -109,11 +77,7 @@
   },
   {
     "name": "Cli-qc8017_32",
-<<<<<<< HEAD
     "selected_version": "Release/master/1.5.2-92+7c46990"
-=======
-    "selected_version": "Release/SOS/2.0.0-100+471126c"
->>>>>>> f9e56422
   },
   {
     "name": "DataCollectionClient-qc8017_32",
@@ -125,11 +89,7 @@
   },
   {
     "name": "DemoController-qc8017_32",
-<<<<<<< HEAD
     "selected_version": "Continuous/master/1.5.2-124+b6b8c90"
-=======
-    "selected_version": "Release/SOS/2.0.0-130+b38f5ce"
->>>>>>> f9e56422
   },
   {
     "name": "DinghyWebBrowser-qc8017_64",
@@ -157,11 +117,7 @@
   },
   {
     "name": "HTTPProxy-qc8017_32",
-<<<<<<< HEAD
     "selected_version": "Release/master/1.5.3-126+feb24cd"
-=======
-    "selected_version": "Release/SOS/2.0.1-134+02d5f42"
->>>>>>> f9e56422
   },
   {
     "name": "KeyHandler-qc8017_32",
@@ -201,19 +157,11 @@
   },
   {
     "name": "ProductControllerCommon",
-<<<<<<< HEAD
     "selected_version": "master@1da995e395afedac66255e353ef603ef4aca1810"
   },
   {
     "name": "ProductControllerCommonProto-qc8017_32",
     "selected_version": "Release/master/1.0.2-67+7bd77f7"
-=======
-    "selected_version": "SOS@c25ba01611a0a892851bdb662537dff5e7a0992a"
-  },
-  {
-    "name": "ProductControllerCommonProto-qc8017_32",
-    "selected_version": "Release/SOS/2.0.0-92+979000c"
->>>>>>> f9e56422
   },
   {
     "name": "ProductUIAssets",
@@ -245,7 +193,6 @@
   },
   {
     "name": "RivieraLpmUpdater",
-<<<<<<< HEAD
     "selected_version": "Release/master/1.0.0-69+a38d6c8"
   },
   {
@@ -267,29 +214,6 @@
   {
     "name": "SoundTouch-SDK-qc8017_32",
     "selected_version": "Continuous/Castle-Fork/2018-08-08_0151"
-=======
-    "selected_version": "Release/SOS/2.0.0-78+d8acfa5"
-  },
-  {
-    "name": "RivieraSwUpRecovery-qc8017_32",
-    "selected_version": "Release/SOS/2.0.0-13+bf67099"
-  },
-  {
-    "name": "SASS-qc8017_32",
-    "selected_version": "Release/SOS/2.0.0-562+b6fbcef"
-  },
-  {
-    "name": "Shepherd-qc8017_32",
-    "selected_version": "Release/SOS/2.0.0-108+3daae2f"
-  },
-  {
-    "name": "SoftwareUpdate-qc8017_32",
-    "selected_version": "Release/SOS/2.0.1-820+505e4e8"
-  },
-  {
-    "name": "SoundTouch-SDK-qc8017_32",
-    "selected_version": "Release/Castle-Fork-SOS/2.0.1.43360.2945409"
->>>>>>> f9e56422
   },
   {
     "name": "svc-pts-log-decrypt",
@@ -301,11 +225,7 @@
   },
   {
     "name": "Telemetry-qc8017_32",
-<<<<<<< HEAD
     "selected_version": "Release/master/1.5.4-34+8178648"
-=======
-    "selected_version": "Release/SOS/2.0.1-42+efcbfcb"
->>>>>>> f9e56422
   },
   {
     "name": "TestUtils",
@@ -313,10 +233,6 @@
   },
   {
     "name": "Webkit",
-<<<<<<< HEAD
     "selected_version": "Release/master/1.5.0-85+0a3cf09"
-=======
-    "selected_version": "Release/SOS/2.0.0-94+92c9ed0"
->>>>>>> f9e56422
   }
 ]