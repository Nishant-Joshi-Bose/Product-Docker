--- conflicted
+++ resolved
@@ -409,11 +409,7 @@
   },
   {
     "name": "ProductControllerCommon",
-<<<<<<< HEAD
-    "selected_version": "master@b5108100ac4cb00aa88a2eaa9bc866603bb0cde6"
-=======
     "selected_version": "master@0c00c3dbddf6f54d99979cc740dd415c16a8397f"
->>>>>>> 7d1b4d4f
   },
   {
     "name": "ProductControllerCommonProto-qc8017_32",
