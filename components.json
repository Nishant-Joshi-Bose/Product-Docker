--- conflicted
+++ resolved
@@ -89,11 +89,7 @@
   },
   {
     "name": "CastleProductControllerCommon",
-<<<<<<< HEAD
     "selected_version": "SelectDeselect@39c980a898f99955287adaa3b27bb36e9bbbd49d"
-=======
-    "selected_version": "master@cbd155dd42e03239a29e6aa0f41631f037df5a30"
->>>>>>> 8fa79500
   },
   {
     "name": "FrontDoor-qc8017_32",
