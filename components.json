[
  {
    "name": "AudioPathClient-qc8017_32",
    "selected_version": "Release/stable/4.1.8-5699+6371eca"
  },
  {
    "name": "AudioPathProducts-qc8017_32",
    "selected_version": "Release/stable/4.1.8-5699+6371eca"
  },
  {
    "name": "AudioPathProducts-qc8017_64",
    "selected_version": "Release/stable/4.1.8-5699+6371eca"
  },
  {
    "name": "AudioPathService-qc8017_64",
    "selected_version": "Release/stable/4.1.8-5699+6371eca"
  },
  {
    "name": "AudioSource-BMX-qc8017_32",
    "selected_version": "Release/stable/0.0.2-522+a8f3a3b"
  },
  {
    "name": "AudioSource-BMX-x86_64",
    "selected_version": "Release/stable/0.0.2-522+a8f3a3b"
  },
  {
    "name": "AudioSource-qc8017_32",
    "selected_version": "Release/stable/2.3.0-345+c16af6d"
  },
  {
    "name": "AudioSource-UPnP-qc8017_32",
    "selected_version": "Continuous/stable/0.0.1-17+98587aa"
  },
  {
    "name": "AudioSource-UPnP-x86_64",
    "selected_version": "Continuous/stable/0.0.1-17+98587aa"
  },
  {
    "name": "AVSService-qc8017_32",
    "selected_version": "Release/stable/2.2.1-149+607531e"
  },
  {
    "name": "BLESetup-qc8017_32",
    "selected_version": "Release/stable/3.1.19-2-gcaa63bc"
  },
  {
    "name": "BLEToFrontDoorService-qc8017_32",
    "selected_version": "Release/stable/2.3.0-346+637e391"
  },
  {
    "name": "Bluetooth-qc8017_32",
    "selected_version": "Release/stable/2.6.2-2-g414b304"
  },
  {
    "name": "bose-opkg-utils",
    "selected_version": "stable@dc68bf49f79a24f21a22b50eed6a9d6ef2f44062"
  },
  {
    "name": "bose-web-riviera-ap-page",
    "selected_version": "stable@84bef3fd45cab5d9ff41cfd06e1bf63562fd9942"
  },
  {
    "name": "bose-web-update-page",
    "selected_version": "stable@58453b0e62a7a454597151cc3d7e375619a6eec5"
  },
  {
    "name": "BoseLibs-qc8017_32",
    "selected_version": "Release/stable/3.5.0-1190+030214e"
  },
  {
    "name": "BoseWebMonaco",
    "selected_version": "Release/stable/4.0.6-689+28ef5a1"
  },
  {
    "name": "BTSTSSink-qc8017_32",
    "selected_version": "Release/stable/2.5.14-3-g7aad707"
  },
  {
    "name": "CAPSAPI-qc8017_32",
    "selected_version": "Release/stable/1.0.0-71+7364d1e"
  },
  {
    "name": "CAPSAPI-x86_64",
    "selected_version": "Release/stable/1.0.0-71+7364d1e"
  },
  {
    "name": "Cli-qc8017_32",
    "selected_version": "Release/stable/2.2.0-194+389022c"
  },
  {
    "name": "CloudControlClient-qc8017_32",
    "selected_version": "Release/stable/0.0.4-82+2d53569"
  },
  {
    "name": "DataCollectionClient-qc8017_32",
    "selected_version": "Release/stable/4.0.1-231+d17cd3d"
  },
  {
    "name": "DataCollectionService-qc8017_32",
    "selected_version": "Release/stable/4.0.0-246+9640028"
  },
  {
    "name": "DemoController-qc8017_32",
    "selected_version": "Release/stable/2.2.0-255+33a6328"
  },
  {
    "name": "DinghyWebBrowser-qc8017_64",
    "selected_version": "Release/bose-stable/1.0.4-44+3a707d7"
  },
  {
    "name": "FrontDoor-qc8017_32",
    "selected_version": "Release/stable/3.0.0-739+b4bdc9f"
  },
  {
    "name": "FrontDoorService-qc8017_32",
    "selected_version": "Release/stable/3.0.0-962+a914bb0"
  },
  {
    "name": "FrontDoorUtility-qc8017_32",
    "selected_version": "Release/stable/2.2.2-294+267a813"
  },
  {
    "name": "GalapagosClient-qc8017_32",
    "selected_version": "Release/stable/3.0.0-392+abf3578"
  },
  {
    "name": "GoogleVoiceAssistant-qc8017_64",
    "selected_version": "Release/stable/2.2.8-1562+8fbaf7d"
  },
  {
    "name": "HTTPInterface-qc8017_32",
    "selected_version": "Release/stable/3.0.1-269+24a705e"
  },
  {
    "name": "HTTPProxy-qc8017_32",
    "selected_version": "Release/stable/2.2.0-255+83a64a5"
  },
  {
    "name": "IotIpcClient-qc8017_32",
    "selected_version": "Release/stable/1.0.0-119+d6e4a59"
  },
  {
    "name": "IotIpcClient-x86_64",
    "selected_version": "Release/stable/1.0.0-119+d6e4a59"
  },
  {
    "name": "KeyHandler-qc8017_32",
    "selected_version": "Release/stable/2.2.0-193+a3cc04c"
  },
  {
    "name": "LightBarController-qc8017_32",
    "selected_version": "Release/stable/2.2.0-387+20fabeb"
  },
  {
    "name": "LpmMfgTool",
    "selected_version": "Release/master/0.0.1-4+34833d6"
  },
  {
    "name": "NetworkService-qc8017_32",
    "selected_version": "Release/stable/2.2.8-884+7c32a3b"
  },
  {
    "name": "opensource-avahi-qc8017_32",
    "selected_version": "Release/bose-stable/v1.0-26-ge366db4"
  },
  {
    "name": "opensource-curl-qc8017_32",
    "selected_version": "Release/bose-stable/curl-7_54_1-20-gab96e73"
  },
  {
    "name": "opensource-jsoncpp-qc8017_32",
    "selected_version": "Release/bose-stable/1.8.3-34-gda7b724"
  },
  {
    "name": "opensource-libarchive-qc8017_32",
    "selected_version": "Release/bose-dev/v3.3.1-13-gb412ba2"
  },
  {
    "name": "opensource-libwebsockets-qc8017_32",
    "selected_version": "Release/bose-stable/bose-v2.4.1-4-g7d1b541"
  },
  {
    "name": "opensource-nghttp2-qc8017_32",
    "selected_version": "Release/bose-stable/v1.24.0-12-ga97dfcb"
  },
  {
    "name": "opensource-OpenAvnuApple-qc8017_32",
    "selected_version": "Release/bose-stable/v1.0-1800-ga34ab9e"
  },
  {
    "name": "opensource-openssl-qc8017_32",
    "selected_version": "Release/bose-stable/OpenSSL_1_0_2l-15-g7661080"
  },
  {
    "name": "opensource-openssl-x86",
    "selected_version": "Release/bose-stable/OpenSSL_1_0_2l-15-g7661080"
  },
  {
    "name": "opensource-openssl-x86_64",
    "selected_version": "Release/bose-stable/OpenSSL_1_0_2l-15-g7661080"
  },
  {
    "name": "opensource-opkg-native",
    "selected_version": "Release/bose-dev/v0.3.6.2-2-gb1e1aba"
  },
  {
    "name": "opensource-opkg-qc8017_32",
    "selected_version": "Release/bose-dev/v0.3.6.2-2-gb1e1aba"
  },
  {
    "name": "opensource-opkg-x86",
    "selected_version": "Release/bose-dev/v0.3.6.2-2-gb1e1aba"
  },
  {
    "name": "opensource-tinyxml-qc8017_32",
    "selected_version": "Release/bose-stable/v2.6.1-31-g1e9abf0"
  },
  {
    "name": "opensource-util-linux-qc8017_32",
    "selected_version": "Release/bose-master/1.5.0-10+877ade5"
  },
  {
    "name": "opensource-zlib-qc8017_32",
    "selected_version": "Release/bose-stable/v1.2.11-21-ge335c7e"
  },
  {
    "name": "Passport-qc8017_32",
    "selected_version": "Release/stable/2.2.0-1980+4666315"
  },
  {
    "name": "PassportClient-qc8017_32",
    "selected_version": "Release/stable/2.2.0-1364+ace1ead"
  },
  {
    "name": "product-startup",
    "selected_version": "Release/stable/4.0.1-9+02e2580"
  },
  {
    "name": "ProductControllerCommon",
    "selected_version": "stable@e1a2f8c8ed37d3d79a6aa28a371cc451fd99255c"
  },
  {
    "name": "ProductControllerCommonProto-qc8017_32",
    "selected_version": "Release/stable/2.2.0-459+5d1cba5"
  },
  {
    "name": "ProductUIAssets",
    "selected_version": "stable@583a2d0a30359b26aea80cb36f96a7875061b304"
  },
  {
    "name": "protobuf-native",
    "selected_version": "Release/bose-stable/v2.4.1-14-gd5bdac2"
  },
  {
    "name": "protobuf-qc8017_32",
    "selected_version": "Release/bose-stable/v2.4.1-14-gd5bdac2"
  },
  {
    "name": "protobuf-x86_64",
    "selected_version": "Release/bose-stable/v2.4.1-14-gd5bdac2"
  },
  {
    "name": "Riviera-HSP-Images",
    "selected_version": "Release/master/4.10"
  },
  {
    "name": "Riviera-Toolchain",
    "selected_version": "Release/master/4.10"
  },
  {
    "name": "RivieraLPM-Tools",
    "selected_version": "master@1762a4474fa1f37f0acc0635df119abc73d62ab2"
  },
  {
    "name": "RivieraLpmService-qc8017_32",
    "selected_version": "Release/stable/3.1.4-428+ac634cd"
  },
  {
    "name": "RivieraLpmUpdater",
    "selected_version": "Release/stable/2.1.0-128+872597a"
  },
  {
    "name": "RivieraMinimalFS-qc8017_32",
    "selected_version": "Release/stable/0.1.0-27+7a12acf"
  },
  {
    "name": "RivieraSwUpRecovery-qc8017_32",
    "selected_version": "Release/stable/3.0.0-144+99cac94"
  },
  {
    "name": "SASS-qc8017_32",
    "selected_version": "Release/stable/2.4.16-1506+c79f761"
  },
  {
    "name": "SASS-qc8017_64",
    "selected_version": "Release/stable/2.4.16-1506+c79f761"
  },
  {
    "name": "SecureDeviceKey",
    "selected_version": "stable@b71eee24f766bfb84056b2c98402d098950b7abe"
  },
  {
    "name": "ServicesClients-qc8017_32",
    "selected_version": "Release/stable/2.0.0-88+1917bf6"
  },
  {
    "name": "Shepherd-qc8017_32",
    "selected_version": "Release/stable/2.2.0-159+28ebb94"
  },
  {
    "name": "SoftwareUpdate-qc8017_32",
    "selected_version": "Release/stable/5.0.0-2050+b23a4cd"
  },
  {
    "name": "SoundTouch-SDK-qc8017_32",
<<<<<<< HEAD
    "selected_version": "Continuous/Castle-Fork-CompMS/2019-04-25_1351"
=======
    "selected_version": "Release/Castle-Fork-stable/2.2.2.45377.3318496"
>>>>>>> 8b0f5368
  },
  {
    "name": "SystemEventService-qc8017_32",
    "selected_version": "Release/stable/2.2.0-162+3772622"
  },
  {
    "name": "Telemetry-qc8017_32",
    "selected_version": "Release/stable/2.2.0-138+bea72d9"
  },
  {
    "name": "TestUtils",
    "selected_version": "stable@a7c326a1c2106a727ff454c34ae6a913bbeb7ab3"
  },
  {
    "name": "VPAController-qc8017_32",
    "selected_version": "Release/stable/2.2.6-729+eecd1fe"
  },
  {
    "name": "Webkit",
    "selected_version": "Release/stable/2.2.1-130+a991130"
  }
]<|MERGE_RESOLUTION|>--- conflicted
+++ resolved
@@ -313,11 +313,7 @@
   },
   {
     "name": "SoundTouch-SDK-qc8017_32",
-<<<<<<< HEAD
-    "selected_version": "Continuous/Castle-Fork-CompMS/2019-04-25_1351"
-=======
-    "selected_version": "Release/Castle-Fork-stable/2.2.2.45377.3318496"
->>>>>>> 8b0f5368
+    "selected_version": "Continuous/Castle-Fork-CompMS/2019-04-25_1902"
   },
   {
     "name": "SystemEventService-qc8017_32",
