--- conflicted
+++ resolved
@@ -133,11 +133,11 @@
   },
   {
     "name": "IotIpcClient-qc8017_32",
-    "selected_version": "Release/master/0.0.2-39+5486c7f"
+    "selected_version": "Release/master/1.0.0-77+ba81e5e"
   },
   {
     "name": "IotIpcClient-x86_64",
-    "selected_version": "Release/master/0.0.2-39+5486c7f"
+    "selected_version": "Release/master/1.0.0-77+ba81e5e"
   },
   {
     "name": "KeyHandler-qc8017_32",
@@ -201,11 +201,7 @@
   },
   {
     "name": "ProductControllerCommon",
-<<<<<<< HEAD
-    "selected_version": "iotInputs@dfe2031472b904c0d39addffdd308e3ca3637bf9"
-=======
-    "selected_version": "stable@04c9222efb90a7a85c8c2ab9a93f4f6a3c5fe221"
->>>>>>> 61a49316
+    "selected_version": "master@091c6df9e5b6029f4022c05ac900414cb6d7395b"
   },
   {
     "name": "ProductControllerCommonProto-qc8017_32",
