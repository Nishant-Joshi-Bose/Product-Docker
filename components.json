[
  {
    "name": "A4VQuickSetService",
    "selected_version": "master@f6b975591d7d172e2fd9fa76d9c9440acddfa55d"
  },
  {
    "name": "A4VRemoteCommunicationService",
    "selected_version": "master@73b02107db997e54eaa59dbf49c442d88a80e773"
  },
  {
    "name": "BLERemoteXCVR",
    "selected_version": "Release/master/0.3.0-2+g40c7688"
  },
  {
    "name": "A4VVideoManagerService",
    "selected_version": "master@a152fef3f480881cb40ad6cc1f08dffe5faf4ad1"
  },
  {
    "name": "AVS-qc8017_32",
    "selected_version": "Release/Castle-Fork/0.3.18.41479.2744053"
  },
  {
    "name": "bose-opkg-utils",
    "selected_version": "master@964c29cc453ccd3d1b28fb40bae8df11c0dc3b3c"
  },
  {
    "name": "BoseLibs-qc8017_32",
    "selected_version": "Release/master/0.3.11-322+7baef63"
  },
  {
    "name": "BoseOPKG-native",
    "selected_version": "Release/master/0.4.0-21+b24eca9"
  },
  {
    "name": "BoseOPKG-qc8017_32",
    "selected_version": "Release/master/0.4.0-21+b24eca9"
  },
  {
    "name": "BoseOPKG-x86",
    "selected_version": "Release/master/0.4.0-21+b24eca9"
  },
  {
    "name": "BoseWebMonaco",
    "selected_version": "Release/master/0.3.6-141+9d40368"
  },
  {
    "name": "CastleAudioPath-qc8017_32",
    "selected_version": "Release/Castle-Fork/0.3.6-20644"
  },
  {
    "name": "CastleAudioPath-qc8017_64",
    "selected_version": "Release/Castle-Fork/0.3.6-20644"
  },
  {
    "name": "CastleCli-qc8017_32",
    "selected_version": "Release/master/0.3.2-42+d76abce"
  },
  {
    "name": "CastleDataCollectionClient-qc8017_32",
    "selected_version": "Release/master/0.3.7-49+a987998"
  },
  {
    "name": "CastleDemoController-qc8017_32",
    "selected_version": "Release/master/0.3.3-66+c3b9b9f"
  },
  {
    "name": "CastleHTTPProxy-qc8017_32",
    "selected_version": "Release/master/0.2.4-45+2e01a36"
  },
  {
    "name": "CastleLibs-native",
    "selected_version": "branches/castle-libs@2593"
  },
  {
    "name": "CastleLibs-qc8017_32",
    "selected_version": "branches/castle-libs@2593"
  },
  {
    "name": "CastleLibs-x86",
    "selected_version": "branches/castle-libs@2593"
  },
  {
    "name": "CastleLightBarController-qc8017_32",
    "selected_version": "Release/master/0.3.9-73+b30349e"
  },
  {
    "name": "CastleNetworkService-qc8017_32",
    "selected_version": "Release/master/0.3.1-181+ed72644"
  },
  {
    "name": "CastlePassport-qc8017_32",
    "selected_version": "Release/master/0.3.90-556+cb693bd"
  },
  {
    "name": "CastlePassportClient-qc8017_32",
    "selected_version": "Release/master/0.3.90-556+cb693bd"
  },
  {
    "name": "CastleProductControllerCommon",
<<<<<<< HEAD
    "selected_version": "CASTLE-10530@ac823d1d6992816b14cfbc6be18e76ca428a5f60"
=======
    "selected_version": "master@62c424680ee2cabe84aa7f007c750e0e474874bf"
>>>>>>> 0e4ebad8
  },
  {
    "name": "CastleProductUIAssets",
    "selected_version": "master@43394152e689030529a94750d56fe9cd196b885a"
  },
  {
    "name": "CastleTestUtils",
    "selected_version": "master@e19bf6fd99a700739ac372437424b2e9f19a58da"
  },
  {
    "name": "FrontDoor-qc8017_32",
    "selected_version": "Release/master/0.3.8-166+bdf45c8"
  },
  {
    "name": "GalapagosClient-qc8017_32",
    "selected_version": "Release/master/0.2.2-100+f3a90f2"
  },
  {
    "name": "HTTPInterface-qc8017_32",
    "selected_version": "Release/master/0.3.3-53+83e0de2"
  },
  {
    "name": "KeyHandler-qc8017_32",
    "selected_version": "Release/master/0.2.3-71+1801c14"
  },
  {
    "name": "protobuf-native",
    "selected_version": "branches/protobuf@2590"
  },
  {
    "name": "protobuf-qc8017_32",
    "selected_version": "branches/protobuf@2590"
  },
  {
    "name": "Riviera-HSP-Images",
    "selected_version": "Release/master/3.0"
  },
  {
    "name": "Riviera-Toolchain",
    "selected_version": "Release/master/3.0"
  },
  {
    "name": "RivieraLPM",
    "selected_version": "trunk@1983"
  },
  {
    "name": "RivieraLpmService-qc8017_32",
    "selected_version": "Release/master/0.3.12-135+1fe942f"
  },
  {
    "name": "RivieraLpmTools",
    "selected_version": "@2139"
  },
  {
    "name": "RivieraLpmUpdater",
    "selected_version": "Release/master/0.3.3-43+fcfb906"
  },
  {
    "name": "SADI-qc8017_32",
    "selected_version": "Release/master/1.1.1-23+496ef0d"
  },
  {
    "name": "SASS-qc8017_32",
    "selected_version": "Release/IP3/0.3.2-218+f980516"
  },
  {
    "name": "Shepherd-qc8017_32",
    "selected_version": "Release/master/0.3.4-68+c3828ad"
  },
  {
    "name": "SoftwareUpdate-qc8017_32",
    "selected_version": "Release/IP3/0.3.16-395+10cc929"
  },
  {
    "name": "SoundTouch-SDK-qc8017_32",
    "selected_version": "Release/Castle-Fork/0.3.18.41479.2744053"
  },
  {
    "name": "SystemEventService-qc8017_32",
    "selected_version": "Release/master/0.3.0-21+6450a02"
  },
  {
    "name": "unittest-cpp-qc8017_32",
    "selected_version": "Release/bose-master/2.0.0-3+167ffec"
  },
  {
    "name": "Webkit",
    "selected_version": "Release/master/0.3.3-33+5811010"
  },
  {
    "name": "WiFi-Setup-Webpage",
    "selected_version": "master@d788ac402061fcfcfe165c37b19ec9587bf3124f"
  }
]<|MERGE_RESOLUTION|>--- conflicted
+++ resolved
@@ -97,11 +97,7 @@
   },
   {
     "name": "CastleProductControllerCommon",
-<<<<<<< HEAD
-    "selected_version": "CASTLE-10530@ac823d1d6992816b14cfbc6be18e76ca428a5f60"
-=======
-    "selected_version": "master@62c424680ee2cabe84aa7f007c750e0e474874bf"
->>>>>>> 0e4ebad8
+    "selected_version": "CASTLE-10530@cfd656520394d826603e86cf20bab4ad43d72eb6"
   },
   {
     "name": "CastleProductUIAssets",
