[
  {
    "name": "AudioPath-qc8017_32",
<<<<<<< HEAD
    "selected_version": "Continuous/upgrade-components-22/2.1.0-833+7db225e"
  },
  {
    "name": "AudioPath-qc8017_64",
    "selected_version": "Continuous/upgrade-components-22/2.1.0-833+7db225e"
=======
    "selected_version": "Release/stable/2.2.1-1331+116d21c"
  },
  {
    "name": "AudioPath-qc8017_64",
    "selected_version": "Release/stable/2.2.1-1331+116d21c"
>>>>>>> 45350bf4
  },
  {
    "name": "AudioSource-qc8017_32",
    "selected_version": "Release/master/2.2.0-177+cbb4885"
  },
  {
    "name": "AVS-qc8017_32",
<<<<<<< HEAD
    "selected_version": "Continuous/Castle-Fork/2018-09-26_1553"
  },
  {
    "name": "BLESetup-qc8017_32",
    "selected_version": "Continuous/master/2.2.0-241+e98eb22"
  },
  {
    "name": "BLEToFrontDoorService-qc8017_32",
    "selected_version": "Continuous/master/2.2.0-129+4219cdc"
  },
  {
    "name": "Bluetooth-qc8017_32",
    "selected_version": "Continuous/master/2.2.0-72+3c49f68"
=======
    "selected_version": "Release/Castle-Fork/2.2.0.43802.3014606"
  },
  {
    "name": "BLESetup-qc8017_32",
    "selected_version": "Release/master/2.2.0-238+cec4676"
  },
  {
    "name": "BLEToFrontDoorService-qc8017_32",
    "selected_version": "Release/master/2.2.0-122+6d75c34"
  },
  {
    "name": "Bluetooth-qc8017_32",
    "selected_version": "Release/master/2.2.0-73+3c49f68"
>>>>>>> 45350bf4
  },
  {
    "name": "bose-opkg-utils",
    "selected_version": "master@964c29cc453ccd3d1b28fb40bae8df11c0dc3b3c"
  },
  {
    "name": "bose-web-riviera-ap-page",
    "selected_version": "master@f42d1b298129a1792011fb3af72a831a2b17063e"
  },
  {
    "name": "bose-web-update-page",
    "selected_version": "master@42d683a01409593fa09d7cf4dd3e3541856f9e92"
  },
  {
    "name": "BoseLibs-qc8017_32",
    "selected_version": "Release/master/2.2.0-661+9cfc869"
  },
  {
    "name": "BoseOPKG-native",
    "selected_version": "Release/master/1.0.3-32+6335e0e"
  },
  {
    "name": "BoseOPKG-qc8017_32",
    "selected_version": "Release/master/1.0.3-32+6335e0e"
  },
  {
    "name": "BoseOPKG-x86",
    "selected_version": "Release/master/1.0.3-32+6335e0e"
  },
  {
    "name": "BoseWebMonaco",
<<<<<<< HEAD
    "selected_version": "Release/SOS/2.1.3-501+b0d89a1"
  },
  {
    "name": "BTSTSSink-qc8017_32",
    "selected_version": "Continuous/master/2.2.0-217+85e6479"
=======
    "selected_version": "Release/master/2.1.3-500+b0d89a1"
  },
  {
    "name": "BTSTSSink-qc8017_32",
    "selected_version": "Release/master/2.2.0-209+cf41b94"
>>>>>>> 45350bf4
  },
  {
    "name": "CastleLibs-native",
    "selected_version": "branches/castle-libs@2705"
  },
  {
    "name": "CastleLibs-qc8017_32",
    "selected_version": "branches/castle-libs@2705"
  },
  {
    "name": "CastleLibs-x86",
    "selected_version": "branches/castle-libs@2705"
  },
  {
    "name": "Cli-qc8017_32",
    "selected_version": "Release/master/2.2.0-123+8a67026"
  },
  {
    "name": "DataCollectionClient-qc8017_32",
    "selected_version": "Release/master/2.2.1-152+70e2340"
  },
  {
    "name": "DataCollectionService-qc8017_32",
<<<<<<< HEAD
    "selected_version": "Continuous/master/2.2.0-127+cddd149"
  },
  {
    "name": "DemoController-qc8017_32",
    "selected_version": "Continuous/master/2.2.0-157+8c8d94e"
=======
    "selected_version": "Release/master/2.2.0-126+e982c4b"
  },
  {
    "name": "DemoController-qc8017_32",
    "selected_version": "Release/master/2.2.0-158+8c8d94e"
>>>>>>> 45350bf4
  },
  {
    "name": "DinghyWebBrowser-qc8017_64",
    "selected_version": "Release/bose-master/1.0.0-67+155c3e8"
  },
  {
    "name": "FrontDoor-qc8017_32",
    "selected_version": "Release/master/2.2.0-508+f08fd11"
  },
  {
    "name": "FrontDoorService-qc8017_32",
    "selected_version": "Release/master/2.2.0-359+288ba73"
  },
  {
    "name": "FrontDoorUtility-qc8017_32",
    "selected_version": "Release/master/2.2.0-146+77581d7"
  },
  {
    "name": "GalapagosClient-qc8017_32",
<<<<<<< HEAD
    "selected_version": "Continuous/master/2.2.0-252+dc69d40"
=======
    "selected_version": "Release/master/2.2.0-253+dc69d40"
>>>>>>> 45350bf4
  },
  {
    "name": "HTTPInterface-qc8017_32",
    "selected_version": "Release/master/2.2.0-134+85ccce0"
  },
  {
    "name": "HTTPProxy-qc8017_32",
<<<<<<< HEAD
    "selected_version": "Continuous/master/2.2.0-162+b1d4a70"
=======
    "selected_version": "Release/master/2.2.0-163+b1d4a70"
>>>>>>> 45350bf4
  },
  {
    "name": "KeyHandler-qc8017_32",
    "selected_version": "Release/master/2.2.0-138+8590bff"
  },
  {
    "name": "LightBarController-qc8017_32",
    "selected_version": "Release/master/2.2.0-232+4975af6"
  },
  {
    "name": "LpmMfgTool",
    "selected_version": "Release/master/0.0.1-4+34833d6"
  },
  {
    "name": "NetworkService-qc8017_32",
    "selected_version": "Release/master/2.2.0-627+5ddb89a"
  },
  {
    "name": "opensource-jsoncpp-qc8017_32",
    "selected_version": "Release/bose-master/1.8.3-20-g688b6af"
  },
  {
    "name": "opensource-libwebsockets-qc8017_32",
    "selected_version": "Release/bose-v2.4-stable/2.4.1-44+gcae0f4a"
<<<<<<< HEAD
  },
  {
    "name": "opensource-util-linux-qc8017_32",
    "selected_version": "Release/bose-master/1.5.0-10+877ade5"
=======
>>>>>>> 45350bf4
  },
  {
    "name": "opensource-zlib-qc8017_32",
    "selected_version": "Release/bose-master/v1.2.11-6-gdae00b7"
  },
  {
    "name": "Passport-qc8017_32",
    "selected_version": "Release/master/2.2.0-1123+09648fb"
  },
  {
    "name": "PassportClient-qc8017_32",
    "selected_version": "Release/master/2.2.0-1040+deeee14"
  },
  {
    "name": "ProductControllerCommon",
<<<<<<< HEAD
    "selected_version": "master@d56d4f39d2df3a9585a0cb4331bb2e0288c23f69"
  },
  {
    "name": "ProductControllerCommonProto-qc8017_32",
    "selected_version": "Continuous/master/2.2.0-164+d56d4f3"
=======
    "selected_version": "master@935c89de79488675ea96403f3501a453da13481e"
  },
  {
    "name": "ProductControllerCommonProto-qc8017_32",
    "selected_version": "Release/master/2.2.0-162+935c89d"
>>>>>>> 45350bf4
  },
  {
    "name": "ProductUIAssets",
    "selected_version": "master@220944def647a72ce0194d43ef23f1d3fe146987"
  },
  {
    "name": "protobuf-native",
    "selected_version": "branches/protobuf@2590"
  },
  {
    "name": "protobuf-qc8017_32",
    "selected_version": "branches/protobuf@2590"
  },
  {
    "name": "Riviera-HSP-Images",
    "selected_version": "Release/master/4.1"
  },
  {
    "name": "Riviera-Toolchain",
    "selected_version": "Release/master/4.1"
  },
  {
    "name": "RivieraLpmService-qc8017_32",
    "selected_version": "Release/master/2.2.0-267+3fa7a5f"
  },
  {
    "name": "RivieraLpmTools",
    "selected_version": "@2962"
  },
  {
    "name": "RivieraLpmUpdater",
    "selected_version": "Release/master/1.0.0-69+a38d6c8"
  },
  {
    "name": "RivieraSwUpRecovery-qc8017_32",
<<<<<<< HEAD
    "selected_version": "Continuous/master/2.2.0-45+1aa33d7"
  },
  {
    "name": "SASS-qc8017_32",
    "selected_version": "Continuous/master/2.2.0-749+cee3ea8"
=======
    "selected_version": "Release/master/2.2.0-46+1aa33d7"
  },
  {
    "name": "SASS-qc8017_32",
    "selected_version": "Release/master/2.2.0-740+826012f"
>>>>>>> 45350bf4
  },
  {
    "name": "Shepherd-qc8017_32",
    "selected_version": "Release/master/2.2.0-125+93e55f4"
  },
  {
    "name": "SoftwareUpdate-qc8017_32",
<<<<<<< HEAD
    "selected_version": "Continuous/master/2.2.1-944+4ca5c32"
  },
  {
    "name": "SoundTouch-SDK-qc8017_32",
    "selected_version": "Continuous/Castle-Fork/2018-09-26_1553"
=======
    "selected_version": "Release/master/2.2.1-941+5d7ae3a"
  },
  {
    "name": "SoundTouch-SDK-qc8017_32",
    "selected_version": "Release/Castle-Fork/2.2.0.43802.3014606"
>>>>>>> 45350bf4
  },
  {
    "name": "svc-pts-log-decrypt",
    "selected_version": "master@12e8bd2762b5e5a78c743280deb43cfb097fa05c"
  },
  {
    "name": "SystemEventService-qc8017_32",
    "selected_version": "Release/master/2.2.0-102+353c673"
  },
  {
    "name": "Telemetry-qc8017_32",
    "selected_version": "Release/master/2.2.0-67+ea31c19"
  },
  {
    "name": "TestUtils",
<<<<<<< HEAD
    "selected_version": "master@f03939fb99d8744a06314b10dd11624f0e55113c"
=======
    "selected_version": "master@e83394c3903138254518cdc5dc880859a2a76c49"
>>>>>>> 45350bf4
  },
  {
    "name": "Webkit",
    "selected_version": "Release/master/2.1.0-95+daccd18"
  }
]<|MERGE_RESOLUTION|>--- conflicted
+++ resolved
@@ -1,19 +1,11 @@
 [
   {
     "name": "AudioPath-qc8017_32",
-<<<<<<< HEAD
-    "selected_version": "Continuous/upgrade-components-22/2.1.0-833+7db225e"
-  },
-  {
-    "name": "AudioPath-qc8017_64",
-    "selected_version": "Continuous/upgrade-components-22/2.1.0-833+7db225e"
-=======
     "selected_version": "Release/stable/2.2.1-1331+116d21c"
   },
   {
     "name": "AudioPath-qc8017_64",
     "selected_version": "Release/stable/2.2.1-1331+116d21c"
->>>>>>> 45350bf4
   },
   {
     "name": "AudioSource-qc8017_32",
@@ -21,21 +13,6 @@
   },
   {
     "name": "AVS-qc8017_32",
-<<<<<<< HEAD
-    "selected_version": "Continuous/Castle-Fork/2018-09-26_1553"
-  },
-  {
-    "name": "BLESetup-qc8017_32",
-    "selected_version": "Continuous/master/2.2.0-241+e98eb22"
-  },
-  {
-    "name": "BLEToFrontDoorService-qc8017_32",
-    "selected_version": "Continuous/master/2.2.0-129+4219cdc"
-  },
-  {
-    "name": "Bluetooth-qc8017_32",
-    "selected_version": "Continuous/master/2.2.0-72+3c49f68"
-=======
     "selected_version": "Release/Castle-Fork/2.2.0.43802.3014606"
   },
   {
@@ -49,7 +26,6 @@
   {
     "name": "Bluetooth-qc8017_32",
     "selected_version": "Release/master/2.2.0-73+3c49f68"
->>>>>>> 45350bf4
   },
   {
     "name": "bose-opkg-utils",
@@ -81,19 +57,11 @@
   },
   {
     "name": "BoseWebMonaco",
-<<<<<<< HEAD
-    "selected_version": "Release/SOS/2.1.3-501+b0d89a1"
-  },
-  {
-    "name": "BTSTSSink-qc8017_32",
-    "selected_version": "Continuous/master/2.2.0-217+85e6479"
-=======
     "selected_version": "Release/master/2.1.3-500+b0d89a1"
   },
   {
     "name": "BTSTSSink-qc8017_32",
     "selected_version": "Release/master/2.2.0-209+cf41b94"
->>>>>>> 45350bf4
   },
   {
     "name": "CastleLibs-native",
@@ -117,19 +85,11 @@
   },
   {
     "name": "DataCollectionService-qc8017_32",
-<<<<<<< HEAD
-    "selected_version": "Continuous/master/2.2.0-127+cddd149"
-  },
-  {
-    "name": "DemoController-qc8017_32",
-    "selected_version": "Continuous/master/2.2.0-157+8c8d94e"
-=======
     "selected_version": "Release/master/2.2.0-126+e982c4b"
   },
   {
     "name": "DemoController-qc8017_32",
     "selected_version": "Release/master/2.2.0-158+8c8d94e"
->>>>>>> 45350bf4
   },
   {
     "name": "DinghyWebBrowser-qc8017_64",
@@ -149,11 +109,7 @@
   },
   {
     "name": "GalapagosClient-qc8017_32",
-<<<<<<< HEAD
-    "selected_version": "Continuous/master/2.2.0-252+dc69d40"
-=======
     "selected_version": "Release/master/2.2.0-253+dc69d40"
->>>>>>> 45350bf4
   },
   {
     "name": "HTTPInterface-qc8017_32",
@@ -161,11 +117,7 @@
   },
   {
     "name": "HTTPProxy-qc8017_32",
-<<<<<<< HEAD
-    "selected_version": "Continuous/master/2.2.0-162+b1d4a70"
-=======
     "selected_version": "Release/master/2.2.0-163+b1d4a70"
->>>>>>> 45350bf4
   },
   {
     "name": "KeyHandler-qc8017_32",
@@ -190,13 +142,10 @@
   {
     "name": "opensource-libwebsockets-qc8017_32",
     "selected_version": "Release/bose-v2.4-stable/2.4.1-44+gcae0f4a"
-<<<<<<< HEAD
   },
   {
     "name": "opensource-util-linux-qc8017_32",
     "selected_version": "Release/bose-master/1.5.0-10+877ade5"
-=======
->>>>>>> 45350bf4
   },
   {
     "name": "opensource-zlib-qc8017_32",
@@ -212,19 +161,11 @@
   },
   {
     "name": "ProductControllerCommon",
-<<<<<<< HEAD
-    "selected_version": "master@d56d4f39d2df3a9585a0cb4331bb2e0288c23f69"
-  },
-  {
-    "name": "ProductControllerCommonProto-qc8017_32",
-    "selected_version": "Continuous/master/2.2.0-164+d56d4f3"
-=======
     "selected_version": "master@935c89de79488675ea96403f3501a453da13481e"
   },
   {
     "name": "ProductControllerCommonProto-qc8017_32",
     "selected_version": "Release/master/2.2.0-162+935c89d"
->>>>>>> 45350bf4
   },
   {
     "name": "ProductUIAssets",
@@ -260,19 +201,11 @@
   },
   {
     "name": "RivieraSwUpRecovery-qc8017_32",
-<<<<<<< HEAD
-    "selected_version": "Continuous/master/2.2.0-45+1aa33d7"
-  },
-  {
-    "name": "SASS-qc8017_32",
-    "selected_version": "Continuous/master/2.2.0-749+cee3ea8"
-=======
     "selected_version": "Release/master/2.2.0-46+1aa33d7"
   },
   {
     "name": "SASS-qc8017_32",
     "selected_version": "Release/master/2.2.0-740+826012f"
->>>>>>> 45350bf4
   },
   {
     "name": "Shepherd-qc8017_32",
@@ -280,19 +213,11 @@
   },
   {
     "name": "SoftwareUpdate-qc8017_32",
-<<<<<<< HEAD
-    "selected_version": "Continuous/master/2.2.1-944+4ca5c32"
-  },
-  {
-    "name": "SoundTouch-SDK-qc8017_32",
-    "selected_version": "Continuous/Castle-Fork/2018-09-26_1553"
-=======
     "selected_version": "Release/master/2.2.1-941+5d7ae3a"
   },
   {
     "name": "SoundTouch-SDK-qc8017_32",
     "selected_version": "Release/Castle-Fork/2.2.0.43802.3014606"
->>>>>>> 45350bf4
   },
   {
     "name": "svc-pts-log-decrypt",
@@ -308,11 +233,7 @@
   },
   {
     "name": "TestUtils",
-<<<<<<< HEAD
-    "selected_version": "master@f03939fb99d8744a06314b10dd11624f0e55113c"
-=======
     "selected_version": "master@e83394c3903138254518cdc5dc880859a2a76c49"
->>>>>>> 45350bf4
   },
   {
     "name": "Webkit",
