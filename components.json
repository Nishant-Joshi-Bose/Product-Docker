[
  {
    "name": "A4VQuickSetService",
    "selected_version": "master@01bc26d1af73b45425eec6d8537891eb251b40cd"
  },
  {
    "name": "A4VRemoteCommunicationService",
    "selected_version": "master@cefcd5cdfefc1b7d77c808274d398401219b2c5d"
  },
  {
    "name": "BLERemoteXCVR",
    "selected_version": "Release/master/0.16-5+g2e25c0f"
  },
  {
    "name": "A4VVideoManagerService",
    "selected_version": "master@a152fef3f480881cb40ad6cc1f08dffe5faf4ad1"
  },
  {
    "name": "AVS-qc8017_32",
    "selected_version": "Release/Castle-Fork/0.3.14.41323.2725199"
  },
  {
    "name": "bose-opkg-utils",
    "selected_version": "master@964c29cc453ccd3d1b28fb40bae8df11c0dc3b3c"
  },
  {
    "name": "BoseLibs-qc8017_32",
    "selected_version": "Release/master/0.3.10-315+1a6c767"
  },
  {
    "name": "BoseOPKG-native",
    "selected_version": "Release/master/0.2.0-12+0405785"
  },
  {
    "name": "BoseOPKG-qc8017_32",
    "selected_version": "Release/master/0.2.0-12+0405785"
  },
  {
    "name": "BoseOPKG-x86",
    "selected_version": "Release/master/0.2.0-12+0405785"
  },
  {
    "name": "BoseWebMonaco",
    "selected_version": "Release/develop/0.3.3-110+3a6d9d5"
  },
  {
    "name": "CastleAudioPath-qc8017_32",
    "selected_version": "Release/Castle-Fork/0.3.2-20599"
  },
  {
    "name": "CastleAudioPath-qc8017_64",
    "selected_version": "Release/Castle-Fork/0.3.2-20599"
  },
  {
    "name": "CastleCli-qc8017_32",
    "selected_version": "Release/master/0.3.1-40+308cab1"
  },
  {
    "name": "CastleDataCollectionClient-qc8017_32",
    "selected_version": "Release/IP3/0.3.6-45+fe14799"
  },
  {
    "name": "CastleDemoController-qc8017_32",
    "selected_version": "Release/master/0.3.2-62+b9fcc88"
  },
  {
    "name": "CastleHTTPProxy-qc8017_32",
    "selected_version": "Release/master/0.2.1-31+d7e3d00"
  },
  {
    "name": "CastleLibs-native",
    "selected_version": "branches/castle-libs@2593"
  },
  {
    "name": "CastleLibs-qc8017_32",
    "selected_version": "branches/castle-libs@2593"
  },
  {
    "name": "CastleLibs-x86",
    "selected_version": "branches/castle-libs@2593"
  },
  {
    "name": "CastleLightBarController-qc8017_32",
    "selected_version": "Release/master/0.3.7-63+cf5a143"
  },
  {
    "name": "CastleNetworkService-qc8017_32",
    "selected_version": "Release/master/0.3.1-181+ed72644"
  },
  {
    "name": "CastlePassport-qc8017_32",
    "selected_version": "Release/master/0.3.82-504+7699984"
  },
  {
    "name": "CastlePassportClient-qc8017_32",
    "selected_version": "Release/master/0.3.82-504+7699984"
  },
  {
    "name": "CastleProductControllerCommon",
<<<<<<< HEAD
    "selected_version": "master@bc75918b6af5d8336d7054c5c309438f4b017e54"
=======
    "selected_version": "master@2b2fa3d53c4d32ea890169701c5a850b09b5a2a7"
>>>>>>> 8222b905
  },
  {
    "name": "CastleProductUIAssets",
    "selected_version": "master@43394152e689030529a94750d56fe9cd196b885a"
  },
  {
    "name": "CastleTestUtils",
    "selected_version": "master@e19bf6fd99a700739ac372437424b2e9f19a58da"
  },
  {
    "name": "FrontDoor-qc8017_32",
    "selected_version": "Release/master/0.3.8-166+bdf45c8"
  },
  {
    "name": "GalapagosClient-qc8017_32",
    "selected_version": "Release/master/0.2.0-78+2eebfc2"
  },
  {
    "name": "HTTPInterface-qc8017_32",
    "selected_version": "Release/master/0.3.3-53+83e0de2"
  },
  {
    "name": "KeyHandler-qc8017_32",
    "selected_version": "Release/master/0.2.3-71+1801c14"
  },
  {
    "name": "protobuf-native",
    "selected_version": "branches/protobuf@2590"
  },
  {
    "name": "protobuf-qc8017_32",
    "selected_version": "branches/protobuf@2590"
  },
  {
    "name": "Riviera-HSP-Images",
    "selected_version": "Release/master/2.4"
  },
  {
    "name": "Riviera-Toolchain",
    "selected_version": "Release/master/2.4"
  },
  {
    "name": "RivieraLPM",
    "selected_version": "trunk@1983"
  },
  {
    "name": "RivieraLpmTools",
    "selected_version": "@2139"
  },
  {
    "name": "RivieraLpmService-qc8017_32",
    "selected_version": "Release/master/0.3.9-117+7078c70"
  },
  {
    "name": "RivieraLpmUpdater",
    "selected_version": "Release/master/0.3.2-39+0fb03f2"
  },
  {
    "name": "SASS-qc8017_32",
    "selected_version": "Release/IP3/0.3.1-209+faa7229"
  },
  {
    "name": "Shepherd-qc8017_32",
    "selected_version": "Release/master/0.3.3-63+5fcbc13"
  },
  {
    "name": "SoftwareUpdate-qc8017_32",
    "selected_version": "Release/IP3/0.3.14-365+ec54c8a"
  },
  {
    "name": "SoundTouch-SDK-qc8017_32",
    "selected_version": "Release/Castle-Fork/0.3.13.41315.2723875"
  },
  {
    "name": "SystemEventService-qc8017_32",
    "selected_version": "Release/master/0.3.0-21+6450a02"
  },
  {
    "name": "unittest-cpp-qc8017_32",
    "selected_version": "Release/bose-master/2.0.0-3+167ffec"
  },
  {
    "name": "Webkit",
    "selected_version": "Release/master/0.3.3-33+5811010"
  },
  {
    "name": "WiFi-Setup-Webpage",
    "selected_version": "master@19f561f91af118db5439955e4d85bc0a914964eb"
  }
]<|MERGE_RESOLUTION|>--- conflicted
+++ resolved
@@ -97,11 +97,7 @@
   },
   {
     "name": "CastleProductControllerCommon",
-<<<<<<< HEAD
-    "selected_version": "master@bc75918b6af5d8336d7054c5c309438f4b017e54"
-=======
     "selected_version": "master@2b2fa3d53c4d32ea890169701c5a850b09b5a2a7"
->>>>>>> 8222b905
   },
   {
     "name": "CastleProductUIAssets",
