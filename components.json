[
  {
    "name": "A4VDeviceController-qc8017_32",
<<<<<<< HEAD
    "selected_version": "Conan/6143/master/3.0.16+g9bc6aa1"
  },
  {
    "name": "A4VDeviceController-x86_64",
    "selected_version": "Conan/6143/master/3.0.16+g9bc6aa1"
  },
  {
    "name": "A4VRemoteCommunicationService-qc8017_32",
    "selected_version": "Conan/6143/master/2.2.30+gb5db8d3"
  },
  {
    "name": "A4VRemoteCommunicationService-x86_64",
    "selected_version": "Conan/6143/master/2.2.30+gb5db8d3"
  },
  {
    "name": "A4VVideoManagerService-qc8017_32",
    "selected_version": "Conan/6143/master/2.2.33+g8f17a63"
  },
  {
    "name": "A4VVideoManagerService-x86_64",
    "selected_version": "Conan/6143/master/2.2.33+g8f17a63"
  },
  {
    "name": "AudioPathClient-qc8017_32",
    "selected_version": "Conan/6143/master/8.0.12+g9204977"
  },
  {
    "name": "AudioPathClient-x86_64",
    "selected_version": "Conan/6143/master/8.0.12+g9204977"
  },
  {
    "name": "AudioPathProducts-qc8017_32",
    "selected_version": "Conan/6143/master/8.0.12+g9204977"
  },
  {
    "name": "AudioPathProducts-qc8017_64",
    "selected_version": "Conan/6143/master/8.0.12+g9204977"
  },
  {
    "name": "AudioPathProducts-x86_64",
    "selected_version": "Conan/6143/master/8.0.12+g9204977"
  },
  {
    "name": "AudioPathService-qc8017_64",
    "selected_version": "Conan/6143/master/8.0.12+g9204977"
  },
  {
    "name": "AudioSource-AirPlay2-qc8017_32",
    "selected_version": "Conan/6143/master/1.0.23+g89a5688"
  },
  {
    "name": "AudioSource-BMX-qc8017_32",
    "selected_version": "Conan/6143/master/0.0.88+g9851605"
  },
  {
    "name": "AudioSource-MusicServices-qc8017_32",
    "selected_version": "Conan/6143/master/1.0.60+gd03bf96"
  },
  {
    "name": "AudioSource-qc8017_32",
    "selected_version": "Conan/6143/master/2.5.29+gb66a20e"
  },
  {
    "name": "AudioSource-Spotify-qc8017_32",
    "selected_version": "Conan/6143/master/0.3.24+ga52ce62"
  },
  {
    "name": "AudioSource-UPnP-qc8017_32",
    "selected_version": "Conan/6143/master/0.0.44+g90dbbb1"
  },
  {
    "name": "AudioSource-UPnP-x86_64",
    "selected_version": "Conan/6143/master/0.0.44+g90dbbb1"
  },
  {
    "name": "AudioSource-x86_64",
    "selected_version": "Conan/6143/master/2.5.29+gb66a20e"
  },
  {
    "name": "AVSService-qc8017_32",
    "selected_version": "Conan/6143/master/2.2.130+ga9584a7"
  },
  {
    "name": "AVSService-x86_64",
    "selected_version": "Conan/6143/master/2.2.130+ga9584a7"
=======
    "selected_version": "Conan/6155/master/3.0.16+g9bc6aa1"
  },
  {
    "name": "A4VDeviceController-x86_64",
    "selected_version": "Conan/6155/master/3.0.16+g9bc6aa1"
  },
  {
    "name": "A4VRemoteCommunicationService-qc8017_32",
    "selected_version": "Conan/6155/master/2.2.30+gb5db8d3"
  },
  {
    "name": "A4VRemoteCommunicationService-x86_64",
    "selected_version": "Conan/6155/master/2.2.30+gb5db8d3"
  },
  {
    "name": "A4VVideoManagerService-qc8017_32",
    "selected_version": "Conan/6155/master/2.2.33+g8f17a63"
  },
  {
    "name": "A4VVideoManagerService-x86_64",
    "selected_version": "Conan/6155/master/2.2.33+g8f17a63"
  },
  {
    "name": "AudioPathClient-qc8017_32",
    "selected_version": "Conan/6155/master/8.0.14+g45e6244"
  },
  {
    "name": "AudioPathClient-x86_64",
    "selected_version": "Conan/6155/master/8.0.14+g45e6244"
  },
  {
    "name": "AudioPathProducts-qc8017_32",
    "selected_version": "Conan/6155/master/8.0.14+g45e6244"
  },
  {
    "name": "AudioPathProducts-qc8017_64",
    "selected_version": "Conan/6155/master/8.0.14+g45e6244"
  },
  {
    "name": "AudioPathProducts-x86_64",
    "selected_version": "Conan/6155/master/8.0.14+g45e6244"
  },
  {
    "name": "AudioPathService-qc8017_64",
    "selected_version": "Conan/6155/master/8.0.14+g45e6244"
  },
  {
    "name": "AudioSource-AirPlay2-qc8017_32",
    "selected_version": "Conan/6155/master/1.0.23+g89a5688"
  },
  {
    "name": "AudioSource-BMX-qc8017_32",
    "selected_version": "Conan/6155/master/0.0.88+g9851605"
  },
  {
    "name": "AudioSource-MusicServices-qc8017_32",
    "selected_version": "Conan/6155/master/1.0.60+gd03bf96"
  },
  {
    "name": "AudioSource-qc8017_32",
    "selected_version": "Conan/6155/master/2.5.29+gb66a20e"
  },
  {
    "name": "AudioSource-Spotify-qc8017_32",
    "selected_version": "Conan/6155/master/0.3.24+ga52ce62"
  },
  {
    "name": "AudioSource-UPnP-qc8017_32",
    "selected_version": "Conan/6155/master/0.0.44+g90dbbb1"
  },
  {
    "name": "AudioSource-UPnP-x86_64",
    "selected_version": "Conan/6155/master/0.0.44+g90dbbb1"
  },
  {
    "name": "AudioSource-x86_64",
    "selected_version": "Conan/6155/master/2.5.29+gb66a20e"
  },
  {
    "name": "AVSService-qc8017_32",
    "selected_version": "Conan/6155/master/2.2.130+ga9584a7"
  },
  {
    "name": "AVSService-x86_64",
    "selected_version": "Conan/6155/master/2.2.130+ga9584a7"
>>>>>>> 18ea73da
  },
  {
    "name": "BLERemoteXCVR",
    "selected_version": "Release/master/v2.0.0-0+9c2b8b9"
  },
  {
    "name": "BLESetup-qc8017_32",
<<<<<<< HEAD
    "selected_version": "Conan/6143/master/3.11.0+g032f7bd"
  },
  {
    "name": "BLESetup-x86_64",
    "selected_version": "Conan/6143/master/3.11.0+g032f7bd"
  },
  {
    "name": "BLEToFrontDoorService-qc8017_32",
    "selected_version": "Conan/6143/master/2.22.1+g2efde06"
  },
  {
    "name": "BLEToFrontDoorService-x86_64",
    "selected_version": "Conan/6143/master/2.22.1+g2efde06"
  },
  {
    "name": "Bluetooth-qc8017_32",
    "selected_version": "Conan/6143/master/2.59.1+gd9d425d"
  },
  {
    "name": "Bluetooth-x86_64",
    "selected_version": "Conan/6143/master/2.59.1+gd9d425d"
=======
    "selected_version": "Conan/6155/master/3.11.0+g032f7bd"
  },
  {
    "name": "BLESetup-x86_64",
    "selected_version": "Conan/6155/master/3.11.0+g032f7bd"
  },
  {
    "name": "BLEToFrontDoorService-qc8017_32",
    "selected_version": "Conan/6155/master/2.22.1+g2efde06"
  },
  {
    "name": "BLEToFrontDoorService-x86_64",
    "selected_version": "Conan/6155/master/2.22.1+g2efde06"
  },
  {
    "name": "Bluetooth-qc8017_32",
    "selected_version": "Conan/6155/master/2.59.1+gd9d425d"
  },
  {
    "name": "Bluetooth-x86_64",
    "selected_version": "Conan/6155/master/2.59.1+gd9d425d"
>>>>>>> 18ea73da
  },
  {
    "name": "bose-opkg-utils",
    "selected_version": "stable@6f5fc0b0b6b56434f0f10605cf5693f4bc7dbada"
  },
  {
    "name": "bose-web-riviera-ap-page",
    "selected_version": "stable@b4a45f3dbd79c0e16dbe60c53a1428fe1b9133b0"
  },
  {
    "name": "bose-web-update-page",
    "selected_version": "stable@5095f2c80874d2a8ea8de8863aa95815395f4790"
  },
  {
    "name": "BoseLibs-qc8017_32",
<<<<<<< HEAD
    "selected_version": "Conan/6143/master/4.2.15+gf12be8d"
  },
  {
    "name": "BoseLibs-x86_64",
    "selected_version": "Conan/6143/master/4.2.15+gf12be8d"
  },
  {
    "name": "BoseWebBrussels",
    "selected_version": "Conan/6143/master/7.0.4+g7aaf506"
  },
  {
    "name": "BoseWebMonaco",
    "selected_version": "Conan/6143/master/7.0.5+g69723b3"
  },
  {
    "name": "BTSource-qc8017_32",
    "selected_version": "Conan/6143/master/4.2.0+g49939cb"
  },
  {
    "name": "BTSource-x86_64",
    "selected_version": "Conan/6143/master/4.2.0+g49939cb"
  },
  {
    "name": "BTSTSSink-qc8017_32",
    "selected_version": "Conan/6143/master/2.26.0+g2ce9e19"
  },
  {
    "name": "BTSTSSink-x86_64",
    "selected_version": "Conan/6143/master/2.26.0+g2ce9e19"
  },
  {
    "name": "CAPSAPI-qc8017_32",
    "selected_version": "Conan/6143/master/1.1.24+g5cb8765"
  },
  {
    "name": "CAPSAPI-x86_64",
    "selected_version": "Conan/6143/master/1.1.24+g5cb8765"
  },
  {
    "name": "CAPSService-qc8017_32",
    "selected_version": "Conan/6143/master/3.1.47+g9f8cb8c"
  },
  {
    "name": "CAPSService-x86_64",
    "selected_version": "Conan/6143/master/3.1.47+g9f8cb8c"
  },
  {
    "name": "Cli-qc8017_32",
    "selected_version": "Conan/6143/master/2.2.27+g3bbc9d3"
  },
  {
    "name": "Cli-x86_64",
    "selected_version": "Conan/6143/master/2.2.27+g3bbc9d3"
  },
  {
    "name": "CloudControlClient-qc8017_32",
    "selected_version": "Conan/6143/master/0.0.62+g0584501"
  },
  {
    "name": "DataCollectionClient-qc8017_32",
    "selected_version": "Conan/6143/master/4.0.4+gef762db"
  },
  {
    "name": "DataCollectionClient-x86_64",
    "selected_version": "Conan/6143/master/4.0.4+gef762db"
  },
  {
    "name": "DataCollectionService-qc8017_32",
    "selected_version": "Conan/6143/master/2.1.19+g883a6f5"
  },
  {
    "name": "DemoController-qc8017_32",
    "selected_version": "Conan/6143/master/2.2.15+g89a325c"
  },
  {
    "name": "DinghyWebBrowser-qc8017_64",
    "selected_version": "Conan/6143/master/1.0.7+gb95e15d"
  },
  {
    "name": "FrontDoorClient-qc8017_32",
    "selected_version": "Conan/6143/master/3.9.1+g9a0c6d7"
  },
  {
    "name": "FrontDoorClient-x86_64",
    "selected_version": "Conan/6143/master/3.9.1+g9a0c6d7"
  },
  {
    "name": "FrontDoorService-qc8017_32",
    "selected_version": "Conan/6143/master/3.4.5+g4baa45d"
  },
  {
    "name": "FrontDoorService-x86_64",
    "selected_version": "Conan/6143/master/3.4.5+g4baa45d"
  },
  {
    "name": "FrontDoorUtility-qc8017_32",
    "selected_version": "Conan/6143/master/3.0.18+g3cb3fe0"
  },
  {
    "name": "FrontDoorUtility-x86_64",
    "selected_version": "Conan/6143/master/3.0.18+g3cb3fe0"
  },
  {
    "name": "GalapagosClient-qc8017_32",
    "selected_version": "Conan/6143/master/3.0.36+g4856f35"
  },
  {
    "name": "GalapagosClient-x86_64",
    "selected_version": "Conan/6143/master/3.0.36+g4856f35"
  },
  {
    "name": "GoogleVoiceAssistant-qc8017_64",
    "selected_version": "Conan/6143/master/2.3.122+ge84d797"
  },
  {
    "name": "HTTPInterface-qc8017_32",
    "selected_version": "Conan/6143/master/3.0.24+g4b0e31d"
  },
  {
    "name": "HTTPInterface-x86_64",
    "selected_version": "Conan/6143/master/3.0.24+g4b0e31d"
  },
  {
    "name": "HTTPProxy-qc8017_32",
    "selected_version": "Conan/6143/master/2.2.20+g975f720"
  },
  {
    "name": "IotIpcClient-qc8017_32",
    "selected_version": "Conan/6143/master/2.0.14+g0e9458d"
  },
  {
    "name": "IotIpcClient-x86_64",
    "selected_version": "Conan/6143/master/2.0.14+g0e9458d"
  },
  {
    "name": "IoTService-qc8017_32",
    "selected_version": "Conan/6143/master/1.0.42+gfb0a973"
  },
  {
    "name": "KeyHandler-qc8017_32",
    "selected_version": "Conan/6143/master/2.2.13+g0b5dcc3"
  },
  {
    "name": "KeyHandler-x86_64",
    "selected_version": "Conan/6143/master/2.2.13+g0b5dcc3"
  },
  {
    "name": "LedAnimationTool-qc8017_32",
    "selected_version": "Conan/6143/master/2.7.12+g31b1df7"
  },
  {
    "name": "LightBarController-qc8017_32",
    "selected_version": "Conan/6143/master/2.2.19+g2cd0557"
  },
  {
    "name": "LightBarController-x86_64",
    "selected_version": "Conan/6143/master/2.2.19+g2cd0557"
  },
  {
    "name": "LpmMfgTool",
    "selected_version": "Conan/6143/master/1.0.6+g4bb720b"
  },
  {
    "name": "NetworkService-qc8017_32",
    "selected_version": "Conan/6143/master/2.2.77+g5082a40"
  },
  {
    "name": "NetworkService-x86_64",
    "selected_version": "Conan/6143/master/2.2.77+g5082a40"
  },
  {
    "name": "opensource-avahi-qc8017_32",
    "selected_version": "Conan/6143/bose-master/1.0.1-45+gf418907"
  },
  {
    "name": "opensource-curl-qc8017_32",
    "selected_version": "Conan/6143/bose-master/7.54.2-64+g14fe49e"
  },
  {
    "name": "opensource-curl-x86_64",
    "selected_version": "Conan/6143/bose-master/7.54.2-64+g14fe49e"
  },
  {
    "name": "opensource-jsoncpp-qc8017_32",
    "selected_version": "Conan/6143/bose-master/1.8.4-43+gf874bff"
  },
  {
    "name": "opensource-jsoncpp-x86_64",
    "selected_version": "Conan/6143/bose-master/1.8.4-43+gf874bff"
  },
  {
    "name": "opensource-libarchive-qc8017_32",
    "selected_version": "Conan/6143/bose-master/3.3.2-56+g4126009"
  },
  {
    "name": "opensource-libwebsockets-qc8017_32",
    "selected_version": "Conan/6143/bose-master/2.4.3-52+g7f7fcdf"
  },
  {
    "name": "opensource-libwebsockets-x86_64",
    "selected_version": "Conan/6143/bose-master/2.4.3-52+g7f7fcdf"
  },
  {
    "name": "opensource-nghttp2-qc8017_32",
    "selected_version": "Conan/6143/bose-master/1.24.1-55+g064829d"
  },
  {
    "name": "opensource-nghttp2-x86_64",
    "selected_version": "Conan/6143/bose-master/1.24.1-55+g064829d"
  },
  {
    "name": "opensource-OpenAvnuApple-qc8017_32",
    "selected_version": "Conan/6143/bose-master/1.0.1-41+g36efe9a"
  },
  {
    "name": "opensource-openssl-qc8017_32",
    "selected_version": "Conan/6143/bose-master/1.0.3-67+g5a95465"
=======
    "selected_version": "Conan/6155/master/4.2.17+g5c5cdbb"
  },
  {
    "name": "BoseLibs-x86_64",
    "selected_version": "Conan/6155/master/4.2.17+g5c5cdbb"
  },
  {
    "name": "BoseWebBrussels",
    "selected_version": "Conan/6155/master/7.0.4+g7aaf506"
  },
  {
    "name": "BoseWebMonaco",
    "selected_version": "Conan/6155/master/7.0.5+g69723b3"
  },
  {
    "name": "BTSource-qc8017_32",
    "selected_version": "Conan/6155/master/4.2.0+g49939cb"
  },
  {
    "name": "BTSource-x86_64",
    "selected_version": "Conan/6155/master/4.2.0+g49939cb"
  },
  {
    "name": "BTSTSSink-qc8017_32",
    "selected_version": "Conan/6155/master/2.26.0+g2ce9e19"
  },
  {
    "name": "BTSTSSink-x86_64",
    "selected_version": "Conan/6155/master/2.26.0+g2ce9e19"
  },
  {
    "name": "CAPSAPI-qc8017_32",
    "selected_version": "Conan/6155/master/1.1.24+g5cb8765"
  },
  {
    "name": "CAPSAPI-x86_64",
    "selected_version": "Conan/6155/master/1.1.24+g5cb8765"
  },
  {
    "name": "CAPSService-qc8017_32",
    "selected_version": "Conan/6155/master/3.1.47+g9f8cb8c"
  },
  {
    "name": "CAPSService-x86_64",
    "selected_version": "Conan/6155/master/3.1.47+g9f8cb8c"
  },
  {
    "name": "Cli-qc8017_32",
    "selected_version": "Conan/6155/master/2.2.27+g3bbc9d3"
  },
  {
    "name": "Cli-x86_64",
    "selected_version": "Conan/6155/master/2.2.27+g3bbc9d3"
  },
  {
    "name": "CloudControlClient-qc8017_32",
    "selected_version": "Conan/6155/master/0.0.63+gbc4b3ac"
  },
  {
    "name": "DataCollectionClient-qc8017_32",
    "selected_version": "Conan/6155/master/4.0.4+gef762db"
  },
  {
    "name": "DataCollectionClient-x86_64",
    "selected_version": "Conan/6155/master/4.0.4+gef762db"
  },
  {
    "name": "DataCollectionService-qc8017_32",
    "selected_version": "Conan/6155/master/2.1.19+g883a6f5"
  },
  {
    "name": "DemoController-qc8017_32",
    "selected_version": "Conan/6155/master/2.2.15+g89a325c"
  },
  {
    "name": "DinghyWebBrowser-qc8017_64",
    "selected_version": "Conan/6155/master/1.0.7+gb95e15d"
  },
  {
    "name": "FrontDoorClient-qc8017_32",
    "selected_version": "Conan/6155/master/3.9.1+g9a0c6d7"
  },
  {
    "name": "FrontDoorClient-x86_64",
    "selected_version": "Conan/6155/master/3.9.1+g9a0c6d7"
  },
  {
    "name": "FrontDoorService-qc8017_32",
    "selected_version": "Conan/6155/master/3.4.5+g4baa45d"
  },
  {
    "name": "FrontDoorService-x86_64",
    "selected_version": "Conan/6155/master/3.4.5+g4baa45d"
  },
  {
    "name": "FrontDoorUtility-qc8017_32",
    "selected_version": "Conan/6155/master/3.0.18+g3cb3fe0"
  },
  {
    "name": "FrontDoorUtility-x86_64",
    "selected_version": "Conan/6155/master/3.0.18+g3cb3fe0"
  },
  {
    "name": "GalapagosClient-qc8017_32",
    "selected_version": "Conan/6155/master/3.0.36+g4856f35"
  },
  {
    "name": "GalapagosClient-x86_64",
    "selected_version": "Conan/6155/master/3.0.36+g4856f35"
  },
  {
    "name": "GoogleVoiceAssistant-qc8017_64",
    "selected_version": "Conan/6155/master/2.3.122+ge84d797"
  },
  {
    "name": "HTTPInterface-qc8017_32",
    "selected_version": "Conan/6155/master/3.0.24+g4b0e31d"
  },
  {
    "name": "HTTPInterface-x86_64",
    "selected_version": "Conan/6155/master/3.0.24+g4b0e31d"
  },
  {
    "name": "HTTPProxy-qc8017_32",
    "selected_version": "Conan/6155/master/2.2.20+g975f720"
  },
  {
    "name": "IotIpcClient-qc8017_32",
    "selected_version": "Conan/6155/master/2.0.14+g0e9458d"
  },
  {
    "name": "IotIpcClient-x86_64",
    "selected_version": "Conan/6155/master/2.0.14+g0e9458d"
  },
  {
    "name": "IoTService-qc8017_32",
    "selected_version": "Conan/6155/master/1.0.42+gfb0a973"
  },
  {
    "name": "KeyHandler-qc8017_32",
    "selected_version": "Conan/6155/master/2.2.13+g0b5dcc3"
  },
  {
    "name": "KeyHandler-x86_64",
    "selected_version": "Conan/6155/master/2.2.13+g0b5dcc3"
  },
  {
    "name": "LedAnimationTool-qc8017_32",
    "selected_version": "Conan/6155/master/2.7.12+g31b1df7"
  },
  {
    "name": "LightBarController-qc8017_32",
    "selected_version": "Conan/6155/master/2.2.19+g2cd0557"
  },
  {
    "name": "LightBarController-x86_64",
    "selected_version": "Conan/6155/master/2.2.19+g2cd0557"
  },
  {
    "name": "LpmMfgTool",
    "selected_version": "Conan/6155/master/1.0.6+g4bb720b"
  },
  {
    "name": "NetworkService-qc8017_32",
    "selected_version": "Conan/6155/master/2.2.77+g5082a40"
  },
  {
    "name": "NetworkService-x86_64",
    "selected_version": "Conan/6155/master/2.2.77+g5082a40"
  },
  {
    "name": "opensource-avahi-qc8017_32",
    "selected_version": "Conan/6155/bose-master/1.0.1-45+gf418907"
  },
  {
    "name": "opensource-curl-qc8017_32",
    "selected_version": "Conan/6155/bose-master/7.54.2-64+g14fe49e"
  },
  {
    "name": "opensource-curl-x86_64",
    "selected_version": "Conan/6155/bose-master/7.54.2-64+g14fe49e"
  },
  {
    "name": "opensource-jsoncpp-qc8017_32",
    "selected_version": "Conan/6155/bose-master/1.8.4-43+gf874bff"
  },
  {
    "name": "opensource-jsoncpp-x86_64",
    "selected_version": "Conan/6155/bose-master/1.8.4-43+gf874bff"
  },
  {
    "name": "opensource-libarchive-qc8017_32",
    "selected_version": "Conan/6155/bose-master/3.3.2-56+g4126009"
  },
  {
    "name": "opensource-libwebsockets-qc8017_32",
    "selected_version": "Conan/6155/bose-master/2.4.3-52+g7f7fcdf"
  },
  {
    "name": "opensource-libwebsockets-x86_64",
    "selected_version": "Conan/6155/bose-master/2.4.3-52+g7f7fcdf"
  },
  {
    "name": "opensource-nghttp2-qc8017_32",
    "selected_version": "Conan/6155/bose-master/1.24.1-55+g064829d"
  },
  {
    "name": "opensource-nghttp2-x86_64",
    "selected_version": "Conan/6155/bose-master/1.24.1-55+g064829d"
  },
  {
    "name": "opensource-OpenAvnuApple-qc8017_32",
    "selected_version": "Conan/6155/bose-master/1.0.1-41+g36efe9a"
  },
  {
    "name": "opensource-openssl-qc8017_32",
    "selected_version": "Conan/6155/bose-master/1.0.3-67+g5a95465"
>>>>>>> 18ea73da
  },
  {
    "name": "opensource-openssl-x86",
    "selected_version": "Release/bose-stable/bose-v1.0.2-66-gf7c1751"
  },
  {
    "name": "opensource-openssl-x86_64",
<<<<<<< HEAD
    "selected_version": "Conan/6143/bose-master/1.0.3-67+g5a95465"
  },
  {
    "name": "opensource-opkg-qc8017_32",
    "selected_version": "Conan/6143/bose-master/0.4.2-27+gee6ff21"
=======
    "selected_version": "Conan/6155/bose-master/1.0.3-67+g5a95465"
  },
  {
    "name": "opensource-opkg-qc8017_32",
    "selected_version": "Conan/6155/bose-master/0.4.2-27+gee6ff21"
>>>>>>> 18ea73da
  },
  {
    "name": "opensource-opkg-x86",
    "selected_version": "Release/bose-stable/bose-v0.4.1-27-g68ddd21"
  },
  {
    "name": "opensource-tinyxml-qc8017_32",
<<<<<<< HEAD
    "selected_version": "Conan/6143/bose-master/2.6.2-39+g3914a3d"
  },
  {
    "name": "opensource-tinyxml-x86_64",
    "selected_version": "Conan/6143/bose-master/2.6.2-39+g3914a3d"
  },
  {
    "name": "opensource-util-linux-qc8017_32",
    "selected_version": "Conan/6143/bose-master/1.0.1-34+gd56756f"
  },
  {
    "name": "opensource-util-linux-x86_64",
    "selected_version": "Conan/6143/bose-master/1.0.1-34+gd56756f"
  },
  {
    "name": "opensource-zlib-qc8017_32",
    "selected_version": "Conan/6143/bose-master/1.2.12-54+gbbe6fb3"
  },
  {
    "name": "opensource-zlib-x86_64",
    "selected_version": "Conan/6143/bose-master/1.2.12-54+gbbe6fb3"
=======
    "selected_version": "Conan/6155/bose-master/2.6.2-39+g3914a3d"
  },
  {
    "name": "opensource-tinyxml-x86_64",
    "selected_version": "Conan/6155/bose-master/2.6.2-39+g3914a3d"
  },
  {
    "name": "opensource-util-linux-qc8017_32",
    "selected_version": "Conan/6155/bose-master/1.0.1-34+gd56756f"
  },
  {
    "name": "opensource-util-linux-x86_64",
    "selected_version": "Conan/6155/bose-master/1.0.1-34+gd56756f"
  },
  {
    "name": "opensource-zlib-qc8017_32",
    "selected_version": "Conan/6155/bose-master/1.2.12-54+gbbe6fb3"
  },
  {
    "name": "opensource-zlib-x86_64",
    "selected_version": "Conan/6155/bose-master/1.2.12-54+gbbe6fb3"
>>>>>>> 18ea73da
  },
  {
    "name": "PackageInstallTime",
    "selected_version": "professor/master@6605504b59cd38ed44e56f4c00e32467e7d1192a"
  },
  {
    "name": "PassportClient-qc8017_32",
<<<<<<< HEAD
    "selected_version": "Conan/6143/master/3.0.26+g9872386"
  },
  {
    "name": "PassportClient-x86_64",
    "selected_version": "Conan/6143/master/3.0.26+g9872386"
  },
  {
    "name": "PassportService-qc8017_32",
    "selected_version": "Conan/6143/master/2.2.72+ge513e31"
  },
  {
    "name": "product-startup",
    "selected_version": "Conan/6143/master/5.0.15+ga8b9ec9"
=======
    "selected_version": "Conan/6155/master/3.0.26+g9872386"
  },
  {
    "name": "PassportClient-x86_64",
    "selected_version": "Conan/6155/master/3.0.26+g9872386"
  },
  {
    "name": "PassportService-qc8017_32",
    "selected_version": "Conan/6155/master/2.2.72+ge513e31"
  },
  {
    "name": "product-startup",
    "selected_version": "Conan/6155/master/5.0.15+ga8b9ec9"
>>>>>>> 18ea73da
  },
  {
    "name": "ProductControllerCommon",
    "selected_version": "master@0c00c3dbddf6f54d99979cc740dd415c16a8397f"
  },
  {
    "name": "ProductControllerCommonProto-qc8017_32",
<<<<<<< HEAD
    "selected_version": "Conan/6143/master/2.2.22+g12d46c8"
  },
  {
    "name": "ProductControllerCommonProto-x86_64",
    "selected_version": "Conan/6143/master/2.2.22+g12d46c8"
  },
  {
    "name": "ProductDiscoveryService-qc8017_32",
    "selected_version": "Conan/6143/master/1.0.23+g2c3a338"
  },
  {
    "name": "ProductDiscoveryService-x86_64",
    "selected_version": "Conan/6143/master/1.0.23+g2c3a338"
=======
    "selected_version": "Conan/6155/master/2.2.22+g12d46c8"
  },
  {
    "name": "ProductControllerCommonProto-x86_64",
    "selected_version": "Conan/6155/master/2.2.22+g12d46c8"
  },
  {
    "name": "ProductDiscoveryService-qc8017_32",
    "selected_version": "Conan/6155/master/1.0.23+g2c3a338"
  },
  {
    "name": "ProductDiscoveryService-x86_64",
    "selected_version": "Conan/6155/master/1.0.23+g2c3a338"
>>>>>>> 18ea73da
  },
  {
    "name": "ProductUIAssets",
    "selected_version": "stable@4887ed487e933f1409473f353f4660acf072d4d2"
  },
  {
    "name": "protobuf-qc8017_32",
<<<<<<< HEAD
    "selected_version": "Conan/6143/bose-stable/2.4.2-62+g0d99523"
  },
  {
    "name": "protobuf-x86_64",
    "selected_version": "Conan/6143/bose-stable/2.4.2-62+g0d99523"
  },
  {
    "name": "Riviera-HSP-Images",
    "selected_version": "Conan/6143/master/6.0.1"
  },
  {
    "name": "Riviera-Toolchain",
    "selected_version": "Conan/6143/master/5.3.6"
=======
    "selected_version": "Conan/6155/bose-stable/2.4.2-62+g0d99523"
  },
  {
    "name": "protobuf-x86_64",
    "selected_version": "Conan/6155/bose-stable/2.4.2-62+g0d99523"
  },
  {
    "name": "Riviera-HSP-Images",
    "selected_version": "Conan/6155/master/6.0.1"
  },
  {
    "name": "Riviera-Toolchain",
    "selected_version": "Conan/6155/master/5.3.6"
>>>>>>> 18ea73da
  },
  {
    "name": "RivieraLPM-Tools",
    "selected_version": "master@1f44706d2f3f8cbebff99b95852121ae2a3aba94"
  },
  {
    "name": "RivieraLpmService-qc8017_32",
<<<<<<< HEAD
    "selected_version": "Conan/6143/master/3.1.55+g30fb7de"
  },
  {
    "name": "RivieraLpmService-x86_64",
    "selected_version": "Conan/6143/master/3.1.55+g30fb7de"
  },
  {
    "name": "RivieraLpmUpdater",
    "selected_version": "Conan/6143/master/2.1.12+g50085b7"
  },
  {
    "name": "RivieraMinimalFS-qc8017_32",
    "selected_version": "Conan/6143/master/0.1.21+g6551520"
  },
  {
    "name": "RivieraSwUpRecovery-qc8017_32",
    "selected_version": "Conan/6143/master/5.0.18+g062751d"
  },
  {
    "name": "SASS-qc8017_32",
    "selected_version": "Conan/6143/master/3.17.2+g98024fc"
  },
  {
    "name": "SASS-qc8017_64",
    "selected_version": "Conan/6143/master/3.17.2+g98024fc"
  },
  {
    "name": "SASS-x86_64",
    "selected_version": "Conan/6143/master/3.17.2+g98024fc"
=======
    "selected_version": "Conan/6155/master/3.1.55+g30fb7de"
  },
  {
    "name": "RivieraLpmService-x86_64",
    "selected_version": "Conan/6155/master/3.1.55+g30fb7de"
  },
  {
    "name": "RivieraLpmUpdater",
    "selected_version": "Conan/6155/master/2.1.12+g50085b7"
  },
  {
    "name": "RivieraMinimalFS-qc8017_32",
    "selected_version": "Conan/6155/master/0.1.21+g6551520"
  },
  {
    "name": "RivieraSwUpRecovery-qc8017_32",
    "selected_version": "Conan/6155/master/5.0.18+g062751d"
  },
  {
    "name": "SASS-qc8017_32",
    "selected_version": "Conan/6155/master/3.17.2+g98024fc"
  },
  {
    "name": "SASS-qc8017_64",
    "selected_version": "Conan/6155/master/3.17.2+g98024fc"
  },
  {
    "name": "SASS-x86_64",
    "selected_version": "Conan/6155/master/3.17.2+g98024fc"
>>>>>>> 18ea73da
  },
  {
    "name": "SecureDeviceKey",
    "selected_version": "stable@bac6e5803345235d1e99c207b82f7fb6edd6116a"
  },
  {
    "name": "ServicesClients-qc8017_32",
<<<<<<< HEAD
    "selected_version": "Conan/6143/master/3.0.16+g709b023"
  },
  {
    "name": "ServicesClients-x86_64",
    "selected_version": "Conan/6143/master/3.0.16+g709b023"
  },
  {
    "name": "Shepherd-qc8017_32",
    "selected_version": "Conan/6143/master/2.2.19+g4b5ba7a"
  },
  {
    "name": "SoftwareUpdate-qc8017_32",
    "selected_version": "Conan/6143/master/7.0.11+g0191f80"
  },
  {
    "name": "SoftwareUpdate-x86_64",
    "selected_version": "Conan/6143/master/7.0.11+g0191f80"
  },
  {
    "name": "SystemEventService-qc8017_32",
    "selected_version": "Conan/6143/master/2.2.19+g14655ad"
  },
  {
    "name": "SystemEventService-x86_64",
    "selected_version": "Conan/6143/master/2.2.19+g14655ad"
  },
  {
    "name": "Telemetry-qc8017_32",
    "selected_version": "Conan/6143/master/2.2.21+g655776e"
  },
  {
    "name": "Telemetry-x86_64",
    "selected_version": "Conan/6143/master/2.2.21+g655776e"
  },
  {
    "name": "TelemetryClient-qc8017_32",
    "selected_version": "Conan/6143/master/3.0.31+g14510c1"
  },
  {
    "name": "TelemetryClient-x86_64",
    "selected_version": "Conan/6143/master/3.0.31+g14510c1"
=======
    "selected_version": "Conan/6155/master/3.0.16+g709b023"
  },
  {
    "name": "ServicesClients-x86_64",
    "selected_version": "Conan/6155/master/3.0.16+g709b023"
  },
  {
    "name": "Shepherd-qc8017_32",
    "selected_version": "Conan/6155/master/2.2.19+g4b5ba7a"
  },
  {
    "name": "SoftwareUpdate-qc8017_32",
    "selected_version": "Conan/6155/master/7.0.11+g0191f80"
  },
  {
    "name": "SoftwareUpdate-x86_64",
    "selected_version": "Conan/6155/master/7.0.11+g0191f80"
  },
  {
    "name": "SystemEventService-qc8017_32",
    "selected_version": "Conan/6155/master/2.2.19+g14655ad"
  },
  {
    "name": "SystemEventService-x86_64",
    "selected_version": "Conan/6155/master/2.2.19+g14655ad"
  },
  {
    "name": "Telemetry-qc8017_32",
    "selected_version": "Conan/6155/master/2.2.21+g655776e"
  },
  {
    "name": "Telemetry-x86_64",
    "selected_version": "Conan/6155/master/2.2.21+g655776e"
  },
  {
    "name": "TelemetryClient-qc8017_32",
    "selected_version": "Conan/6155/master/3.0.31+g14510c1"
  },
  {
    "name": "TelemetryClient-x86_64",
    "selected_version": "Conan/6155/master/3.0.31+g14510c1"
>>>>>>> 18ea73da
  },
  {
    "name": "TestUtils",
    "selected_version": "stable@298197cc710dbe64786a88778a97f6a1aa6241c0"
  },
  {
    "name": "VPAController-qc8017_32",
<<<<<<< HEAD
    "selected_version": "Conan/6143/master/2.2.44+geb5f3ff"
  },
  {
    "name": "VPAController-x86_64",
    "selected_version": "Conan/6143/master/2.2.44+geb5f3ff"
  },
  {
    "name": "Webkit",
    "selected_version": "Conan/6143/master/2.2.7+g4a76391"
=======
    "selected_version": "Conan/6155/master/2.2.44+geb5f3ff"
  },
  {
    "name": "VPAController-x86_64",
    "selected_version": "Conan/6155/master/2.2.44+geb5f3ff"
  },
  {
    "name": "Webkit",
    "selected_version": "Conan/6155/master/2.2.7+g4a76391"
>>>>>>> 18ea73da
  }
]<|MERGE_RESOLUTION|>--- conflicted
+++ resolved
@@ -1,93 +1,6 @@
 [
   {
     "name": "A4VDeviceController-qc8017_32",
-<<<<<<< HEAD
-    "selected_version": "Conan/6143/master/3.0.16+g9bc6aa1"
-  },
-  {
-    "name": "A4VDeviceController-x86_64",
-    "selected_version": "Conan/6143/master/3.0.16+g9bc6aa1"
-  },
-  {
-    "name": "A4VRemoteCommunicationService-qc8017_32",
-    "selected_version": "Conan/6143/master/2.2.30+gb5db8d3"
-  },
-  {
-    "name": "A4VRemoteCommunicationService-x86_64",
-    "selected_version": "Conan/6143/master/2.2.30+gb5db8d3"
-  },
-  {
-    "name": "A4VVideoManagerService-qc8017_32",
-    "selected_version": "Conan/6143/master/2.2.33+g8f17a63"
-  },
-  {
-    "name": "A4VVideoManagerService-x86_64",
-    "selected_version": "Conan/6143/master/2.2.33+g8f17a63"
-  },
-  {
-    "name": "AudioPathClient-qc8017_32",
-    "selected_version": "Conan/6143/master/8.0.12+g9204977"
-  },
-  {
-    "name": "AudioPathClient-x86_64",
-    "selected_version": "Conan/6143/master/8.0.12+g9204977"
-  },
-  {
-    "name": "AudioPathProducts-qc8017_32",
-    "selected_version": "Conan/6143/master/8.0.12+g9204977"
-  },
-  {
-    "name": "AudioPathProducts-qc8017_64",
-    "selected_version": "Conan/6143/master/8.0.12+g9204977"
-  },
-  {
-    "name": "AudioPathProducts-x86_64",
-    "selected_version": "Conan/6143/master/8.0.12+g9204977"
-  },
-  {
-    "name": "AudioPathService-qc8017_64",
-    "selected_version": "Conan/6143/master/8.0.12+g9204977"
-  },
-  {
-    "name": "AudioSource-AirPlay2-qc8017_32",
-    "selected_version": "Conan/6143/master/1.0.23+g89a5688"
-  },
-  {
-    "name": "AudioSource-BMX-qc8017_32",
-    "selected_version": "Conan/6143/master/0.0.88+g9851605"
-  },
-  {
-    "name": "AudioSource-MusicServices-qc8017_32",
-    "selected_version": "Conan/6143/master/1.0.60+gd03bf96"
-  },
-  {
-    "name": "AudioSource-qc8017_32",
-    "selected_version": "Conan/6143/master/2.5.29+gb66a20e"
-  },
-  {
-    "name": "AudioSource-Spotify-qc8017_32",
-    "selected_version": "Conan/6143/master/0.3.24+ga52ce62"
-  },
-  {
-    "name": "AudioSource-UPnP-qc8017_32",
-    "selected_version": "Conan/6143/master/0.0.44+g90dbbb1"
-  },
-  {
-    "name": "AudioSource-UPnP-x86_64",
-    "selected_version": "Conan/6143/master/0.0.44+g90dbbb1"
-  },
-  {
-    "name": "AudioSource-x86_64",
-    "selected_version": "Conan/6143/master/2.5.29+gb66a20e"
-  },
-  {
-    "name": "AVSService-qc8017_32",
-    "selected_version": "Conan/6143/master/2.2.130+ga9584a7"
-  },
-  {
-    "name": "AVSService-x86_64",
-    "selected_version": "Conan/6143/master/2.2.130+ga9584a7"
-=======
     "selected_version": "Conan/6155/master/3.0.16+g9bc6aa1"
   },
   {
@@ -173,7 +86,6 @@
   {
     "name": "AVSService-x86_64",
     "selected_version": "Conan/6155/master/2.2.130+ga9584a7"
->>>>>>> 18ea73da
   },
   {
     "name": "BLERemoteXCVR",
@@ -181,29 +93,6 @@
   },
   {
     "name": "BLESetup-qc8017_32",
-<<<<<<< HEAD
-    "selected_version": "Conan/6143/master/3.11.0+g032f7bd"
-  },
-  {
-    "name": "BLESetup-x86_64",
-    "selected_version": "Conan/6143/master/3.11.0+g032f7bd"
-  },
-  {
-    "name": "BLEToFrontDoorService-qc8017_32",
-    "selected_version": "Conan/6143/master/2.22.1+g2efde06"
-  },
-  {
-    "name": "BLEToFrontDoorService-x86_64",
-    "selected_version": "Conan/6143/master/2.22.1+g2efde06"
-  },
-  {
-    "name": "Bluetooth-qc8017_32",
-    "selected_version": "Conan/6143/master/2.59.1+gd9d425d"
-  },
-  {
-    "name": "Bluetooth-x86_64",
-    "selected_version": "Conan/6143/master/2.59.1+gd9d425d"
-=======
     "selected_version": "Conan/6155/master/3.11.0+g032f7bd"
   },
   {
@@ -225,7 +114,6 @@
   {
     "name": "Bluetooth-x86_64",
     "selected_version": "Conan/6155/master/2.59.1+gd9d425d"
->>>>>>> 18ea73da
   },
   {
     "name": "bose-opkg-utils",
@@ -241,225 +129,6 @@
   },
   {
     "name": "BoseLibs-qc8017_32",
-<<<<<<< HEAD
-    "selected_version": "Conan/6143/master/4.2.15+gf12be8d"
-  },
-  {
-    "name": "BoseLibs-x86_64",
-    "selected_version": "Conan/6143/master/4.2.15+gf12be8d"
-  },
-  {
-    "name": "BoseWebBrussels",
-    "selected_version": "Conan/6143/master/7.0.4+g7aaf506"
-  },
-  {
-    "name": "BoseWebMonaco",
-    "selected_version": "Conan/6143/master/7.0.5+g69723b3"
-  },
-  {
-    "name": "BTSource-qc8017_32",
-    "selected_version": "Conan/6143/master/4.2.0+g49939cb"
-  },
-  {
-    "name": "BTSource-x86_64",
-    "selected_version": "Conan/6143/master/4.2.0+g49939cb"
-  },
-  {
-    "name": "BTSTSSink-qc8017_32",
-    "selected_version": "Conan/6143/master/2.26.0+g2ce9e19"
-  },
-  {
-    "name": "BTSTSSink-x86_64",
-    "selected_version": "Conan/6143/master/2.26.0+g2ce9e19"
-  },
-  {
-    "name": "CAPSAPI-qc8017_32",
-    "selected_version": "Conan/6143/master/1.1.24+g5cb8765"
-  },
-  {
-    "name": "CAPSAPI-x86_64",
-    "selected_version": "Conan/6143/master/1.1.24+g5cb8765"
-  },
-  {
-    "name": "CAPSService-qc8017_32",
-    "selected_version": "Conan/6143/master/3.1.47+g9f8cb8c"
-  },
-  {
-    "name": "CAPSService-x86_64",
-    "selected_version": "Conan/6143/master/3.1.47+g9f8cb8c"
-  },
-  {
-    "name": "Cli-qc8017_32",
-    "selected_version": "Conan/6143/master/2.2.27+g3bbc9d3"
-  },
-  {
-    "name": "Cli-x86_64",
-    "selected_version": "Conan/6143/master/2.2.27+g3bbc9d3"
-  },
-  {
-    "name": "CloudControlClient-qc8017_32",
-    "selected_version": "Conan/6143/master/0.0.62+g0584501"
-  },
-  {
-    "name": "DataCollectionClient-qc8017_32",
-    "selected_version": "Conan/6143/master/4.0.4+gef762db"
-  },
-  {
-    "name": "DataCollectionClient-x86_64",
-    "selected_version": "Conan/6143/master/4.0.4+gef762db"
-  },
-  {
-    "name": "DataCollectionService-qc8017_32",
-    "selected_version": "Conan/6143/master/2.1.19+g883a6f5"
-  },
-  {
-    "name": "DemoController-qc8017_32",
-    "selected_version": "Conan/6143/master/2.2.15+g89a325c"
-  },
-  {
-    "name": "DinghyWebBrowser-qc8017_64",
-    "selected_version": "Conan/6143/master/1.0.7+gb95e15d"
-  },
-  {
-    "name": "FrontDoorClient-qc8017_32",
-    "selected_version": "Conan/6143/master/3.9.1+g9a0c6d7"
-  },
-  {
-    "name": "FrontDoorClient-x86_64",
-    "selected_version": "Conan/6143/master/3.9.1+g9a0c6d7"
-  },
-  {
-    "name": "FrontDoorService-qc8017_32",
-    "selected_version": "Conan/6143/master/3.4.5+g4baa45d"
-  },
-  {
-    "name": "FrontDoorService-x86_64",
-    "selected_version": "Conan/6143/master/3.4.5+g4baa45d"
-  },
-  {
-    "name": "FrontDoorUtility-qc8017_32",
-    "selected_version": "Conan/6143/master/3.0.18+g3cb3fe0"
-  },
-  {
-    "name": "FrontDoorUtility-x86_64",
-    "selected_version": "Conan/6143/master/3.0.18+g3cb3fe0"
-  },
-  {
-    "name": "GalapagosClient-qc8017_32",
-    "selected_version": "Conan/6143/master/3.0.36+g4856f35"
-  },
-  {
-    "name": "GalapagosClient-x86_64",
-    "selected_version": "Conan/6143/master/3.0.36+g4856f35"
-  },
-  {
-    "name": "GoogleVoiceAssistant-qc8017_64",
-    "selected_version": "Conan/6143/master/2.3.122+ge84d797"
-  },
-  {
-    "name": "HTTPInterface-qc8017_32",
-    "selected_version": "Conan/6143/master/3.0.24+g4b0e31d"
-  },
-  {
-    "name": "HTTPInterface-x86_64",
-    "selected_version": "Conan/6143/master/3.0.24+g4b0e31d"
-  },
-  {
-    "name": "HTTPProxy-qc8017_32",
-    "selected_version": "Conan/6143/master/2.2.20+g975f720"
-  },
-  {
-    "name": "IotIpcClient-qc8017_32",
-    "selected_version": "Conan/6143/master/2.0.14+g0e9458d"
-  },
-  {
-    "name": "IotIpcClient-x86_64",
-    "selected_version": "Conan/6143/master/2.0.14+g0e9458d"
-  },
-  {
-    "name": "IoTService-qc8017_32",
-    "selected_version": "Conan/6143/master/1.0.42+gfb0a973"
-  },
-  {
-    "name": "KeyHandler-qc8017_32",
-    "selected_version": "Conan/6143/master/2.2.13+g0b5dcc3"
-  },
-  {
-    "name": "KeyHandler-x86_64",
-    "selected_version": "Conan/6143/master/2.2.13+g0b5dcc3"
-  },
-  {
-    "name": "LedAnimationTool-qc8017_32",
-    "selected_version": "Conan/6143/master/2.7.12+g31b1df7"
-  },
-  {
-    "name": "LightBarController-qc8017_32",
-    "selected_version": "Conan/6143/master/2.2.19+g2cd0557"
-  },
-  {
-    "name": "LightBarController-x86_64",
-    "selected_version": "Conan/6143/master/2.2.19+g2cd0557"
-  },
-  {
-    "name": "LpmMfgTool",
-    "selected_version": "Conan/6143/master/1.0.6+g4bb720b"
-  },
-  {
-    "name": "NetworkService-qc8017_32",
-    "selected_version": "Conan/6143/master/2.2.77+g5082a40"
-  },
-  {
-    "name": "NetworkService-x86_64",
-    "selected_version": "Conan/6143/master/2.2.77+g5082a40"
-  },
-  {
-    "name": "opensource-avahi-qc8017_32",
-    "selected_version": "Conan/6143/bose-master/1.0.1-45+gf418907"
-  },
-  {
-    "name": "opensource-curl-qc8017_32",
-    "selected_version": "Conan/6143/bose-master/7.54.2-64+g14fe49e"
-  },
-  {
-    "name": "opensource-curl-x86_64",
-    "selected_version": "Conan/6143/bose-master/7.54.2-64+g14fe49e"
-  },
-  {
-    "name": "opensource-jsoncpp-qc8017_32",
-    "selected_version": "Conan/6143/bose-master/1.8.4-43+gf874bff"
-  },
-  {
-    "name": "opensource-jsoncpp-x86_64",
-    "selected_version": "Conan/6143/bose-master/1.8.4-43+gf874bff"
-  },
-  {
-    "name": "opensource-libarchive-qc8017_32",
-    "selected_version": "Conan/6143/bose-master/3.3.2-56+g4126009"
-  },
-  {
-    "name": "opensource-libwebsockets-qc8017_32",
-    "selected_version": "Conan/6143/bose-master/2.4.3-52+g7f7fcdf"
-  },
-  {
-    "name": "opensource-libwebsockets-x86_64",
-    "selected_version": "Conan/6143/bose-master/2.4.3-52+g7f7fcdf"
-  },
-  {
-    "name": "opensource-nghttp2-qc8017_32",
-    "selected_version": "Conan/6143/bose-master/1.24.1-55+g064829d"
-  },
-  {
-    "name": "opensource-nghttp2-x86_64",
-    "selected_version": "Conan/6143/bose-master/1.24.1-55+g064829d"
-  },
-  {
-    "name": "opensource-OpenAvnuApple-qc8017_32",
-    "selected_version": "Conan/6143/bose-master/1.0.1-41+g36efe9a"
-  },
-  {
-    "name": "opensource-openssl-qc8017_32",
-    "selected_version": "Conan/6143/bose-master/1.0.3-67+g5a95465"
-=======
     "selected_version": "Conan/6155/master/4.2.17+g5c5cdbb"
   },
   {
@@ -677,7 +346,6 @@
   {
     "name": "opensource-openssl-qc8017_32",
     "selected_version": "Conan/6155/bose-master/1.0.3-67+g5a95465"
->>>>>>> 18ea73da
   },
   {
     "name": "opensource-openssl-x86",
@@ -685,19 +353,11 @@
   },
   {
     "name": "opensource-openssl-x86_64",
-<<<<<<< HEAD
-    "selected_version": "Conan/6143/bose-master/1.0.3-67+g5a95465"
-  },
-  {
-    "name": "opensource-opkg-qc8017_32",
-    "selected_version": "Conan/6143/bose-master/0.4.2-27+gee6ff21"
-=======
     "selected_version": "Conan/6155/bose-master/1.0.3-67+g5a95465"
   },
   {
     "name": "opensource-opkg-qc8017_32",
     "selected_version": "Conan/6155/bose-master/0.4.2-27+gee6ff21"
->>>>>>> 18ea73da
   },
   {
     "name": "opensource-opkg-x86",
@@ -705,29 +365,6 @@
   },
   {
     "name": "opensource-tinyxml-qc8017_32",
-<<<<<<< HEAD
-    "selected_version": "Conan/6143/bose-master/2.6.2-39+g3914a3d"
-  },
-  {
-    "name": "opensource-tinyxml-x86_64",
-    "selected_version": "Conan/6143/bose-master/2.6.2-39+g3914a3d"
-  },
-  {
-    "name": "opensource-util-linux-qc8017_32",
-    "selected_version": "Conan/6143/bose-master/1.0.1-34+gd56756f"
-  },
-  {
-    "name": "opensource-util-linux-x86_64",
-    "selected_version": "Conan/6143/bose-master/1.0.1-34+gd56756f"
-  },
-  {
-    "name": "opensource-zlib-qc8017_32",
-    "selected_version": "Conan/6143/bose-master/1.2.12-54+gbbe6fb3"
-  },
-  {
-    "name": "opensource-zlib-x86_64",
-    "selected_version": "Conan/6143/bose-master/1.2.12-54+gbbe6fb3"
-=======
     "selected_version": "Conan/6155/bose-master/2.6.2-39+g3914a3d"
   },
   {
@@ -749,7 +386,6 @@
   {
     "name": "opensource-zlib-x86_64",
     "selected_version": "Conan/6155/bose-master/1.2.12-54+gbbe6fb3"
->>>>>>> 18ea73da
   },
   {
     "name": "PackageInstallTime",
@@ -757,21 +393,6 @@
   },
   {
     "name": "PassportClient-qc8017_32",
-<<<<<<< HEAD
-    "selected_version": "Conan/6143/master/3.0.26+g9872386"
-  },
-  {
-    "name": "PassportClient-x86_64",
-    "selected_version": "Conan/6143/master/3.0.26+g9872386"
-  },
-  {
-    "name": "PassportService-qc8017_32",
-    "selected_version": "Conan/6143/master/2.2.72+ge513e31"
-  },
-  {
-    "name": "product-startup",
-    "selected_version": "Conan/6143/master/5.0.15+ga8b9ec9"
-=======
     "selected_version": "Conan/6155/master/3.0.26+g9872386"
   },
   {
@@ -785,7 +406,6 @@
   {
     "name": "product-startup",
     "selected_version": "Conan/6155/master/5.0.15+ga8b9ec9"
->>>>>>> 18ea73da
   },
   {
     "name": "ProductControllerCommon",
@@ -793,21 +413,6 @@
   },
   {
     "name": "ProductControllerCommonProto-qc8017_32",
-<<<<<<< HEAD
-    "selected_version": "Conan/6143/master/2.2.22+g12d46c8"
-  },
-  {
-    "name": "ProductControllerCommonProto-x86_64",
-    "selected_version": "Conan/6143/master/2.2.22+g12d46c8"
-  },
-  {
-    "name": "ProductDiscoveryService-qc8017_32",
-    "selected_version": "Conan/6143/master/1.0.23+g2c3a338"
-  },
-  {
-    "name": "ProductDiscoveryService-x86_64",
-    "selected_version": "Conan/6143/master/1.0.23+g2c3a338"
-=======
     "selected_version": "Conan/6155/master/2.2.22+g12d46c8"
   },
   {
@@ -821,7 +426,6 @@
   {
     "name": "ProductDiscoveryService-x86_64",
     "selected_version": "Conan/6155/master/1.0.23+g2c3a338"
->>>>>>> 18ea73da
   },
   {
     "name": "ProductUIAssets",
@@ -829,21 +433,6 @@
   },
   {
     "name": "protobuf-qc8017_32",
-<<<<<<< HEAD
-    "selected_version": "Conan/6143/bose-stable/2.4.2-62+g0d99523"
-  },
-  {
-    "name": "protobuf-x86_64",
-    "selected_version": "Conan/6143/bose-stable/2.4.2-62+g0d99523"
-  },
-  {
-    "name": "Riviera-HSP-Images",
-    "selected_version": "Conan/6143/master/6.0.1"
-  },
-  {
-    "name": "Riviera-Toolchain",
-    "selected_version": "Conan/6143/master/5.3.6"
-=======
     "selected_version": "Conan/6155/bose-stable/2.4.2-62+g0d99523"
   },
   {
@@ -857,7 +446,6 @@
   {
     "name": "Riviera-Toolchain",
     "selected_version": "Conan/6155/master/5.3.6"
->>>>>>> 18ea73da
   },
   {
     "name": "RivieraLPM-Tools",
@@ -865,37 +453,6 @@
   },
   {
     "name": "RivieraLpmService-qc8017_32",
-<<<<<<< HEAD
-    "selected_version": "Conan/6143/master/3.1.55+g30fb7de"
-  },
-  {
-    "name": "RivieraLpmService-x86_64",
-    "selected_version": "Conan/6143/master/3.1.55+g30fb7de"
-  },
-  {
-    "name": "RivieraLpmUpdater",
-    "selected_version": "Conan/6143/master/2.1.12+g50085b7"
-  },
-  {
-    "name": "RivieraMinimalFS-qc8017_32",
-    "selected_version": "Conan/6143/master/0.1.21+g6551520"
-  },
-  {
-    "name": "RivieraSwUpRecovery-qc8017_32",
-    "selected_version": "Conan/6143/master/5.0.18+g062751d"
-  },
-  {
-    "name": "SASS-qc8017_32",
-    "selected_version": "Conan/6143/master/3.17.2+g98024fc"
-  },
-  {
-    "name": "SASS-qc8017_64",
-    "selected_version": "Conan/6143/master/3.17.2+g98024fc"
-  },
-  {
-    "name": "SASS-x86_64",
-    "selected_version": "Conan/6143/master/3.17.2+g98024fc"
-=======
     "selected_version": "Conan/6155/master/3.1.55+g30fb7de"
   },
   {
@@ -925,7 +482,6 @@
   {
     "name": "SASS-x86_64",
     "selected_version": "Conan/6155/master/3.17.2+g98024fc"
->>>>>>> 18ea73da
   },
   {
     "name": "SecureDeviceKey",
@@ -933,49 +489,6 @@
   },
   {
     "name": "ServicesClients-qc8017_32",
-<<<<<<< HEAD
-    "selected_version": "Conan/6143/master/3.0.16+g709b023"
-  },
-  {
-    "name": "ServicesClients-x86_64",
-    "selected_version": "Conan/6143/master/3.0.16+g709b023"
-  },
-  {
-    "name": "Shepherd-qc8017_32",
-    "selected_version": "Conan/6143/master/2.2.19+g4b5ba7a"
-  },
-  {
-    "name": "SoftwareUpdate-qc8017_32",
-    "selected_version": "Conan/6143/master/7.0.11+g0191f80"
-  },
-  {
-    "name": "SoftwareUpdate-x86_64",
-    "selected_version": "Conan/6143/master/7.0.11+g0191f80"
-  },
-  {
-    "name": "SystemEventService-qc8017_32",
-    "selected_version": "Conan/6143/master/2.2.19+g14655ad"
-  },
-  {
-    "name": "SystemEventService-x86_64",
-    "selected_version": "Conan/6143/master/2.2.19+g14655ad"
-  },
-  {
-    "name": "Telemetry-qc8017_32",
-    "selected_version": "Conan/6143/master/2.2.21+g655776e"
-  },
-  {
-    "name": "Telemetry-x86_64",
-    "selected_version": "Conan/6143/master/2.2.21+g655776e"
-  },
-  {
-    "name": "TelemetryClient-qc8017_32",
-    "selected_version": "Conan/6143/master/3.0.31+g14510c1"
-  },
-  {
-    "name": "TelemetryClient-x86_64",
-    "selected_version": "Conan/6143/master/3.0.31+g14510c1"
-=======
     "selected_version": "Conan/6155/master/3.0.16+g709b023"
   },
   {
@@ -1017,7 +530,6 @@
   {
     "name": "TelemetryClient-x86_64",
     "selected_version": "Conan/6155/master/3.0.31+g14510c1"
->>>>>>> 18ea73da
   },
   {
     "name": "TestUtils",
@@ -1025,17 +537,6 @@
   },
   {
     "name": "VPAController-qc8017_32",
-<<<<<<< HEAD
-    "selected_version": "Conan/6143/master/2.2.44+geb5f3ff"
-  },
-  {
-    "name": "VPAController-x86_64",
-    "selected_version": "Conan/6143/master/2.2.44+geb5f3ff"
-  },
-  {
-    "name": "Webkit",
-    "selected_version": "Conan/6143/master/2.2.7+g4a76391"
-=======
     "selected_version": "Conan/6155/master/2.2.44+geb5f3ff"
   },
   {
@@ -1045,6 +546,5 @@
   {
     "name": "Webkit",
     "selected_version": "Conan/6155/master/2.2.7+g4a76391"
->>>>>>> 18ea73da
   }
 ]