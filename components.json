[
  {
    "name": "A4VQuickSetService-qc8017_32",
    "selected_version": "Release/master/3.0.4-116+3cfd366"
  },
  {
    "name": "A4VRemoteCommunicationService-qc8017_32",
    "selected_version": "Release/master/2.2.4-59+f7a7908"
  },
  {
    "name": "A4VVideoManagerService-qc8017_32",
    "selected_version": "Release/master/2.2.2-37+d69137a"
  },
  {
    "name": "AudioPathService-qc8017_32",
    "selected_version": "Release/stable/2.2.10-2605+25c1cfa"
  },
  {
    "name": "AudioPathService-qc8017_64",
    "selected_version": "Release/stable/2.2.10-2605+25c1cfa"
  },
  {
    "name": "AudioPathClient-qc8017_32",
    "selected_version": "Release/stable/2.2.10-2605+25c1cfa"
  },
  {
    "name": "AudioPathClient-qc8017_64",
    "selected_version": "Release/stable/2.2.10-2605+25c1cfa"
  },
  {
    "name": "AudioPathProducts-qc8017_32",
    "selected_version": "Release/stable/2.2.10-2605+25c1cfa"
  },
  {
    "name": "AudioPathProducts-qc8017_64",
    "selected_version": "Release/stable/2.2.10-2605+25c1cfa"
  },
  {
    "name": "AudioSource-qc8017_32",
    "selected_version": "Release/master/2.2.0-203+b6a23c0"
  },
  {
    "name": "AVS-qc8017_32",
<<<<<<< HEAD
    "selected_version": "Release/AVS-VPA/2.2.0.43974.3043579"
=======
    "selected_version": "Release/Castle-Fork/2.2.0.44227.3095315"
>>>>>>> a3629345
  },
  {
    "name": "BLERemoteXCVR",
    "selected_version": "Release/master/v2.0.0-0+9c2b8b9"
  },
  {
    "name": "BLESetup-qc8017_32",
    "selected_version": "Release/master/2.2.1-336+e0634e0"
  },
  {
    "name": "BLEToFrontDoorService-qc8017_32",
    "selected_version": "Release/master/2.2.1-191+1bd9d7c"
  },
  {
    "name": "Bluetooth-qc8017_32",
    "selected_version": "Release/master/2.3.1-214+47fc5e0"
  },
  {
    "name": "bose-opkg-utils",
    "selected_version": "master@964c29cc453ccd3d1b28fb40bae8df11c0dc3b3c"
  },
  {
    "name": "bose-web-riviera-ap-page",
    "selected_version": "master@3bdc2dc1e5cee745cfced370201352045cd57195"
  },
  {
    "name": "bose-web-update-page",
    "selected_version": "master@24b0ffaad4d130ae5a2df0e470868846c7888392"
  },
  {
    "name": "BoseLibs-qc8017_32",
    "selected_version": "Release/master/2.2.3-794+d5f4483"
  },
  {
    "name": "opensource-opkg-native",
    "selected_version": "Release/bose-dev/v0.3.6.2-2-gb1e1aba"
  },
  {
    "name": "opensource-opkg-qc8017_32",
    "selected_version": "Release/bose-dev/v0.3.6.2-2-gb1e1aba"
  },
  {
    "name": "opensource-opkg-x86",
    "selected_version": "Release/bose-dev/v0.3.6.2-2-gb1e1aba"
  },
  {
    "name": "BoseWebMonaco",
    "selected_version": "Release/MR1_2019/3.0.7-570+36a238d"
  },
  {
    "name": "BTSTSSink-qc8017_32",
    "selected_version": "Release/master/2.2.1-344+65a91dd"
  },
  {
    "name": "CastleLibs-native",
    "selected_version": "branches/castle-libs@2740"
  },
  {
    "name": "CastleLibs-qc8017_32",
    "selected_version": "branches/castle-libs@2740"
  },
  {
    "name": "CastleLibs-x86",
    "selected_version": "branches/castle-libs@2740"
  },
  {
    "name": "Cli-qc8017_32",
    "selected_version": "Release/master/2.2.0-146+34b8bec"
  },
  {
    "name": "DataCollectionClient-qc8017_32",
    "selected_version": "Release/master/2.2.3-186+f90f198"
  },
  {
    "name": "DataCollectionService-qc8017_32",
    "selected_version": "Release/master/2.2.1-151+6ce6388"
  },
  {
    "name": "DemoController-qc8017_32",
    "selected_version": "Release/master/2.2.0-184+b1c7274"
  },
  {
    "name": "DinghyWebBrowser-qc8017_64",
    "selected_version": "Release/bose-master/1.0.0-67+155c3e8"
  },
  {
    "name": "FrontDoor-qc8017_32",
    "selected_version": "Release/master/2.2.0-557+dbddf3b"
  },
  {
    "name": "FrontDoorService-qc8017_32",
    "selected_version": "Release/master/2.2.0-474+2cbb1c8"
  },
  {
    "name": "FrontDoorUtility-qc8017_32",
    "selected_version": "Release/master/2.2.0-180+dbddf3b"
  },
  {
    "name": "GalapagosClient-qc8017_32",
    "selected_version": "Release/master/2.2.0-290+f082fa4"
  },
  {
    "name": "GoogleVoiceAssistant-qc8017_64",
    "selected_version": "Release/master/2.2.1-473+d0919f5"
  },
  {
    "name": "HTTPInterface-qc8017_32",
    "selected_version": "Release/master/2.2.1-157+80afa6d"
  },
  {
    "name": "HTTPProxy-qc8017_32",
    "selected_version": "Release/master/2.2.0-184+3be8640"
  },
  {
    "name": "KeyHandler-qc8017_32",
    "selected_version": "Release/master/2.2.0-150+fb1426e"
  },
  {
    "name": "LightBarController-qc8017_32",
    "selected_version": "Release/master/2.2.0-259+8266013"
  },
  {
    "name": "LpmMfgTool",
    "selected_version": "Release/master/0.0.1-4+34833d6"
  },
  {
    "name": "NetworkService-qc8017_32",
    "selected_version": "Release/master/2.2.0-704+0749917"
  },
  {
    "name": "opensource-jsoncpp-qc8017_32",
    "selected_version": "Release/bose-master/1.8.3-22-gbda6e44"
  },
  {
    "name": "opensource-libwebsockets-qc8017_32",
    "selected_version": "Release/bose-v2.4-stable/2.4.1-53+ga6495a7"
  },
  {
    "name": "opensource-zlib-qc8017_32",
    "selected_version": "Release/bose-master/v1.2.11-8-gc49d32b"
  },
  {
    "name": "Passport-qc8017_32",
    "selected_version": "Release/master/2.2.0-1452+fd70f7c"
  },
  {
    "name": "PassportClient-qc8017_32",
    "selected_version": "Release/master/2.2.0-1104+979265d"
  },
  {
    "name": "ProductControllerCommon",
    "selected_version": "master@b411dcb0f165946a40b94e1eb779154ba0445dde"
  },
  {
    "name": "ProductControllerCommonProto-qc8017_32",
    "selected_version": "Release/master/2.2.0-237+b411dcb"
  },
  {
    "name": "ProductUIAssets",
    "selected_version": "master@220944def647a72ce0194d43ef23f1d3fe146987"
  },
  {
    "name": "protobuf-native",
    "selected_version": "branches/protobuf@2737"
  },
  {
    "name": "protobuf-qc8017_32",
    "selected_version": "branches/protobuf@2737"
  },
  {
    "name": "Riviera-HSP-Images",
    "selected_version": "Release/master/4.4"
  },
  {
    "name": "Riviera-Toolchain",
    "selected_version": "Release/master/4.4"
  },
  {
    "name": "RivieraLPM",
    "selected_version": "trunk@3099"
  },
  {
    "name": "RivieraLpmService-qc8017_32",
    "selected_version": "Release/master/3.0.0-297+a67f1bd"
  },
  {
    "name": "RivieraLpmTools",
    "selected_version": "@2962"
  },
  {
    "name": "RivieraLpmUpdater",
    "selected_version": "Release/master/1.0.0-69+a38d6c8"
  },
  {
    "name": "RivieraSwUpRecovery-qc8017_32",
    "selected_version": "Release/master/3.0.0-87+9956deb"
  },
  {
    "name": "SASS-qc8017_32",
    "selected_version": "Release/master/2.2.1-929+dec3a53"
  },
  {
    "name": "Shepherd-qc8017_32",
    "selected_version": "Release/master/2.2.0-141+66bd86b"
  },
  {
    "name": "SoftwareUpdate-qc8017_32",
    "selected_version": "Release/master/3.0.2-1128+4519d4d"
  },
  {
    "name": "SoundTouch-SDK-qc8017_32",
    "selected_version": "Release/Castle-Fork/2.2.0.44227.3095315"
  },
  {
    "name": "svc-pts-log-decrypt",
    "selected_version": "master@12e8bd2762b5e5a78c743280deb43cfb097fa05c"
  },
  {
    "name": "SystemEventService-qc8017_32",
    "selected_version": "Release/master/2.2.0-117+3227f40"
  },
  {
    "name": "Telemetry-qc8017_32",
    "selected_version": "Release/master/2.2.0-82+ef71663"
  },
  {
    "name": "TestUtils",
    "selected_version": "master@37d764b7ee9fd17a461fe7c8e0172c2167318f40"
  },
  {
    "name": "unittest-cpp-qc8017_32",
    "selected_version": "Release/bose-master/2.0.0-39+2dcb192"
  },
  {
    "name": "VPAController-qc8017_32",
    "selected_version": "Release/master/2.2.1-303+1d466d5"
  },
  {
    "name": "Webkit",
    "selected_version": "Release/master/2.2.0-103+242528e"
  }
]<|MERGE_RESOLUTION|>--- conflicted
+++ resolved
@@ -41,11 +41,7 @@
   },
   {
     "name": "AVS-qc8017_32",
-<<<<<<< HEAD
-    "selected_version": "Release/AVS-VPA/2.2.0.43974.3043579"
-=======
-    "selected_version": "Release/Castle-Fork/2.2.0.44227.3095315"
->>>>>>> a3629345
+    "selected_version": "Continuous/AVS-VPA/2018-11-22_0745"
   },
   {
     "name": "BLERemoteXCVR",
@@ -149,7 +145,7 @@
   },
   {
     "name": "GoogleVoiceAssistant-qc8017_64",
-    "selected_version": "Release/master/2.2.1-473+d0919f5"
+    "selected_version": "Continuous/master/2.2.3-601+f21e13e"
   },
   {
     "name": "HTTPInterface-qc8017_32",
@@ -281,7 +277,7 @@
   },
   {
     "name": "VPAController-qc8017_32",
-    "selected_version": "Release/master/2.2.1-303+1d466d5"
+    "selected_version": "Continuous/master/2.2.3-420+95da5b7"
   },
   {
     "name": "Webkit",
