[
  {
    "name": "UnitTest++-ti",
    "selected_version": "branches/UnitTest++@2312"
  },
  {
    "name": "UnitTest++-qc8017_32",
    "selected_version": "branches/UnitTest++@2312"
  },
  {
    "name": "UnitTest++-native",
    "selected_version": "branches/UnitTest++@2312"
  },
  {
    "name": "CastleAudioPath-qc8017_32",
    "selected_version": "Continuous/Castle-Fork/2017-10-03_1231"
  },
  {
    "name": "CastleLibs-qc8017_32",
    "selected_version": "branches/castle-libs@2371"
  },
  {
    "name": "protobuf-qc8017_32",
    "selected_version": "branches/protobuf@2304"
  },
  {
    "name": "protobuf-native",
    "selected_version": "branches/protobuf@2304"
  },
  {
    "name": "CastleProductControllerCommon",
<<<<<<< HEAD
    "selected_version": "master@8cc1e590cd4276d88ed3efc37f85bdb5ac4f4386"
=======
    "selected_version": "master@9650ab0f98cd68e60b3c2dc1d08f2f9ffb5edfe0"
>>>>>>> 217d15e1
  },
  {
    "name": "googletest-qc8017_32",
    "selected_version": "branches/googletest@2287"
  },
  {
    "name": "SoftwareUpdate-qc8017_32",
    "selected_version": "Continuous/master/0.1.1-58+c7c5bc3"
  },
  {
    "name": "Shepherd-qc8017_32",
    "selected_version": "Continuous/master/1.0.0-16+3d1dfec"
  },
  {
    "name": "BoseLibs-qc8017_32",
    "selected_version": "Continuous/master/0.1.0-44+9c23331"
  },
  {
    "name": "Riviera-HSP",
    "selected_version": "Release/master/1.1"
  },
  {
    "name": "SoundTouch-SDK-qc8017_32",
    "selected_version": "Continuous/Castle-Fork/2017-10-04_0826"
  },
  {
    "name": "RivieraLpmService",
    "selected_version": "master@a58a5eca30d0a12c66b3bca1126b5a3176f3ee10"
  },
  {
    "name": "AVS-qc8017_32",
    "selected_version": "Continuous/Castle-Fork/2017-10-03_1202"
  },
  {
    "name": "RivieraLpmUpdater",
    "selected_version": "master@63b71cf7530603087501d6121494fba5385bdb04"
  },
  {
    "name": "ProfessorLPM-Package",
    "selected_version": "Release/trunk/0.1.2.2490595"
  },
  {
    "name": "CastleNetworkService-qc8017_32",
    "selected_version": "Continuous/master/0.1.0-47+907120e"
  },
  {
    "name": "KeyHandler-qc8017_32",
    "selected_version": "Continuous/master/0.0.1-2+313e046"
  },
  {
    "name": "A4VVideoManagerService",
    "selected_version": "dev@c313049e4de751c512e9cd198bab40e0c949a565"
  }
]<|MERGE_RESOLUTION|>--- conflicted
+++ resolved
@@ -29,11 +29,7 @@
   },
   {
     "name": "CastleProductControllerCommon",
-<<<<<<< HEAD
-    "selected_version": "master@8cc1e590cd4276d88ed3efc37f85bdb5ac4f4386"
-=======
     "selected_version": "master@9650ab0f98cd68e60b3c2dc1d08f2f9ffb5edfe0"
->>>>>>> 217d15e1
   },
   {
     "name": "googletest-qc8017_32",
