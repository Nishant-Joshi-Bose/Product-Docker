--- conflicted
+++ resolved
@@ -157,11 +157,7 @@
   },
   {
     "name": "ProductControllerCommon",
-<<<<<<< HEAD
-    "selected_version": "master@d56d4f39d2df3a9585a0cb4331bb2e0288c23f69"
-=======
     "selected_version": "master@03b0f412ce0456d30529ebfcf2439a5fbddb0c0e"
->>>>>>> 690bc15e
   },
   {
     "name": "ProductControllerCommonProto-qc8017_32",
