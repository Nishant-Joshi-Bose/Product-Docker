<blob>

<!--
        *   To cause an image to be compressed, provide a nonzero hs_window and/or
            hs_lookahead. If not included, 0 (not compressed) will be assumed.

        *   'version' may be a hardcoded version, 'dynamic' or 'filename'. If
            version=filename the script will use the longest string of numbers
            and periods in the file name as the version number. If
            version=dynamic a properties file is searched for and parsed, and
            if that fails it falls back to the 'filename' approach.

        *   *ROOT* may be used in the path attribute. It will be resolved to the root
            directory of the project, provided to the script.

        *   *CNR* may be used in the path attribute. It will be resolved as "Continuous",
            "Nightly", or "Release", based on parameters passed to the script.

        *   The 'path' attribute may consist of multiple paths separated by commas.
            The first of these paths to match to a real file will be used.

        *   The string "REGEX:" at the beginning of a path will cause the file name
            portion to be treated like a regex, and matched against files in the
            directory. If REGEX: is not used, an asterisk (*) can still be used as a
            wildcard to match characters. If either of these methods match more than one
            file, the program will exit with an error.

            --><header master_version="3.0.5" name="eddie_package.bos" />
    <manifest_entries>

        <entry chip="lpm_eddie" combine="True" name="eddie_mfg.bin" path="/home/softlib/verisoft/EddieLPM-Diags/Release/diags-alpha/1.0.0.2681/ALPHA/lpm_*.bin" version="filename" />
        <entry chip="lpm_eddie" combine="True" name="eddie_bl.bin" path="/home/softlib/verisoft/EddieLPM-BL/Release/trunk/0.1.0.1599/DP2/lpm_bootloader*.bin" version="filename" />
<<<<<<< HEAD
        <entry name="eddie.bin" path="/home/softlib/verisoft/EddieLPM-App/Release/Eddie/master/3.0.3-63+5751759/EDDIE_DP2/lpm_*.bin" version="filename" />
        <entry name="eddie_lb_anim_db.bin" path="/home/softlib/verisoft/CastleLedAnimationTool/Continuous/BT_CONNECTING_CONNECTED/2.7-169+9c8401c/HomeSpeaker/Animations.bin" version="dynamic" />
=======
        <entry name="eddie.bin" path="/home/softlib/verisoft/EddieLPM-App/Release/Eddie/master/3.0.4-78+ea0f861/EDDIE_DP2/lpm_*.bin" version="filename" />
        <entry name="eddie_lb_anim_db.bin" path="/home/softlib/verisoft/CastleLedAnimationTool/Release/master/2.6-168+f780599/HomeSpeaker/Animations.bin" version="dynamic" />
>>>>>>> 2f18d592
        <entry name="psoc.cyacd" path="/home/softlib/verisoft/CastleLightBarCapSense/Release/master/4.3-343+8d7c421/App-Eddie-DP2*.cyacd" version="dynamic" />
    </manifest_entries>
</blob><|MERGE_RESOLUTION|>--- conflicted
+++ resolved
@@ -25,18 +25,13 @@
             wildcard to match characters. If either of these methods match more than one
             file, the program will exit with an error.
 
-            --><header master_version="3.0.5" name="eddie_package.bos" />
+            --><header master_version="3.0.6" name="eddie_package.bos" />
     <manifest_entries>
 
         <entry chip="lpm_eddie" combine="True" name="eddie_mfg.bin" path="/home/softlib/verisoft/EddieLPM-Diags/Release/diags-alpha/1.0.0.2681/ALPHA/lpm_*.bin" version="filename" />
         <entry chip="lpm_eddie" combine="True" name="eddie_bl.bin" path="/home/softlib/verisoft/EddieLPM-BL/Release/trunk/0.1.0.1599/DP2/lpm_bootloader*.bin" version="filename" />
-<<<<<<< HEAD
-        <entry name="eddie.bin" path="/home/softlib/verisoft/EddieLPM-App/Release/Eddie/master/3.0.3-63+5751759/EDDIE_DP2/lpm_*.bin" version="filename" />
-        <entry name="eddie_lb_anim_db.bin" path="/home/softlib/verisoft/CastleLedAnimationTool/Continuous/BT_CONNECTING_CONNECTED/2.7-169+9c8401c/HomeSpeaker/Animations.bin" version="dynamic" />
-=======
         <entry name="eddie.bin" path="/home/softlib/verisoft/EddieLPM-App/Release/Eddie/master/3.0.4-78+ea0f861/EDDIE_DP2/lpm_*.bin" version="filename" />
-        <entry name="eddie_lb_anim_db.bin" path="/home/softlib/verisoft/CastleLedAnimationTool/Release/master/2.6-168+f780599/HomeSpeaker/Animations.bin" version="dynamic" />
->>>>>>> 2f18d592
+        <entry name="eddie_lb_anim_db.bin" path="/home/softlib/verisoft/CastleLedAnimationTool/Release/master/2.7-171+bbe38f1/HomeSpeaker/Animations.bin" version="dynamic" />
         <entry name="psoc.cyacd" path="/home/softlib/verisoft/CastleLightBarCapSense/Release/master/4.3-343+8d7c421/App-Eddie-DP2*.cyacd" version="dynamic" />
     </manifest_entries>
 </blob>