<blob>

<!--
        *   To cause an image to be compressed, provide a nonzero hs_window and/or
            hs_lookahead. If not included, 0 (not compressed) will be assumed.

        *   'version' may be a hardcoded version, 'dynamic' or 'filename'. If
            version=filename the script will use the longest string of numbers
            and periods in the file name as the version number. If
            version=dynamic a properties file is searched for and parsed, and
            if that fails it falls back to the 'filename' approach.

        *   *ROOT* may be used in the path attribute. It will be resolved to the root
            directory of the project, provided to the script.

        *   *CNR* may be used in the path attribute. It will be resolved as "Continuous",
            "Nightly", or "Release", based on parameters passed to the script.

        *   The 'path' attribute may consist of multiple paths separated by commas.
            The first of these paths to match to a real file will be used.

        *   The string "REGEX:" at the beginning of a path will cause the file name
            portion to be treated like a regex, and matched against files in the
            directory. If REGEX: is not used, an asterisk (*) can still be used as a
            wildcard to match characters. If either of these methods match more than one
            file, the program will exit with an error.

<<<<<<< HEAD
            --><header master_version="0.2.4" name="taylor_package.bos" />
=======
            --><header master_version="0.3.1" name="taylor_package.bos" />
>>>>>>> ea5030d8
    <manifest_entries>

        <entry chip="lpm_taylor" combine="True" name="taylor_mfg.bin" path="/home/softlib/verisoft/TaylorLPM-Diags/Release/TaylorDiags/master/0.2.4-15+e1c061c/TAYLORDP1/lpm_*.bin" version="filename" />
        <entry chip="lpm_taylor" combine="True" name="taylor_bl.bin" path="/home/softlib/verisoft/TaylorLPM-BL/Release/trunk/0.1.6.3770/TaylorDP1/lpm_bootloader*.bin" version="filename" />
<<<<<<< HEAD
        <entry name="taylor.bin" path="/home/softlib/verisoft/TaylorLPM-App/Release/Taylor/master/0.2.4-44+d853387/TAYLORDP1/lpm_*.bin" version="dynamic" />
        <entry name="taylor_lb_anim_db.bin" path="/home/softlib/verisoft/CastleLedAnimationTool/Release/SOS/2.2-106+825a33c/HomeSpeaker/Animations.bin" version="dynamic" />
=======
        <entry name="taylor.bin" path="/home/softlib/verisoft/TaylorLPM-App/Release/Taylor/master/0.3.1-58+9eb796f/TAYLORDP1/lpm_*.bin" version="dynamic" />
        <entry name="taylor_lb_anim_db.bin" path="../lightBar/Taylor-DP1/output/Animations.bin" version="1.28" />
>>>>>>> ea5030d8
    </manifest_entries>
</blob><|MERGE_RESOLUTION|>--- conflicted
+++ resolved
@@ -25,21 +25,12 @@
             wildcard to match characters. If either of these methods match more than one
             file, the program will exit with an error.
 
-<<<<<<< HEAD
-            --><header master_version="0.2.4" name="taylor_package.bos" />
-=======
             --><header master_version="0.3.1" name="taylor_package.bos" />
->>>>>>> ea5030d8
     <manifest_entries>
 
         <entry chip="lpm_taylor" combine="True" name="taylor_mfg.bin" path="/home/softlib/verisoft/TaylorLPM-Diags/Release/TaylorDiags/master/0.2.4-15+e1c061c/TAYLORDP1/lpm_*.bin" version="filename" />
         <entry chip="lpm_taylor" combine="True" name="taylor_bl.bin" path="/home/softlib/verisoft/TaylorLPM-BL/Release/trunk/0.1.6.3770/TaylorDP1/lpm_bootloader*.bin" version="filename" />
-<<<<<<< HEAD
-        <entry name="taylor.bin" path="/home/softlib/verisoft/TaylorLPM-App/Release/Taylor/master/0.2.4-44+d853387/TAYLORDP1/lpm_*.bin" version="dynamic" />
-        <entry name="taylor_lb_anim_db.bin" path="/home/softlib/verisoft/CastleLedAnimationTool/Release/SOS/2.2-106+825a33c/HomeSpeaker/Animations.bin" version="dynamic" />
-=======
         <entry name="taylor.bin" path="/home/softlib/verisoft/TaylorLPM-App/Release/Taylor/master/0.3.1-58+9eb796f/TAYLORDP1/lpm_*.bin" version="dynamic" />
         <entry name="taylor_lb_anim_db.bin" path="../lightBar/Taylor-DP1/output/Animations.bin" version="1.28" />
->>>>>>> ea5030d8
     </manifest_entries>
 </blob>