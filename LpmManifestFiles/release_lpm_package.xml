<blob>

<!--
        *   To cause an image to be compressed, provide a nonzero hs_window and/or
            hs_lookahead. If not included, 0 (not compressed) will be assumed.

        *   'version' may be a hardcoded version, 'dynamic' or 'filename'. If
            version=filename the script will use the longest string of numbers
            and periods in the file name as the version number. If
            version=dynamic a properties file is searched for and parsed, and
            if that fails it falls back to the 'filename' approach.

        *   *ROOT* may be used in the path attribute. It will be resolved to the root
            directory of the project, provided to the script.

        *   *CNR* may be used in the path attribute. It will be resolved as "Continuous",
            "Nightly", or "Release", based on parameters passed to the script.

        *   The 'path' attribute may consist of multiple paths separated by commas.
            The first of these paths to match to a real file will be used.

        *   The string "REGEX:" at the beginning of a path will cause the file name
            portion to be treated like a regex, and matched against files in the
            directory. If REGEX: is not used, an asterisk (*) can still be used as a
            wildcard to match characters. If either of these methods match more than one
            file, the program will exit with an error.

            --><header master_version="3.0.1" name="eddie_package.bos" />
    <manifest_entries>

        <entry chip="lpm_eddie" combine="True" name="eddie_mfg.bin" path="/home/softlib/verisoft/EddieLPM-Diags/Release/diags-alpha/1.0.0.2681/ALPHA/lpm_*.bin" version="filename" />
        <entry chip="lpm_eddie" combine="True" name="eddie_bl.bin" path="/home/softlib/verisoft/EddieLPM-BL/Release/trunk/0.1.0.1599/DP2/lpm_bootloader*.bin" version="filename" />
<<<<<<< HEAD
        <entry name="eddie.bin" path="/home/softlib/verisoft/EddieLPM-App/Release/trunk/3.0.0.3755/EDDIE_DP2/lpm_*.bin" version="filename" />
        <entry name="eddie_lb_anim_db.bin" path="/home/softlib/verisoft/CastleLedAnimationTool/Release/master/2.5-129+8464db7/HomeSpeaker/Animations.bin" version="dynamic" />
=======
        <entry name="eddie.bin" path="/home/softlib/verisoft/EddieLPM-App/Release/trunk/3.0.1.3766/EDDIE_DP2/lpm_*.bin" version="filename" />
        <entry name="eddie_lb_anim_db.bin" path="/home/softlib/verisoft/CastleLedAnimationTool/Release/SOS/2.4-114+1297b7b/HomeSpeaker/Animations.bin" version="dynamic" />
>>>>>>> 59238c6d
        <entry name="psoc.cyacd" path="/home/softlib/verisoft/CastleLightBarCapSense/Release/master/4.3-343+8d7c421/App-Eddie-DP2*.cyacd" version="dynamic" />
    </manifest_entries>
</blob><|MERGE_RESOLUTION|>--- conflicted
+++ resolved
@@ -25,18 +25,13 @@
             wildcard to match characters. If either of these methods match more than one
             file, the program will exit with an error.
 
-            --><header master_version="3.0.1" name="eddie_package.bos" />
+            --><header master_version="3.0.2" name="eddie_package.bos" />
     <manifest_entries>
 
         <entry chip="lpm_eddie" combine="True" name="eddie_mfg.bin" path="/home/softlib/verisoft/EddieLPM-Diags/Release/diags-alpha/1.0.0.2681/ALPHA/lpm_*.bin" version="filename" />
         <entry chip="lpm_eddie" combine="True" name="eddie_bl.bin" path="/home/softlib/verisoft/EddieLPM-BL/Release/trunk/0.1.0.1599/DP2/lpm_bootloader*.bin" version="filename" />
-<<<<<<< HEAD
-        <entry name="eddie.bin" path="/home/softlib/verisoft/EddieLPM-App/Release/trunk/3.0.0.3755/EDDIE_DP2/lpm_*.bin" version="filename" />
+        <entry name="eddie.bin" path="/home/softlib/verisoft/EddieLPM-App/Release/trunk/3.0.1.3766/EDDIE_DP2/lpm_*.bin" version="filename" />
         <entry name="eddie_lb_anim_db.bin" path="/home/softlib/verisoft/CastleLedAnimationTool/Release/master/2.5-129+8464db7/HomeSpeaker/Animations.bin" version="dynamic" />
-=======
-        <entry name="eddie.bin" path="/home/softlib/verisoft/EddieLPM-App/Release/trunk/3.0.1.3766/EDDIE_DP2/lpm_*.bin" version="filename" />
-        <entry name="eddie_lb_anim_db.bin" path="/home/softlib/verisoft/CastleLedAnimationTool/Release/SOS/2.4-114+1297b7b/HomeSpeaker/Animations.bin" version="dynamic" />
->>>>>>> 59238c6d
         <entry name="psoc.cyacd" path="/home/softlib/verisoft/CastleLightBarCapSense/Release/master/4.3-343+8d7c421/App-Eddie-DP2*.cyacd" version="dynamic" />
     </manifest_entries>
 </blob>