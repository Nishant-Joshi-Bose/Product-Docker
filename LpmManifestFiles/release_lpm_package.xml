--- conflicted
+++ resolved
@@ -25,20 +25,13 @@
             wildcard to match characters. If either of these methods match more than one
             file, the program will exit with an error.
 
-            --><header master_version="0.1.0" name="taylor_package.bos" />
+            --><header master_version="2.2.0" name="eddie_package.bos" />
     <manifest_entries>
 
-<<<<<<< HEAD
-        <entry chip="lpm_taylor" combine="True" name="taylor_mfg.bin" path="/home/softlib/verisoft/TaylorLPM-Diags/Release/trunk/0.1.0.3277/TAYLORDP0_L4/lpm_*.bin" version="filename" />
-        <entry chip="lpm_taylor" combine="True" name="taylor_bl.bin" path="/home/softlib/verisoft/TaylorLPM-BL/Release/trunk/0.1.0.3340/TaylorDP0_L4/lpm_bootloader*.bin" version="filename" />
-        <entry name="taylor.bin" path="/home/softlib/verisoft/TaylorLPM-Diags/Release/trunk/0.1.0.3277/TAYLORDP0_L4/lpm_*.bin" version="filename" />
-        <entry name="taylor_lb_anim_db.bin" path="/home/softlib/verisoft/CastleLedAnimationTool/Release/SOS/2.2-106+825a33c/HomeSpeaker/Animations.bin" version="dynamic" />
-=======
         <entry chip="lpm_eddie" combine="True" name="eddie_mfg.bin" path="/home/softlib/verisoft/EddieLPM-Diags/Release/diags-alpha/1.0.0.2681/ALPHA/lpm_*.bin" version="filename" />
         <entry chip="lpm_eddie" combine="True" name="eddie_bl.bin" path="/home/softlib/verisoft/EddieLPM-BL/Release/trunk/0.1.0.1599/DP2/lpm_bootloader*.bin" version="filename" />
         <entry name="eddie.bin" path="/home/softlib/verisoft/EddieLPM-App/Continuous/trunk/2018-10-04_1115/EDDIE_DP2/lpm_*.bin" version="filename" />
         <entry name="eddie_lb_anim_db.bin" path="/home/softlib/verisoft/CastleLedAnimationTool/Release/SOS/2.4-114+1297b7b/HomeSpeaker/Animations.bin" version="dynamic" />
         <entry name="psoc.cyacd" path="/home/softlib/verisoft/CastleLightBarCapSense/Continuous/master/4.2-303+5da1f04/App-Eddie-DP2*.cyacd" version="dynamic" />
->>>>>>> ed9ba308
     </manifest_entries>
 </blob>