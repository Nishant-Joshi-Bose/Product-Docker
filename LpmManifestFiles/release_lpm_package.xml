<blob>

<!--
        *   To cause an image to be compressed, provide a nonzero hs_window and/or
            hs_lookahead. If not included, 0 (not compressed) will be assumed.

        *   'version' may be a hardcoded version, 'dynamic' or 'filename'. If
            version=filename the script will use the longest string of numbers
            and periods in the file name as the version number. If
            version=dynamic a properties file is searched for and parsed, and
            if that fails it falls back to the 'filename' approach.

        *   *ROOT* may be used in the path attribute. It will be resolved to the root
            directory of the project, provided to the script.

        *   *CNR* may be used in the path attribute. It will be resolved as "Continuous",
            "Nightly", or "Release", based on parameters passed to the script.

        *   The 'path' attribute may consist of multiple paths separated by commas.
            The first of these paths to match to a real file will be used.

        *   The string "REGEX:" at the beginning of a path will cause the file name
            portion to be treated like a regex, and matched against files in the
            directory. If REGEX: is not used, an asterisk (*) can still be used as a
            wildcard to match characters. If either of these methods match more than one
            file, the program will exit with an error.

<<<<<<< HEAD
            --><header master_version="1.5.6" name="eddie_package.bos" />
=======
            --><header master_version="2.0.0" name="eddie_package.bos" />
>>>>>>> 84e94cf3
    <manifest_entries>

        <entry chip="lpm_eddie" combine="True" name="eddie_mfg.bin" path="/home/softlib/verisoft/EddieLPM-Diags/Release/diags-alpha/1.0.0.2681/ALPHA/lpm_*.bin" version="filename" />
        <entry chip="lpm_eddie" combine="True" name="eddie_bl.bin" path="/home/softlib/verisoft/EddieLPM-BL/Release/trunk/0.1.0.1599/DP2/lpm_bootloader*.bin" version="filename" />
<<<<<<< HEAD
        <entry name="eddie.bin" path="/home/softlib/verisoft/EddieLPM-App/Release/trunk/1.5.4.2907/EDDIE_DP2/lpm_*.bin" version="filename" />
        <entry name="eddie_lb_anim_db.bin" path="/home/softlib/verisoft/CastleLedAnimationTool/Release/master/1.24-98+b79ce2d/Animations.bin" version="dynamic" />
=======
        <entry name="eddie.bin" path="/home/softlib/verisoft/EddieLPM-App/Release/SOS/2.0.0.3026/EDDIE_DP2/lpm_*.bin" version="filename" />
        <entry name="eddie_lb_anim_db.bin" path="/home/softlib/verisoft/CastleLedAnimationTool/Release/master/1.24-98+b79ce2d/HomeSpeaker/Animations.bin" version="dynamic" />
>>>>>>> 84e94cf3
        <entry name="psoc.cyacd" path="/home/softlib/verisoft/CastleLightBarCapSense/Release/master/4.2-234+35428aa/App-Eddie-DP2*.cyacd" version="dynamic" />
    </manifest_entries>
</blob><|MERGE_RESOLUTION|>--- conflicted
+++ resolved
@@ -25,22 +25,14 @@
             wildcard to match characters. If either of these methods match more than one
             file, the program will exit with an error.
 
-<<<<<<< HEAD
-            --><header master_version="1.5.6" name="eddie_package.bos" />
-=======
-            --><header master_version="2.0.0" name="eddie_package.bos" />
->>>>>>> 84e94cf3
+-->
+    <header master_version="2.0.0" name="eddie_package.bos" />
     <manifest_entries>
 
         <entry chip="lpm_eddie" combine="True" name="eddie_mfg.bin" path="/home/softlib/verisoft/EddieLPM-Diags/Release/diags-alpha/1.0.0.2681/ALPHA/lpm_*.bin" version="filename" />
         <entry chip="lpm_eddie" combine="True" name="eddie_bl.bin" path="/home/softlib/verisoft/EddieLPM-BL/Release/trunk/0.1.0.1599/DP2/lpm_bootloader*.bin" version="filename" />
-<<<<<<< HEAD
-        <entry name="eddie.bin" path="/home/softlib/verisoft/EddieLPM-App/Release/trunk/1.5.4.2907/EDDIE_DP2/lpm_*.bin" version="filename" />
-        <entry name="eddie_lb_anim_db.bin" path="/home/softlib/verisoft/CastleLedAnimationTool/Release/master/1.24-98+b79ce2d/Animations.bin" version="dynamic" />
-=======
         <entry name="eddie.bin" path="/home/softlib/verisoft/EddieLPM-App/Release/SOS/2.0.0.3026/EDDIE_DP2/lpm_*.bin" version="filename" />
         <entry name="eddie_lb_anim_db.bin" path="/home/softlib/verisoft/CastleLedAnimationTool/Release/master/1.24-98+b79ce2d/HomeSpeaker/Animations.bin" version="dynamic" />
->>>>>>> 84e94cf3
         <entry name="psoc.cyacd" path="/home/softlib/verisoft/CastleLightBarCapSense/Release/master/4.2-234+35428aa/App-Eddie-DP2*.cyacd" version="dynamic" />
     </manifest_entries>
 </blob>