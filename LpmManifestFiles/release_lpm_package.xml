<blob>

<!--
        *   To cause an image to be compressed, provide a nonzero hs_window and/or
            hs_lookahead. If not included, 0 (not compressed) will be assumed.

        *   'version' may be a hardcoded version, 'dynamic' or 'filename'. If
            version=filename the script will use the longest string of numbers
            and periods in the file name as the version number. If
            version=dynamic a properties file is searched for and parsed, and
            if that fails it falls back to the 'filename' approach.

        *   *ROOT* may be used in the path attribute. It will be resolved to the root
            directory of the project, provided to the script.

        *   *CNR* may be used in the path attribute. It will be resolved as "Continuous",
            "Nightly", or "Release", based on parameters passed to the script.

        *   The 'path' attribute may consist of multiple paths separated by commas.
            The first of these paths to match to a real file will be used.

        *   The string "REGEX:" at the beginning of a path will cause the file name
            portion to be treated like a regex, and matched against files in the
            directory. If REGEX: is not used, an asterisk (*) can still be used as a
            wildcard to match characters. If either of these methods match more than one
            file, the program will exit with an error.

<<<<<<< HEAD
-->
    <header master_version="2.0.0" name="eddie_package.bos" />
=======
            --><header master_version="2.1.0" name="eddie_package.bos" />
>>>>>>> 309b74fd
    <manifest_entries>

        <entry chip="lpm_eddie" combine="True" name="eddie_mfg.bin" path="/home/softlib/verisoft/EddieLPM-Diags/Release/diags-alpha/1.0.0.2681/ALPHA/lpm_*.bin" version="filename" />
        <entry chip="lpm_eddie" combine="True" name="eddie_bl.bin" path="/home/softlib/verisoft/EddieLPM-BL/Release/trunk/0.1.0.1599/DP2/lpm_bootloader*.bin" version="filename" />
        <entry name="eddie.bin" path="/home/softlib/verisoft/EddieLPM-App/Release/SOS/2.0.1.3081/EDDIE_DP2/lpm_*.bin" version="filename" />
        <entry name="eddie_lb_anim_db.bin" path="/home/softlib/verisoft/CastleLedAnimationTool/Release/SOS/2.1-103+60e726a/HomeSpeaker/Animations.bin" version="dynamic" />
        <entry name="psoc.cyacd" path="/home/softlib/verisoft/CastleLightBarCapSense/Release/master/4.2-234+35428aa/App-Eddie-DP2*.cyacd" version="dynamic" />
    </manifest_entries>
</blob><|MERGE_RESOLUTION|>--- conflicted
+++ resolved
@@ -25,12 +25,7 @@
             wildcard to match characters. If either of these methods match more than one
             file, the program will exit with an error.
 
-<<<<<<< HEAD
--->
-    <header master_version="2.0.0" name="eddie_package.bos" />
-=======
             --><header master_version="2.1.0" name="eddie_package.bos" />
->>>>>>> 309b74fd
     <manifest_entries>
 
         <entry chip="lpm_eddie" combine="True" name="eddie_mfg.bin" path="/home/softlib/verisoft/EddieLPM-Diags/Release/diags-alpha/1.0.0.2681/ALPHA/lpm_*.bin" version="filename" />
