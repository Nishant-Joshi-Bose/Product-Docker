--- conflicted
+++ resolved
@@ -25,11 +25,7 @@
             wildcard to match characters. If either of these methods match more than one
             file, the program will exit with an error.
 
-<<<<<<< HEAD
             --><header master_version="0.5.1" name="professor_package.bos" />
-=======
-            --><header master_version="0.4.2" name="professor_package.bos" />
->>>>>>> d09dd9ab
     <manifest_entries>
         <entry chip="lpm_professor" combine="True" name="professor_mfg.bin" path="/home/softlib/verisoft/ProfessorLPM-Diags/Release/master/0.3.2-22+5d00a87/DP2/lpm_0.3.2-22+5d00a87.bin" version="filename" />
         <entry chip="lpm_professor" combine="True" name="professor.bin" path="/home/softlib/verisoft/ProfessorLPM-App/Release/trunk/0.4.5.2491/DP2/lpm_0.4.5.2491.bin" version="filename" />
@@ -46,11 +42,7 @@
         <entry name="INSTALLER02.UPD" path="/home/softlib/verisoft/ProfessorSHARC/Release/trunk/0.4.2.530/Professor/upd/INSTALLER02.upd" version="dynamic" />
         <entry name="psoc.cyacd" path="/home/softlib/verisoft/CastleLightBarCapSense/Release/master/3.5-118+63b94fa/App-Professor-DP2*.cyacd" version="dynamic" />
         <entry name="psoc_gc.cyacd" path="/home/softlib/verisoft/CastleLightBarCapSense/Release/master/3.5-118+63b94fa/App-GingerCheevers-DP2*.cyacd" version="dynamic" />
-<<<<<<< HEAD
-        <entry name="prof_lb_anim_db.bin" path="/home/softlib/verisoft/CastleLedAnimationTool/Release/master/1.13-43+a3d640e/SoundBar/Animations.bin" version="dynamic" />
-=======
         <entry name="prof_lb_anim_db.bin" path="/home/softlib/verisoft/CastleLedAnimationTool/Release/master/1.15-48+2652aab/SoundBar/Animations.bin" version="dynamic" />
->>>>>>> d09dd9ab
         <entry name="remote.hex" path="/home/softlib/verisoft/BLERemoteXCVR/Release/master/0.3.6-1+gd458c3d/BLEBridge_app_*.hex" version="dynamic" />
         <entry name="speaker.bos" path="/home/softlib/verisoft/A4V-System/Release/trunk/1.9.14.2451686/speaker_1.9.14.2451686.bos" version="1.9.14.2451686" />
     </manifest_entries>
