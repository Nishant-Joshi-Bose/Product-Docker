<blob>

    
    <!--
        *   To cause an image to be compressed, provide a nonzero hs_window and/or
            hs_lookahead. If not included, 0 (not compressed) will be assumed.

        *   'version' may be a hardcoded version, 'dynamic' or 'filename'. If
            version=filename the script will use the longest string of numbers
            and periods in the file name as the version number. If
            version=dynamic a properties file is searched for and parsed, and
            if that fails it falls back to the 'filename' approach.

        *   *ROOT* may be used in the path attribute. It will be resolved to the root
            directory of the project, provided to the script.

        *   *CNR* may be used in the path attribute. It will be resolved as "Continuous",
            "Nightly", or "Release", based on parameters passed to the script.

        *   The 'path' attribute may consist of multiple paths separated by commas.
            The first of these paths to match to a real file will be used.

        *   The string "REGEX:" at the beginning of a path will cause the file name
            portion to be treated like a regex, and matched against files in the
            directory. If REGEX: is not used, an asterisk (*) can still be used as a
            wildcard to match characters. If either of these methods match more than one
            file, the program will exit with an error.

<<<<<<< HEAD
        --><header master_version="2.2.1" name="professor_package.bos" />
    <manifest_entries>
        <entry chip="lpm_professor" combine="True" name="professor_mfg.bin" path="/home/softlib/verisoft/ProfessorLPM-Diags/Release/master/0.3.18-151+2a7d046/DP2/lpm_0.3.18-151+2a7d046.bin" version="filename" />
        <entry chip="lpm_professor" combine="True" name="professor.bin" path="/home/softlib/verisoft/ProfessorLPM-App/Release/Professor/master/3.0.8-97+f0da6f2/Alpha/lpm_3.0.8-97+f0da6f2.bin" version="filename" />
        <entry chip="lpm_professor" combine="True" name="professor_bl.bin" path="/home/softlib/verisoft/ProfessorLPM-BL/Release/trunk/0.2.0.1674/lpm_bootloader_0.2.0.1674.bin" version="filename" />
        <entry name="f0.bin" path="/home/softlib/verisoft/A4V-F0/Release/trunk/1.8.1.12410/RIVIERA_F0_1.8.1.12410.bin" version="filename" />
        <entry name="darr.bin"        path="/home/softlib/verisoft/A4V-WirelessAudio/Release/trunk/40.000.12236/wam_40.000.12236.bin" version="40" />
        <entry name="ERC.UPD"         path="/home/softlib/verisoft/ProfessorSHARC/Release/trunk/3.0.3.1277/Professor/upd/ERC.upd" version="dynamic" />
        <entry name="RESET_ERC.UPD"   path="/home/softlib/verisoft/ProfessorSHARC/Release/trunk/3.0.3.1277/Professor/upd/RESET_ERC.upd" version="dynamic" />
        <entry name="SMRT00.UPD"      path="/home/softlib/verisoft/ProfessorSHARC/Release/trunk/3.0.3.1277/Professor/upd/SMRT00.upd" version="dynamic" />
        <entry name="SMRT01.UPD"      path="/home/softlib/verisoft/ProfessorSHARC/Release/trunk/3.0.3.1277/Professor/upd/SMRT01.upd" version="dynamic" />
        <entry name="SMRT02.UPD"      path="/home/softlib/verisoft/ProfessorSHARC/Release/trunk/3.0.3.1277/Professor/upd/SMRT02.upd" version="dynamic" />
        <entry name="INSTALLER00.UPD" path="/home/softlib/verisoft/ProfessorSHARC/Release/trunk/3.0.3.1277/Professor/upd/INSTALLER00.upd" version="dynamic" />
        <entry name="INSTALLER01.UPD" path="/home/softlib/verisoft/ProfessorSHARC/Release/trunk/3.0.3.1277/Professor/upd/INSTALLER01.upd" version="dynamic" />
        <entry name="INSTALLER02.UPD" path="/home/softlib/verisoft/ProfessorSHARC/Release/trunk/3.0.3.1277/Professor/upd/INSTALLER02.upd" version="dynamic" />
=======
            --><header master_version="3.0.15" name="professor_package.bos" />
    <manifest_entries>
        <entry chip="lpm_professor" combine="True" name="professor_mfg.bin" path="/home/softlib/verisoft/ProfessorLPM-Diags/Release/master/0.3.18-151+2a7d046/DP2/lpm_0.3.18-151+2a7d046.bin" version="filename" />
        <entry chip="lpm_professor" combine="True" name="professor.bin" path="/home/softlib/verisoft/ProfessorLPM-App/Release/Professor/master/3.0.10-122+2b8f5a3/Alpha/lpm_3.0.10-122+2b8f5a3.bin" version="filename" />
        <entry chip="lpm_professor" combine="True" name="professor_bl.bin" path="/home/softlib/verisoft/ProfessorLPM-BL/Release/trunk/0.2.0.1674/lpm_bootloader_0.2.0.1674.bin" version="filename" />
        <entry name="f0.bin" path="/home/softlib/verisoft/A4V-F0/Release/trunk/1.8.1.12410/RIVIERA_F0_1.8.1.12410.bin" version="filename" />
        <entry name="darr.bin" path="/home/softlib/verisoft/A4V-WirelessAudio/Release/trunk/40.000.12236/wam_40.000.12236.bin" version="40" />
        <entry name="ERC.UPD" path="/home/softlib/verisoft/ProfessorSHARC/Release/trunk/3.0.4.1300/Professor/upd/ERC.upd" version="dynamic" />
        <entry name="RESET_ERC.UPD" path="/home/softlib/verisoft/ProfessorSHARC/Release/trunk/3.0.4.1300/Professor/upd/RESET_ERC.upd" version="dynamic" />
        <entry name="SMRT00.UPD" path="/home/softlib/verisoft/ProfessorSHARC/Release/trunk/3.0.4.1300/Professor/upd/SMRT00.upd" version="dynamic" />
        <entry name="SMRT01.UPD" path="/home/softlib/verisoft/ProfessorSHARC/Release/trunk/3.0.4.1300/Professor/upd/SMRT01.upd" version="dynamic" />
        <entry name="SMRT02.UPD" path="/home/softlib/verisoft/ProfessorSHARC/Release/trunk/3.0.4.1300/Professor/upd/SMRT02.upd" version="dynamic" />
        <entry name="INSTALLER00.UPD" path="/home/softlib/verisoft/ProfessorSHARC/Release/trunk/3.0.4.1300/Professor/upd/INSTALLER00.upd" version="dynamic" />
        <entry name="INSTALLER01.UPD" path="/home/softlib/verisoft/ProfessorSHARC/Release/trunk/3.0.4.1300/Professor/upd/INSTALLER01.upd" version="dynamic" />
        <entry name="INSTALLER02.UPD" path="/home/softlib/verisoft/ProfessorSHARC/Release/trunk/3.0.4.1300/Professor/upd/INSTALLER02.upd" version="dynamic" />
>>>>>>> 139220d4
        <entry name="psoc.cyacd" path="/home/softlib/verisoft/CastleLightBarCapSense/Release/master/4.2-234+35428aa/App-GingerCheevers-Alpha*.cyacd" version="dynamic" />
        <entry name="psoc_gc.cyacd" path="/home/softlib/verisoft/CastleLightBarCapSense/Release/master/4.2-234+35428aa/App-GingerCheevers-Alpha*.cyacd" version="dynamic" />
        <entry name="prof_lb_anim_db.bin" path="/home/softlib/verisoft/CastleLedAnimationTool/Release/master/2.5-129+8464db7/SoundBar/Animations.bin" version="dynamic" />
        <entry name="remote.hex" path="/home/softlib/verisoft/BLERemoteXCVR/Release/master/v2.0.0-0+9c2b8b9/BLEBridge_app_*.hex" version="dynamic" />
<<<<<<< HEAD
        <entry name="speaker.bos" path="/home/softlib/verisoft/A4V-System/Release/trunk/1.14.2.3197384/speaker_1.14.2.3190462.bos" version="1.14.2.3190462" flags="1" />
=======
        <entry flags="1" name="speaker.bos" path="/home/softlib/verisoft/A4V-System/Release/trunk/1.14.4.3220375/speaker_1.14.4.3220375.bos" version="1.14.4.3220375" />
>>>>>>> 139220d4
    </manifest_entries>
</blob><|MERGE_RESOLUTION|>--- conflicted
+++ resolved
@@ -26,23 +26,6 @@
             wildcard to match characters. If either of these methods match more than one
             file, the program will exit with an error.
 
-<<<<<<< HEAD
-        --><header master_version="2.2.1" name="professor_package.bos" />
-    <manifest_entries>
-        <entry chip="lpm_professor" combine="True" name="professor_mfg.bin" path="/home/softlib/verisoft/ProfessorLPM-Diags/Release/master/0.3.18-151+2a7d046/DP2/lpm_0.3.18-151+2a7d046.bin" version="filename" />
-        <entry chip="lpm_professor" combine="True" name="professor.bin" path="/home/softlib/verisoft/ProfessorLPM-App/Release/Professor/master/3.0.8-97+f0da6f2/Alpha/lpm_3.0.8-97+f0da6f2.bin" version="filename" />
-        <entry chip="lpm_professor" combine="True" name="professor_bl.bin" path="/home/softlib/verisoft/ProfessorLPM-BL/Release/trunk/0.2.0.1674/lpm_bootloader_0.2.0.1674.bin" version="filename" />
-        <entry name="f0.bin" path="/home/softlib/verisoft/A4V-F0/Release/trunk/1.8.1.12410/RIVIERA_F0_1.8.1.12410.bin" version="filename" />
-        <entry name="darr.bin"        path="/home/softlib/verisoft/A4V-WirelessAudio/Release/trunk/40.000.12236/wam_40.000.12236.bin" version="40" />
-        <entry name="ERC.UPD"         path="/home/softlib/verisoft/ProfessorSHARC/Release/trunk/3.0.3.1277/Professor/upd/ERC.upd" version="dynamic" />
-        <entry name="RESET_ERC.UPD"   path="/home/softlib/verisoft/ProfessorSHARC/Release/trunk/3.0.3.1277/Professor/upd/RESET_ERC.upd" version="dynamic" />
-        <entry name="SMRT00.UPD"      path="/home/softlib/verisoft/ProfessorSHARC/Release/trunk/3.0.3.1277/Professor/upd/SMRT00.upd" version="dynamic" />
-        <entry name="SMRT01.UPD"      path="/home/softlib/verisoft/ProfessorSHARC/Release/trunk/3.0.3.1277/Professor/upd/SMRT01.upd" version="dynamic" />
-        <entry name="SMRT02.UPD"      path="/home/softlib/verisoft/ProfessorSHARC/Release/trunk/3.0.3.1277/Professor/upd/SMRT02.upd" version="dynamic" />
-        <entry name="INSTALLER00.UPD" path="/home/softlib/verisoft/ProfessorSHARC/Release/trunk/3.0.3.1277/Professor/upd/INSTALLER00.upd" version="dynamic" />
-        <entry name="INSTALLER01.UPD" path="/home/softlib/verisoft/ProfessorSHARC/Release/trunk/3.0.3.1277/Professor/upd/INSTALLER01.upd" version="dynamic" />
-        <entry name="INSTALLER02.UPD" path="/home/softlib/verisoft/ProfessorSHARC/Release/trunk/3.0.3.1277/Professor/upd/INSTALLER02.upd" version="dynamic" />
-=======
             --><header master_version="3.0.15" name="professor_package.bos" />
     <manifest_entries>
         <entry chip="lpm_professor" combine="True" name="professor_mfg.bin" path="/home/softlib/verisoft/ProfessorLPM-Diags/Release/master/0.3.18-151+2a7d046/DP2/lpm_0.3.18-151+2a7d046.bin" version="filename" />
@@ -58,15 +41,10 @@
         <entry name="INSTALLER00.UPD" path="/home/softlib/verisoft/ProfessorSHARC/Release/trunk/3.0.4.1300/Professor/upd/INSTALLER00.upd" version="dynamic" />
         <entry name="INSTALLER01.UPD" path="/home/softlib/verisoft/ProfessorSHARC/Release/trunk/3.0.4.1300/Professor/upd/INSTALLER01.upd" version="dynamic" />
         <entry name="INSTALLER02.UPD" path="/home/softlib/verisoft/ProfessorSHARC/Release/trunk/3.0.4.1300/Professor/upd/INSTALLER02.upd" version="dynamic" />
->>>>>>> 139220d4
         <entry name="psoc.cyacd" path="/home/softlib/verisoft/CastleLightBarCapSense/Release/master/4.2-234+35428aa/App-GingerCheevers-Alpha*.cyacd" version="dynamic" />
         <entry name="psoc_gc.cyacd" path="/home/softlib/verisoft/CastleLightBarCapSense/Release/master/4.2-234+35428aa/App-GingerCheevers-Alpha*.cyacd" version="dynamic" />
         <entry name="prof_lb_anim_db.bin" path="/home/softlib/verisoft/CastleLedAnimationTool/Release/master/2.5-129+8464db7/SoundBar/Animations.bin" version="dynamic" />
         <entry name="remote.hex" path="/home/softlib/verisoft/BLERemoteXCVR/Release/master/v2.0.0-0+9c2b8b9/BLEBridge_app_*.hex" version="dynamic" />
-<<<<<<< HEAD
-        <entry name="speaker.bos" path="/home/softlib/verisoft/A4V-System/Release/trunk/1.14.2.3197384/speaker_1.14.2.3190462.bos" version="1.14.2.3190462" flags="1" />
-=======
         <entry flags="1" name="speaker.bos" path="/home/softlib/verisoft/A4V-System/Release/trunk/1.14.4.3220375/speaker_1.14.4.3220375.bos" version="1.14.4.3220375" />
->>>>>>> 139220d4
     </manifest_entries>
 </blob>