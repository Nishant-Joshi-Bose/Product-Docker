--- conflicted
+++ resolved
@@ -292,13 +292,6 @@
             ;;
         (*", ARM aarch64, "*", not stripped" | *" 64-bit "*", not stripped")
             cp "$i" "$unstripped_dir" || exit
-<<<<<<< HEAD
-            # `strip` fails without an error message if the file is empty
-            if ! "${tool64_prefix}strip" "$i"; then
-                echo >&2 "$this: Failed to strip $i"
-                exit 1
-            fi
-=======
 # TODO: figure out why `strip` sometimes segfaults on CentOS
             echo "Not stripping $i"
 #            # `strip` fails without an error message if the file is empty
@@ -306,7 +299,6 @@
 #                echo >&2 "$this: Failed to strip $i"
 #                exit 1
 #            fi
->>>>>>> 38a60484
             ;;
         (*", not stripped")
             cp "$i" "$unstripped_dir" || exit
