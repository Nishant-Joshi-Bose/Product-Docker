#!/bin/bash
#
# Create an IPK file for installing SoundTouch with opkg.
#
# To install:
#   opkg install -d bose product.ipk
#
# The file /etc/opkg/opkg.conf should contain this line:
#   dest bose /opt/Bose
#
# To uninstall:
#   opkg remove SoundTouch
#
this=${0##*/} # this script's name

cfg=Release

tryhelp () {
    echo >&2 "Try '$this --help' for more information."
    exit 1
}
opts=$(getopt --name "$this" --shell sh \
    -o uh \
    -l "help" \
    -- "$@") || tryhelp
eval set -- "$opts"
while :; do
    arg="$1"; shift
    case "$arg" in
	(--help | -h)
	    cat <<EOF
Usage: $this [options]

Create an IPK file for installing SoundTouch with opkg.

Options:
EOF
	    exit 0
	    ;;

	(--) break ;;
	(*)  echo >&2 "$this: internal error at '$arg'"; exit 1 ;;
    esac
done

if (( $# != 0 )); then
    echo >&2 "$this: unexpected argument '$1'"
    tryhelp
fi

function put_script {
    local file="$1"; shift
    cat "$@" >"$file" || exit
    chmod 755 "$file" || exit
}

here=$(cd "$(dirname $0)" && echo "$PWD") || exit
wspace=$(cd "$here/.." && echo "$PWD") || exit

riviera_hsp_images_dir=$(components get Riviera-HSP-Images installed_location) || exit
riviera_toolchain_dir=$(components get Riviera-Toolchain installed_location) || exit
galapagosclient_dir=$(components get GalapagosClient-qc8017_32 installed_location) || exit
httpproxy_dir=$(components get CastleHTTPProxy-qc8017_32 installed_location) || exit
shepherd_dir=$(components get Shepherd-qc8017_32 installed_location) || exit
boselibs_dir=$(components get BoseLibs-qc8017_32 installed_location) || exit
protobuf_dir=$(components get protobuf-qc8017_32 installed_location) || exit
avs_dir=$(components get AVS-qc8017_32 installed_location) || exit
swup_dir=$(components get SoftwareUpdate-qc8017_32 installed_location) || exit
audiopath_dir=$(components get CastleAudioPath-qc8017_32 installed_location) || exit
audiopath64_dir=$(components get CastleAudioPath-qc8017_64 installed_location) || exit
castlenetworkservice_dir=$(components get CastleNetworkService-qc8017_32 installed_location) || exit
castlesass_dir=$(components get SASS-qc8017_32 installed_location) || exit
castlepassport_dir=$(components get CastlePassport-qc8017_32 installed_location) || exit
wifi_setup_webpage_dir=$(components get WiFi-Setup-Webpage installed_location) || exit
lpmservice_dir=$(components get RivieraLpmService-qc8017_32 installed_location) || exit
cli_dir=$(components get CastleCli-qc8017_32 installed_location) || exit
democontroller_dir=$(components get CastleDemoController-qc8017_32 installed_location) || exit
webkit_dir=$(components get Webkit installed_location) || exit
productuiassets_dir=$(components get CastleProductUIAssets installed_location) || exit
frontdoor_dir=$(components get FrontDoor-qc8017_32 installed_location) || exit
qss_dir=$(components get A4VQuickSetService installed_location) || exit
boseopkg_dir=$(components get BoseOPKG-qc8017_32 installed_location) || exit
datacollection_dir=$(components get CastleDataCollectionClient-qc8017_32 installed_location) || exit
datacollectionservice_dir=$(components get CastleDataCollectionService-qc8017_32 installed_location) || exit
sadi_dir=$(components get SADI-qc8017_32 installed_location) || exit

arch=arm-oemllib32-linux
sysroot=$riviera_toolchain_dir/sdk/sysroots/$(uname -m)-oesdk-linux
tool_prefix=$sysroot/usr/bin/arm-oemllib32-linux/arm-oemllib32-linux-
tool64_prefix=$sysroot/usr/bin/aarch64-oe-linux/aarch64-oe-linux-

stage=$wspace/builds/$cfg/product-ipk-stage
rm -rf "$stage"
echo "Stage directory $stage"

output_dir=$wspace/builds/$cfg
opt_dir=$stage/Bose
mkdir -p "$output_dir" "$opt_dir/etc" "$opt_dir/bin" "$opt_dir/lib" "$opt_dir/etc/chimes" || exit

rsync -a --exclude='*~' --exclude='*-README.txt' "$wspace/opt-bose-fs/." "$opt_dir/." || exit
rsync -a --exclude='*~' --exclude='*-README.txt' "$qss_dir/opt-bose-fs/." "$opt_dir/." || exit

components record "$stage" || exit

version_json=$wspace/builds/$cfg/qc8017_32/BoseVersion.json
cp "$version_json" "$opt_dir/etc" || exit

components_json=$wspace/components.json
cp "$components_json" "$opt_dir/etc" || exit

cp "$wspace/builds/$cfg/qc8017_32/bin"/*[!~] "$opt_dir/bin" || exit

# Historical FS_VERSION file.
v=$(make-version-string "$version_json" "{user}@{host} {localtime} {branch} {major}.{minor}.{patch}-{build_number}+{abbrev_commit}") || exit
echo "$v" > "$opt_dir/etc/FS_VERSION" || exit
echo "FS_VERSION \"$v\""

# ----------------------------------------------------------------------------
# Legacy SoundTouch-SDK stuff.  This will all go away soon.
soundtouch_sdk=$(components get SoundTouch-SDK-qc8017_32 installed_location) || exit
stfs=$soundtouch_sdk/fs
cp "$stfs"/opt/Bose/*Strings.txt "$opt_dir/bin" || exit
cp "$stfs"/opt/Bose/BLESetup "$opt_dir/bin" || exit
cp "$stfs"/opt/Bose/BluetoothManager "$opt_dir/bin" || exit
cp "$stfs"/opt/Bose/CAPS "$opt_dir/bin" || exit
cp "$stfs"/opt/Bose/BT "$opt_dir/bin" || exit
cp "$stfs"/opt/Bose/BTSource "$opt_dir/bin" || exit
cp "$stfs"/opt/Bose/etc/bonjour.xml "$opt_dir/etc" || exit
cp "$stfs"/opt/Bose/etc/SoundTouchSdkPrivateCfg.xml "$opt_dir/etc" || exit
cp "$stfs"/opt/Bose/IoT "$opt_dir/bin" || exit
cp "$stfs"/opt/Bose/STSCertified "$opt_dir/bin" || exit
cp "$stfs"/opt/Bose/UpnpSource "$opt_dir/bin" || exit
cp -a "$stfs"/opt/Bose/Xml "$opt_dir/bin" || exit
cp -a "$stfs"/opt/Bose/lib "$opt_dir" || exit
cp -a "$stfs"/var/lib/iot "$opt_dir" || exit
# ----------------------------------------------------------------------------

cp "$boselibs_dir"/services.json "$opt_dir/etc" || exit
cp -a "$boselibs_dir/lib" "$opt_dir" || exit
cp -a "$protobuf_dir/lib" "$opt_dir" || exit
cp "$wspace/PtsServer/pts-handler" "$opt_dir/etc" || exit
cp -a "$qss_dir/UEI/arch/${arch}/lib" "$opt_dir" || exit

t=$(date +%s)
put_script "$opt_dir/bin/set-default-time" <<EOF
#!/bin/bash
if (( \$(date +%s) < $t )); then
    logger -s -t set-default-time Using default time $(date -u -d@$t)
    date -s@$t
fi
EOF

# Copy public keys in FS for development key. EC will take care of generation for Production 
secure_dir=$opt_dir/etc/secure/
if [ -e "$secure_dir" ]; then
    chmod -R 755 "$secure_dir" || exit
fi

mkdir -p "$secure_dir" || exit
cp -r "$wspace/keys/development/publicKeys/" "$secure_dir" || exit
cp -r "$wspace/keys/development/CACerts/" "$secure_dir" || exit
find "$secure_dir" -type d -exec chmod 550 {} \; || exit
find "$secure_dir" -type f -exec chmod 440 {} \; || exit

# ----------------------------------------------------------------------------
# Allow components to add to the staging area.

"$avs_dir/stage" "$opt_dir" || exit
"$swup_dir/stage" "$opt_dir" || exit
"$boseopkg_dir/stage" "$opt_dir"/update/opkg/ || exit
"$audiopath_dir/stage" --product=professor "$opt_dir" || exit
"$audiopath64_dir/stage" "$opt_dir" --only-vfe --product=professor || exit
"$castlenetworkservice_dir/stage" "$opt_dir" || exit
"$castlesass_dir/stage" "$opt_dir" || exit
"$castlepassport_dir/stage" "$opt_dir" || exit
"$shepherd_dir/stage" "$opt_dir" || exit
"$wifi_setup_webpage_dir/stage" "$opt_dir" || exit
"$lpmservice_dir/stage" "$opt_dir" || exit
"$cli_dir/stage" "$opt_dir" || exit
"$democontroller_dir/stage" "$opt_dir" || exit
"$webkit_dir/stage" "$opt_dir" || exit
"$productuiassets_dir/stage" --chimes=SoundBar --type=flac "$opt_dir" || exit
"$frontdoor_dir/stage" "$opt_dir" || exit
"$galapagosclient_dir/stage" "$opt_dir" || exit
"$httpproxy_dir/stage" "$opt_dir" || exit
"$datacollection_dir/stage" "$opt_dir" || exit
"$datacollectionservice_dir/stage" "$opt_dir" || exit
"$sadi_dir/stage" "$opt_dir" || exit

# Temporarily disable Vfe until HSP with TDM/I2S driver fix is available
if [ -e "$opt_dir/etc/Shepherd-vfe.xml" ]; then
    mv "$opt_dir/etc/Shepherd-vfe.xml" "$opt_dir/etc/Shepherd-vfe.xml.disable"
fi

# ----------------------------------------------------------------------------

cd "$opt_dir"/lib || exit
rm -f *.a

PackageName=SoundTouch

package_version=$(make-version-string "$version_json" "{major}.{minor}.{patch}.{build_number}+{abbrev_commit}") || exit
echo "Package version \"$package_version\""

cat >"$stage/control" <<EOF || exit
Package: $PackageName
Version: $package_version
Description: SoundTouch version $package_version
 The SoundTouch app
Section: soundtouch
Priority: optional
License: Commercial
Architecture: armv7a-vfp-neon
OE: soundtouch
Homepage: http://www.bose.com/
#Depends: libc6 (>= 2.21)
Source: None
EOF

# Installer scripts
put_script "$stage/postinst" <<EOF
#!/bin/sh
echo "SoundTouch postinst"
if [ -x /mnt/nv/postinst ]; then
    /mnt/nv/postinst
fi

<<<<<<< HEAD
chmod -R 440 /opt/Bose/etc/secure || exit
=======
# the following link is to satisfy the libcurl dependency in
# the UEI qsp libraries (libqsp.so, libqsp_hal.so); remove it when
# libraries linked against our libcurl version are available
ln -sf /usr/lib/libcurl.so.5 /opt/Bose/lib/libcurl.so.4

# make sure the public key file has read only permission
find /opt/Bose/etc/secure/ -type d -exec /bin/busybox chmod 550 {} \;
find /opt/Bose/etc/secure/ -type f -exec /bin/busybox chmod 440 {} \;
>>>>>>> 21c37191

# make sure the public key file has read only permission
find /opt/Bose/etc/secure/ -type d -exec /bin/busybox chmod 550 {} \;
find /opt/Bose/etc/secure/ -type f -exec /bin/busybox chmod 440 {} \;

# Set Progress End
/opt/Bose/bin/ProgressReport -n $PackageName -e 0 -i 0 -r APQ -b 0 -p 100
exit 0
EOF

put_script "$stage/postrm" <<EOF
#!/bin/sh
echo "SoundTouch postrm"
EOF

riviera_hsp_ver=$(components get Riviera-HSP-Images selected_version) || exit
riviera_hsp_ver=${riviera_hsp_ver##*/}
put_script "$stage/preinst" <<EOF
#!/bin/sh
echo "SoundTouch preinst"
b="$riviera_hsp_ver"
i="\$(awk '\$1 == "HSP" {print \$2}' /etc/riviera-version)"
if [ "\$b" = "\$i" ]; then
    echo "Riviera-HSP: \$i"
else
    echo "Built for Riviera-HSP: \$b"
    echo "Installed Riviera-HSP: \$i"
    echo "See https://github.com/BoseCorp/Professor/blob/master/README.md#hsp"
fi
# Start Progress
if [ -f /opt/Bose/bin/ProgressReport ]; then
	/opt/Bose/bin/ProgressReport -n $PackageName -e 0 -i 0 -r APQ -b 0 -p 1
fi

exit 0
EOF

put_script "$stage/prerm" <<EOF
#!/bin/sh
echo "SoundTouch prerm"
EOF

# -----------------------------------------------------------------------------
# Strip symbols from the executables.
# Save a copy of the unstripped executables for later debugging.

unstripped_dir=$output_dir/product-unstripped
unstripped_tar=$unstripped_dir.tar.gz
rm -rf "$unstripped_dir" "$unstripped_tar"
mkdir -p "$unstripped_dir" || exit

# Our standard CentOS configuration has
# LD_LIBRARY_PATH=/usr/local/lib:/usr/lib:/lib which causes
# ${tool64_prefix}strip to segfault.  As a workaround, unset LD_LIBRARY_PATH
# here and hope it wasn't actually needed for anything else this script does.
if [ "$LD_LIBRARY_PATH" ]; then
    echo "$this: unsetting LD_LIBRARY_PATH=$LD_LIBRARY_PATH"
    unset LD_LIBRARY_PATH
fi

for i in "$stage"/Bose/{lib,bin}/*; do
    type=$(file --brief "$i") || exit
    case "$type" in
        (*", stripped")
            echo >&2 "$this: (warning) No debug symbols: $i"
            ;;
        (*", ARM aarch64, "*", not stripped" | *" 64-bit "*", not stripped")
            cp "$i" "$unstripped_dir" || exit
            # `strip` fails without an error message if the file is empty
            if ! "${tool64_prefix}strip" "$i"; then
                echo >&2 "$this: Failed to strip $i"
                exit 1
            fi
            ;;
        (*", not stripped")
            cp "$i" "$unstripped_dir" || exit
            # `strip` fails without an error message if the file is empty
            if ! "${tool_prefix}strip" "$i"; then
                echo >&2 "$this: Failed to strip $i"
                exit 1
            fi
            ;;
    esac
done

cd  || exit
tar --owner=0 --group=0 -czf "$unstripped_tar" \
    -C "$(dirname "$unstripped_dir")" \
    "$(basename "$unstripped_dir")" \
    || exit
echo "Wrote $unstripped_tar"
rm -rf "$unstripped_dir"

# -----------------------------------------------------------------------------
# Stage area is complete.  Package it into a *.ipk file.

cd "$stage" || exit
tar --owner=0 --group=0 -czf control.tar.gz control pre* post* || exit
tar --owner=0 --group=0 -czf data.tar.gz -C "$opt_dir" . || exit
echo "2.0" > debian-binary || exit

ipk=$output_dir/product.ipk
rm -f "$ipk"
ar -crf "$ipk" control.tar.gz data.tar.gz debian-binary || exit
echo "Created $ipk"

# reverting secure directory permission, to avoid issue in "make clean" / rebuild
chmod -R 755 "$secure_dir" || exit<|MERGE_RESOLUTION|>--- conflicted
+++ resolved
@@ -225,18 +225,9 @@
     /mnt/nv/postinst
 fi
 
-<<<<<<< HEAD
-chmod -R 440 /opt/Bose/etc/secure || exit
-=======
-# the following link is to satisfy the libcurl dependency in
-# the UEI qsp libraries (libqsp.so, libqsp_hal.so); remove it when
-# libraries linked against our libcurl version are available
-ln -sf /usr/lib/libcurl.so.5 /opt/Bose/lib/libcurl.so.4
-
 # make sure the public key file has read only permission
 find /opt/Bose/etc/secure/ -type d -exec /bin/busybox chmod 550 {} \;
 find /opt/Bose/etc/secure/ -type f -exec /bin/busybox chmod 440 {} \;
->>>>>>> 21c37191
 
 # make sure the public key file has read only permission
 find /opt/Bose/etc/secure/ -type d -exec /bin/busybox chmod 550 {} \;
