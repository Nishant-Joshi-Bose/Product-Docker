#!/bin/bash
#
# Create an IPK file for installing SoundTouch with opkg.
#
# To install:
#   opkg install -d bose product.ipk
#
# The file /etc/opkg/opkg.conf should contain this line:
#   dest bose /opt/Bose
#
# To uninstall:
#   opkg remove SoundTouch
#
this=${0##*/} # this script's name

cfg=Release

tryhelp () {
    echo >&2 "Try '$this --help' for more information."
    exit 1
}
opts=$(getopt --name "$this" --shell sh \
    -o h \
    -l "help" \
    -- "$@") || tryhelp
eval set -- "$opts"
while :; do
    arg="$1"; shift
    case "$arg" in
	(--help | -h)
	    cat <<EOF
Usage: $this [options]

Create an IPK file for installing SoundTouch with opkg.

Options:
EOF
	    exit 0
	    ;;

	(--) break ;;
	(*)  echo >&2 "$this: internal error at '$arg'"; exit 1 ;;
    esac
done

if (( $# != 0 )); then
    echo >&2 "$this: unexpected argument '$1'"
    tryhelp
fi

function put_script {
    local file="$1"; shift
    cat "$@" >"$file" || exit
    chmod 755 "$file" || exit
}

here=$(cd "$(dirname $0)" && echo "$PWD") || exit
wspace=$(cd "$here/.." && echo "$PWD") || exit

riviera_hsp_images_dir=$(components get Riviera-HSP-Images installed_location) || exit
riviera_toolchain_dir=$(components get Riviera-Toolchain installed_location) || exit
galapagosclient_dir=$(components get GalapagosClient-qc8017_32 installed_location) || exit
httpproxy_dir=$(components get HTTPProxy-qc8017_32 installed_location) || exit
shepherd_dir=$(components get Shepherd-qc8017_32 installed_location) || exit
boselibs_dir=$(components get BoseLibs-qc8017_32 installed_location) || exit
protobuf_dir=$(components get protobuf-qc8017_32 installed_location) || exit
avs_dir=$(components get AVS-qc8017_32 installed_location) || exit
audiopathservice64_dir=$(components get AudioPathService-qc8017_64 installed_location) || exit
audiopathproducts64_dir=$(components get AudioPathProducts-qc8017_64 installed_location) || exit
audiosource_bmx_dir=$(components get AudioSource-BMX-qc8017_32 installed_location) || exit
networkservice_dir=$(components get NetworkService-qc8017_32 installed_location) || exit
sass_dir=$(components get SASS-qc8017_64 installed_location) || exit
passport_dir=$(components get Passport-qc8017_32 installed_location) || exit
wifi_setup_webpage_dir=$(components get bose-web-riviera-ap-page installed_location) || exit
web_update_page_dir=$(components get bose-web-update-page installed_location) || exit
lpmservice_dir=$(components get RivieraLpmService-qc8017_32 installed_location) || exit
cli_dir=$(components get Cli-qc8017_32 installed_location) || exit
democontroller_dir=$(components get DemoController-qc8017_32 installed_location) || exit
webkit_dir=$(components get Webkit installed_location) || exit
productuiassets_dir=$(components get ProductUIAssets installed_location) || exit
frontdoorservice_dir=$(components get FrontDoorService-qc8017_32 installed_location) || exit
frontdoorutility_dir=$(components get FrontDoorUtility-qc8017_32 installed_location) || exit
datacollection_dir=$(components get DataCollectionClient-qc8017_32 installed_location) || exit
datacollectionservice_dir=$(components get DataCollectionService-qc8017_32 installed_location) || exit
bluetooth_dir=$(components get Bluetooth-qc8017_32 installed_location) || exit
bletofrontdoorservice_dir=$(components get BLEToFrontDoorService-qc8017_32 installed_location) || exit
lpmmfgtool_dir=$(components get LpmMfgTool installed_location) || exit
telemetry_dir=$(components get Telemetry-qc8017_32 installed_location) || exit
svc_pts_log_decrypt_dir=$(components get svc-pts-log-decrypt installed_location) || exit

sysroot=$riviera_toolchain_dir/sdk/sysroots/$(uname -m)-oesdk-linux
tool_prefix=$sysroot/usr/bin/arm-oemllib32-linux/arm-oemllib32-linux-
tool64_prefix=$sysroot/usr/bin/aarch64-oe-linux/aarch64-oe-linux-

stage=$wspace/builds/$cfg/product-ipk-stage
rm -rf "$stage"
echo "Stage directory $stage"

output_dir=$wspace/builds/$cfg
opt_dir=$stage/Bose
mkdir -p "$output_dir" "$opt_dir/etc" "$opt_dir/bin" "$opt_dir/lib" "$opt_dir/etc/chimes" "$opt_dir/bin/ptp" || exit

rsync -a --exclude='*~' --exclude='*-README.txt' "$wspace/opt-bose-fs/." "$opt_dir/." || exit

components record "$stage" || exit

version_json=$wspace/builds/$cfg/qc8017_32/BoseVersion.json
cp "$version_json" "$opt_dir/etc" || exit
cp "$wspace/components.json" "$opt_dir/etc" || exit

cp "$wspace/builds/$cfg/qc8017_32/bin"/*[!~] "$opt_dir/bin" || exit

# ----------------------------------------------------------------------------
# Legacy SoundTouch-SDK stuff.  This will all go away soon.
soundtouch_sdk=$(components get SoundTouch-SDK-qc8017_32 installed_location) || exit
stfs=$soundtouch_sdk/fs
mkdir -p "$opt_dir/etc/multistring" || exit
cp "$stfs"/opt/Bose/*Strings.txt "$opt_dir/etc/multistring" || exit
cp "$stfs"/opt/Bose/CAPS "$opt_dir/bin" || exit
cp "$stfs"/opt/Bose/etc/bonjour.xml "$opt_dir/etc" || exit
cp "$stfs"/opt/Bose/etc/SoundTouchSdkPrivateCfg.xml "$opt_dir/etc" || exit
cp "$stfs"/opt/Bose/IoT "$opt_dir/bin" || exit
cp "$stfs"/opt/Bose/AirPlay2 "$opt_dir/bin" || exit
cp "$stfs"/opt/Bose/bin/avahi-daemon "$opt_dir/bin/avahi-daemon" || exit
cp "$stfs"/opt/Bose/bin/avahi-autoipd "$opt_dir/bin/avahi-autoipd" || exit
cp "$stfs"/opt/Bose/bin/avahi-autoipd.action "$opt_dir/bin/avahi-autoipd.action" || exit
cp "$stfs"/opt/Bose/bin/ptp/daemon_cl "$opt_dir/bin/ptp/daemon_cl" || exit
cp "$stfs"/opt/Bose/bin/ptp/aptp_cfg.ini "$opt_dir/bin/ptp/aptp_cfg.ini" || exit
cp "$stfs"/opt/Bose/Amazon "$opt_dir/bin" || exit
cp "$stfs"/opt/Bose/AudioNotification "$opt_dir/bin" || exit
cp "$stfs"/opt/Bose/Deezer "$opt_dir/bin" || exit
cp "$stfs"/opt/Bose/IHeart "$opt_dir/bin" || exit
cp "$stfs"/opt/Bose/SiriusXM "$opt_dir/bin" || exit
cp "$stfs"/opt/Bose/Spotify "$opt_dir/bin" || exit
cp "$stfs"/opt/Bose/Upnp "$opt_dir/bin" || exit
cp -a "$stfs"/opt/Bose/Xml "$opt_dir/bin" || exit
cp -a "$stfs"/opt/Bose/lib "$opt_dir" || exit
cp -a "$stfs"/var/lib/iot "$opt_dir" || exit
# ----------------------------------------------------------------------------

cp "$boselibs_dir"/services.json "$opt_dir/etc" || exit
cp -a "$boselibs_dir/lib" "$opt_dir" || exit
cp -a "$protobuf_dir/lib" "$opt_dir" || exit
cp "$wspace/PtsServer/pts-handler" "$opt_dir/etc" || exit
cp "$lpmmfgtool_dir/LpmMfgTool" "$opt_dir/bin" || exit

t=$(date +%s)
put_script "$opt_dir/bin/set-default-time" <<EOF
#!/bin/bash
if (( \$(date +%s) < $t )); then
    logger -s -t set-default-time Using default time $(date -u -d@$t)
    date -s@$t
fi
EOF

# Generate the Open Source license list from the Riviera-HSP-licenses.tar.gz file 
# Note that for PGC we need to add the -soundbar option when invoking the Perl script
<<<<<<< HEAD
#if dpkg -l libfile-slurp-perl >& /dev/null && dpkg -l libdigest-md5-file-perl >& /dev/null; then
#    "$wspace/OpenSourceLicensing/riviera-licenses" "$riviera_hsp_images_dir/Riviera-HSP-licenses.tar.gz" "$opt_dir/html/licenses" || exit
#else
#   echo "Error: please run 'sudo apt install libfile-slurp-perl libdigest-md5-file-perl' to support open source license generation"
#   exit 1
#fi
=======
distro=$(lsb_release -is)
if [ "$distro" = "Ubuntu" ]; then
    if dpkg -l libfile-slurp-perl >& /dev/null && dpkg -l libdigest-md5-file-perl >& /dev/null; then
        "$wspace/OpenSourceLicensing/riviera-licenses" "$riviera_hsp_images_dir/Riviera-HSP-licenses.tar.gz" "$opt_dir/html/licenses" || exit
    else
       echo >&2 "$(basename $0): Error: please run 'sudo apt install libfile-slurp-perl libdigest-md5-file-perl' to support open source license generation"
       exit 1
    fi
elif [ "$distro" = "CentOS" ]; then
    if rpm -q perl-File-Slurp >& /dev/null && rpm -q  perl-Digest-MD5-File >& /dev/null; then
        "$wspace/OpenSourceLicensing/riviera-licenses" "$riviera_hsp_images_dir/Riviera-HSP-licenses.tar.gz" "$opt_dir/html/licenses" || exit
    else
       echo >&2 "$(basename $0): Error: please run 'sudo yum install perl-File-Slurp perl-Digest-MD5-File' to support open source license generation"
       exit 1
    fi
else
    echo >&2 "$(basename $0): $distro is not a supported distribution"
    exit 1
fi
>>>>>>> f7ce0528

# Copy public keys in FS for development key. EC will take care of generation for Production 
secure_dir=$opt_dir/etc/secure/
if [ -e "$secure_dir" ]; then
    chmod -R 755 "$secure_dir" || exit
fi

mkdir -p "$secure_dir" || exit
cp -r "$wspace/keys/development/publicKeys/" "$secure_dir" || exit
cp -r "$wspace/keys/development/CACerts/" "$secure_dir" || exit
find "$secure_dir" -type d -exec chmod 550 {} \; || exit
find "$secure_dir" -type f -exec chmod 440 {} \; || exit

# On exit, make this dir writeable again to avoid spurious error messages
# from `make clean` and such.
trap 'chmod -R +w "$secure_dir"' EXIT

# ----------------------------------------------------------------------------
# Allow components to add to the staging area.

"$avs_dir/stage" "$opt_dir" || exit
"$audiopathservice64_dir/stage" --product=eddie "$opt_dir" || exit
"$audiopathservice64_dir/stage" --product=eddie --only-vfe "$opt_dir" || exit
"$audiopathproducts64_dir/stage" --product=eddie "$opt_dir" || exit
"$audiopathproducts64_dir/stage" --product=eddie --only-vfe "$opt_dir" || exit
"$networkservice_dir/stage" "$opt_dir" || exit
"$sass_dir/stage" "$opt_dir" || exit
"$passport_dir/stage" "$opt_dir" || exit
"$shepherd_dir/stage" "$opt_dir" || exit
"$wifi_setup_webpage_dir/stage" "$opt_dir" || exit
"$lpmservice_dir/stage" "$opt_dir" || exit
"$cli_dir/stage" "$opt_dir" || exit
"$democontroller_dir/stage" "$opt_dir" || exit
"$webkit_dir/stage" "$opt_dir" || exit
"$productuiassets_dir/stage" --chimes=HomeSpeaker --type=flac "$opt_dir" || exit
"$frontdoorservice_dir/stage" "$opt_dir" || exit
"$frontdoorutility_dir/stage" "$opt_dir" || exit
"$galapagosclient_dir/stage" "$opt_dir" || exit
"$httpproxy_dir/stage" "$opt_dir" || exit
"$datacollection_dir/stage" "$opt_dir" || exit
"$datacollectionservice_dir/stage" "$opt_dir" || exit
"$bluetooth_dir/stage" --product=eddie "$opt_dir" || exit
"$bletofrontdoorservice_dir/stage" "$opt_dir" || exit
"$web_update_page_dir/stage" "$opt_dir/update/html" || exit
"$telemetry_dir/stage" "$opt_dir" || exit
"$svc_pts_log_decrypt_dir/stage" "$opt_dir" || exit
"$audiosource_bmx_dir/stage" "$opt_dir" || exit

# ----------------------------------------------------------------------------

cd "$opt_dir"/lib || exit
rm -f *.a

"$wspace"/PtsServer/make-static-content-map / /opt/Bose/html $(
  # index.html has special handling in the pts-handler script, so don't
  # include it in the static content map.
  cd "$opt_dir"/html && find ! -name index.html ! -name '*~' -type f
) > "$opt_dir"/etc/static-content-map.txt || exit

PackageName=SoundTouch

package_version=$(make-version-string "$version_json" "{major}.{minor}.{patch}.{build_number}+{abbrev_commit}") || exit
echo "Package version \"$package_version\""
"$wspace"/scripts/validate-version "$package_version" || exit

cat >"$stage/control" <<EOF || exit
Package: $PackageName
Version: $package_version
Description: SoundTouch version $package_version
 The SoundTouch app
Section: soundtouch
Priority: optional
License: Commercial
Architecture: armv7a-vfp-neon
OE: soundtouch
Homepage: http://www.bose.com/
#Depends: libc6 (>= 2.21)
Source: None
EOF

# Installer scripts
put_script "$stage/postinst" <<EOF
#!/bin/sh
echo "SoundTouch postinst"
if [ -x /mnt/nv/postinst ]; then
    /mnt/nv/postinst
fi

# make sure the public key file has read only permission
find /opt/Bose/etc/secure/ -type d -exec /bin/busybox chmod 550 {} \;
find /opt/Bose/etc/secure/ -type f -exec /bin/busybox chmod 440 {} \;

# Set Progress End
# CASTLE-14239: Currently, though not required by IPK itself
#   every IPK is doing full system reset. This is required to clear
#   LPM install animation - if LPM itself does not update.
#   This should be considered as workaround as any IPK should be able
#   to decide its own reboot requirements
/opt/Bose/bin/ProgressReport -n $PackageName -e 0 -i 0 -r LPM -b 0 -p 100
exit 0
EOF

put_script "$stage/postrm" <<EOF
#!/bin/sh
echo "SoundTouch postrm"
exit 0
EOF

riviera_hsp_ver=$(components get Riviera-HSP-Images selected_version) || exit
riviera_hsp_ver=${riviera_hsp_ver##*/}
put_script "$stage/preinst" <<EOF
#!/bin/sh
echo "SoundTouch preinst"
b="$riviera_hsp_ver"
i="\$(awk '\$1 == "HSP" {print \$2}' /etc/riviera-version)"
if [ "\$b" = "\$i" ]; then
    echo "Riviera-HSP: \$i"
else
    echo "Built for Riviera-HSP: \$b"
    echo "Installed Riviera-HSP: \$i"
    echo "See https://github.com/BoseCorp/Eddie/blob/master/README.md#hsp"
fi
# Start Progress
if [ -f /opt/Bose/bin/ProgressReport ]; then
	/opt/Bose/bin/ProgressReport -n $PackageName -e 0 -i 0 -r LPM -b 0 -p 1
fi

exit 0
EOF

put_script "$stage/prerm" <<EOF
#!/bin/sh
echo "SoundTouch prerm"
exit 0
EOF

# -----------------------------------------------------------------------------
# Strip symbols from the executables.
# Save a copy of the unstripped executables for later debugging.

unstripped_dir=$output_dir/product-unstripped
unstripped_tar=$unstripped_dir.tar.gz
rm -rf "$unstripped_dir" "$unstripped_tar"
mkdir -p "$unstripped_dir" || exit

# Our standard CentOS configuration has
# LD_LIBRARY_PATH=/usr/local/lib:/usr/lib:/lib which causes
# ${tool64_prefix}strip to segfault.  As a workaround, unset LD_LIBRARY_PATH
# here and hope it wasn't actually needed for anything else this script does.
if [ "$LD_LIBRARY_PATH" ]; then
    echo "$this: unsetting LD_LIBRARY_PATH=$LD_LIBRARY_PATH"
    unset LD_LIBRARY_PATH
fi

for i in "$stage"/Bose/{lib,bin}/*; do
    type=$(file --brief "$i") || exit
    case "$type" in
        (*", stripped")
            echo >&2 "$this: (warning) No debug symbols: $i"
            ;;
        (*", ARM aarch64, "*", not stripped" | *" 64-bit "*", not stripped")
            cp "$i" "$unstripped_dir" || exit
            # `strip` fails without an error message if the file is empty
            if ! "${tool64_prefix}strip" "$i"; then
                echo >&2 "$this: Failed to strip $i"
                exit 1
            fi
            ;;
        (*", not stripped")
            cp "$i" "$unstripped_dir" || exit
            # `strip` fails without an error message if the file is empty
            if ! "${tool_prefix}strip" "$i"; then
                echo >&2 "$this: Failed to strip $i"
                exit 1
            fi
            ;;
    esac
done

cd  || exit
tar --owner=0 --group=0 -czf "$unstripped_tar" \
    -C "$(dirname "$unstripped_dir")" \
    "$(basename "$unstripped_dir")" \
    || exit
echo "Wrote $unstripped_tar"
rm -rf "$unstripped_dir"

# -----------------------------------------------------------------------------
# Stage area is complete.  Package it into a *.ipk file.

cd "$stage" || exit
tar --owner=0 --group=0 -czf control.tar.gz control pre* post* || exit
tar --owner=0 --group=0 -czf data.tar.gz -C "$opt_dir" . || exit
echo "2.0" > debian-binary || exit

ipk=$output_dir/product.ipk
rm -f "$ipk"
ar -crf "$ipk" control.tar.gz data.tar.gz debian-binary || exit
echo "Created $ipk"<|MERGE_RESOLUTION|>--- conflicted
+++ resolved
@@ -155,14 +155,13 @@
 
 # Generate the Open Source license list from the Riviera-HSP-licenses.tar.gz file 
 # Note that for PGC we need to add the -soundbar option when invoking the Perl script
-<<<<<<< HEAD
-#if dpkg -l libfile-slurp-perl >& /dev/null && dpkg -l libdigest-md5-file-perl >& /dev/null; then
-#    "$wspace/OpenSourceLicensing/riviera-licenses" "$riviera_hsp_images_dir/Riviera-HSP-licenses.tar.gz" "$opt_dir/html/licenses" || exit
-#else
-#   echo "Error: please run 'sudo apt install libfile-slurp-perl libdigest-md5-file-perl' to support open source license generation"
-#   exit 1
-#fi
-=======
+if dpkg -l libfile-slurp-perl >& /dev/null && dpkg -l libdigest-md5-file-perl >& /dev/null; then
+    "$wspace/OpenSourceLicensing/riviera-licenses" "$riviera_hsp_images_dir/Riviera-HSP-licenses.tar.gz" "$opt_dir/html/licenses" || exit
+else
+   echo "Error: please run 'sudo apt install libfile-slurp-perl libdigest-md5-file-perl' to support open source license generation"
+   exit 1
+fi
+
 distro=$(lsb_release -is)
 if [ "$distro" = "Ubuntu" ]; then
     if dpkg -l libfile-slurp-perl >& /dev/null && dpkg -l libdigest-md5-file-perl >& /dev/null; then
@@ -182,7 +181,6 @@
     echo >&2 "$(basename $0): $distro is not a supported distribution"
     exit 1
 fi
->>>>>>> f7ce0528
 
 # Copy public keys in FS for development key. EC will take care of generation for Production 
 secure_dir=$opt_dir/etc/secure/
