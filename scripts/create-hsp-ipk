#!/bin/bash
#
# Create an IPK file for installing Riviera HSP with opkg.
#
# To install:
#   opkg install -d bose hsp.ipk
#
# The file /etc/opkg/opkg.conf should contain this line:
#   dest bose /opt/Bose
#
# To uninstall:
#   opkg remove hsp
#
# CAUTION: HSP IPK, if interrupted / have issues, 
#          can corrupt the device. 
#          Please have it QFILed if this happen
#
this=${0##*/} # this script's name

tryhelp () {
    echo >&2 "Try '$this --help' for more information."
    exit 1
}
opts=$(getopt --name "$this" --shell sh \
    -o uh \
    -l "help" \
    -- "$@") || tryhelp
eval set -- "$opts"
while :; do
    arg="$1"; shift
    case "$arg" in
    (--help | -h)
        cat <<EOF
Usage: $this [options] <Release|Debug>

Create an IPK file for installing Riviera HSP with opkg.

Options:
EOF
        exit 0
        ;;

    (--) break ;;
    (*)  echo >&2 "$this: internal error at '$arg'"; exit 1 ;;
    esac
done

if (( $# != 1 )); then
    echo >&2 "$this: wrong usage"
    tryhelp
fi
cfg=$1; shift

function put_script {
    local file="$1"; shift
    cat "$@" >"$file" || exit
    chmod 755 "$file" || exit
}

here=$(cd "$(dirname $0)" && echo "$PWD") || exit
wspace=$(cd "$here/.." && echo "$PWD") || exit

riviera_hsp_images_dir=$(components get Riviera-HSP-Images installed_location) || exit
riviera_hsp_ver=$(components get Riviera-HSP-Images selected_version) || exit
riviera_hsp_ver=${riviera_hsp_ver##*/}

stage=$wspace/builds/$cfg/hsp-ipk-stage
rm -rf "$stage"
echo "Stage directory $stage"

opt_dir=$stage/Bose
mkdir -p "$opt_dir/hsp" || exit

echo "$riviera_hsp_ver" > "$opt_dir"/hsp/HSP_VERSION || exit
echo "Package version \"$riviera_hsp_ver\""
"$wspace"/scripts/validate-version "$riviera_hsp_ver" || exit
<<<<<<< HEAD
# update_ext4.zip is HSP update file with update using CP / mv commands
# update_block.zip is HSP update with using "dd" or blocked update
# update_block_kernel.zip is HSP update with only kernel update. - THIS SHOULDN'T BE USED except SOS.
cp "$riviera_hsp_images_dir"/update_block.zip "$opt_dir/hsp/update_ext4.zip" || exit
=======
cp "$riviera_hsp_images_dir"/update_ext4.zip "$opt_dir/hsp/" || exit
>>>>>>> b97df5a4

PackageName=hsp

cat >"$stage/control" <<EOF || exit
Package: $PackageName
Version: $riviera_hsp_ver
Description: Hardware Support Package version $riviera_hsp_ver
 The Riviera HSP
Section: soundtouch
Priority: required
License: Commercial
Architecture: armv7a-vfp-neon
OE: soundtouch
Homepage: http://www.bose.com/
#Depends: libc6 (>= 2.21)
Source: None
EOF

# Installer scripts
put_script "$stage/postinst" <<EOF
#!/bin/sh
echo "hsp postinst"
exiterror()
{
    # Set Progress End
    /opt/Bose/bin/ProgressReport -n $PackageName -e 1 -i 1 -r APQ -b 0 -p 100
    exit 1
}

if ! grep -q /opt/Bose /proc/mounts; then
    echo "Bose partition not mounted"
    exiterror
fi

if [ ! -f /opt/Bose/hsp/update_ext4.zip ]; then
    echo "/opt/Bose/hsp/update_ext4.zip not found"
    exiterror
fi

# Fix for issue CASTLE-13393, We need Recovery related binaries and scripts in cache partition from HSP 3.6 onwards
# Make sure that cache partition is mounted, if not then mount it
if ! grep -q /cache /proc/mounts; then
    echo "Mounting Cache"
    mount /dev/mmcblk0p26 /cache || exiterror
fi

# Remove old logs
rm -f /cache/recovery/last_log.*
rm -f /cache/recovery/last_kmsg.*

if [ -e /opt/Bose/hsp/RecoveryMain ]; then
    mv /opt/Bose/hsp/RecoveryMain /cache/ || exiterror
    chmod +x /cache/RecoveryMain || exiterror
fi

if [ -e /opt/Bose/hsp/RecoveryMgr ]; then
    mv /opt/Bose/hsp/RecoveryMgr /cache/ || exiterror
    chmod +x /cache/RecoveryMgr || exiterror
fi

echo "Updating RecoveryFS - Start"
unzip -p /opt/Bose/hsp/update_ext4.zip recovery-updater.sh > /tmp/recovery-updater.sh
chmod a+x /tmp/recovery-updater.sh || exiterror
/tmp/recovery-updater.sh /opt/Bose/hsp/update_ext4.zip || exiterror
echo "Updating RecoveryFS - Done"

if ! grep -q /cache /proc/mounts; then
    echo "Mounting Cache"
    mount /dev/mmcblk0p26 /cache || exiterror
fi
mkdir -p /cache/recovery/ || exiterror
echo "--update_package=/opt/Bose/hsp/update_ext4.zip" > /cache/recovery/command || exiterror
echo "--idle_after" >> /cache/recovery/command || exiterror
# Set Progress End
/opt/Bose/bin/ProgressReport -n $PackageName -e 0 -i 1 -r RECOVERY -b 0 -p 100
exit 0
EOF

put_script "$stage/postrm" <<EOF
#!/bin/sh
echo "hsp postrm"
exit 0
EOF

put_script "$stage/preinst" <<EOF
#!/bin/sh
echo "hsp preinst"
# Set Progress Start
/opt/Bose/bin/ProgressReport -n $PackageName -e 0 -i 1 -r APQ -b 0 -p 1
exit 0

EOF

put_script "$stage/prerm" <<EOF
#!/bin/sh
echo "hsp prerm"
exit 0
EOF

# -----------------------------------------------------------------------------
# Stage area is complete.  Package it into a *.ipk file.

cd "$stage" || exit
tar --owner=0 --group=0 -czf control.tar.gz control pre* post* || exit
tar --owner=0 --group=0 -czf data.tar.gz -C "$opt_dir" . || exit
echo "2.0" > debian-binary || exit

ipk_dir=$wspace/builds/$cfg
ipk=$ipk_dir/hsp.ipk
mkdir -p "$ipk_dir" || exit
rm -f "$ipk"
ar -crf "$ipk" control.tar.gz data.tar.gz debian-binary || exit
echo "Created $ipk"<|MERGE_RESOLUTION|>--- conflicted
+++ resolved
@@ -74,14 +74,7 @@
 echo "$riviera_hsp_ver" > "$opt_dir"/hsp/HSP_VERSION || exit
 echo "Package version \"$riviera_hsp_ver\""
 "$wspace"/scripts/validate-version "$riviera_hsp_ver" || exit
-<<<<<<< HEAD
-# update_ext4.zip is HSP update file with update using CP / mv commands
-# update_block.zip is HSP update with using "dd" or blocked update
-# update_block_kernel.zip is HSP update with only kernel update. - THIS SHOULDN'T BE USED except SOS.
-cp "$riviera_hsp_images_dir"/update_block.zip "$opt_dir/hsp/update_ext4.zip" || exit
-=======
 cp "$riviera_hsp_images_dir"/update_ext4.zip "$opt_dir/hsp/" || exit
->>>>>>> b97df5a4
 
 PackageName=hsp
 
@@ -142,11 +135,10 @@
     chmod +x /cache/RecoveryMgr || exiterror
 fi
 
-echo "Updating RecoveryFS - Start"
-unzip -p /opt/Bose/hsp/update_ext4.zip recovery-updater.sh > /tmp/recovery-updater.sh
-chmod a+x /tmp/recovery-updater.sh || exiterror
-/tmp/recovery-updater.sh /opt/Bose/hsp/update_ext4.zip || exiterror
-echo "Updating RecoveryFS - Done"
+if [ -e /etc/initscripts/recovery-updater.sh ]; then
+    echo "Updating RecoveryFS"
+    /etc/initscripts/recovery-updater.sh /opt/Bose/hsp/update_ext4.zip || exiterror
+fi
 
 if ! grep -q /cache /proc/mounts; then
     echo "Mounting Cache"
