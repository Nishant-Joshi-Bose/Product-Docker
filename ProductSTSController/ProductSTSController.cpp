--- conflicted
+++ resolved
@@ -56,15 +56,9 @@
 
 //////////////////////////////////////////////////////////////////
 ProductSTSController::ProductSTSServiceDelegate::ProductSTSServiceDelegate( DPrint& logger,
-<<<<<<< HEAD
-        ProductSTSController& controller,
-        STSService& stsService,
-        const std::map<ProductSTS::ProductSourceSlot, ProductSTSAccount*>& accounts ) :
-=======
                                                                             ProductSTSController& controller,
                                                                             STSService& stsService,
                                                                             const std::map<ProductSTS::ProductSourceSlot, ProductSTSAccount*>& accounts ) :
->>>>>>> 66ca9c2c
     m_logger( logger ),
     m_controller( controller ),
     m_stsService( stsService ),
@@ -127,11 +121,7 @@
 
 //////////////////////////////////////////////////////////////////
 void ProductSTSController::ProductSTSServiceDelegate::HandleFlexUIRequest( const STS::Void&,
-<<<<<<< HEAD
-        const uint32_t seq )
-=======
                                                                            const uint32_t seq )
->>>>>>> 66ca9c2c
 {
     STS::FlexUIResponse res;
     m_stsService.SendFlexUIResponse( res, seq );
