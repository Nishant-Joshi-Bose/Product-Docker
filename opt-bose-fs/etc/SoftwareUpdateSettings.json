{
    "SoftwareUpdateSettings": 
    {
        "softwareUpdateTimeSlot": { "startTimeHour":  2, "startTimeMin":  0,   "endTimeHour": 5, "endTimeMin": 0 },
        "darkScreenTimeSlot"    : { "startTimeHour":  2, "startTimeMin":  0,   "endTimeHour": 5, "endTimeMin": 0 },
<<<<<<< HEAD
        "idleToSoftwareUpdateTime" : 30,
        "noNtpSyncToSoftwareUpdateTime" : 720
=======
        "idleToSoftwareUpdateInWindowTime" : 30,
        "idleToSoftwareUpdateAfterWindowTime" : 5
>>>>>>> 44f6ac55
    }
}<|MERGE_RESOLUTION|>--- conflicted
+++ resolved
@@ -3,12 +3,8 @@
     {
         "softwareUpdateTimeSlot": { "startTimeHour":  2, "startTimeMin":  0,   "endTimeHour": 5, "endTimeMin": 0 },
         "darkScreenTimeSlot"    : { "startTimeHour":  2, "startTimeMin":  0,   "endTimeHour": 5, "endTimeMin": 0 },
-<<<<<<< HEAD
-        "idleToSoftwareUpdateTime" : 30,
+        "idleToSoftwareUpdateInWindowTime" : 30,
+        "idleToSoftwareUpdateAfterWindowTime" : 5,
         "noNtpSyncToSoftwareUpdateTime" : 720
-=======
-        "idleToSoftwareUpdateInWindowTime" : 30,
-        "idleToSoftwareUpdateAfterWindowTime" : 5
->>>>>>> 44f6ac55
     }
 }