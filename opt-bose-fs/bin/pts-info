#!/bin/bash
#
# An arbitrary collection of system status information to be
# delivered via the /pts.txt endpoint of the PtsServer.
#

if (( $# > 0 )); then
    echo >&2 "$0: unexpected argument '$1'"
    exit 1
fi
exec 2>&1 # stderr goes to stdout
PS4='> '; set -x

date
uptime
cat /opt/Bose/etc/BoseVersion.json
cat /persist/mfg_data.json
cat /etc/riviera-version
cat /opt/Bose/monaco/version.txt
free -m
df -h
ifconfig -a
ip route list
wpa_cli status
wpa_cli scan_results
ReadLpmVersion
head -20 /mnt/nv/product-persistence/*
ls -lHt /mnt/nv/BoseLog
ps
printenv
cat /mnt/nv/update/updateStates.txt
cat /mnt/nv/update/updateStatus.txt
jq . /mnt/nv/update/telemetry.json
jq . /mnt/nv/updateSwUpComponentStatus.dat
ls -lHt /opt/Bose/.swUpdateCache/ipks
ls -lHt /opt/Bose/.swUpdateCache/localupdate
tap-command 'lpm pt "lb history"'
tap-command 'lpm pt "vr"'
tap-command getpdo system
tap-command product boot_status
tap-command product chimes history
tap-command product get_clock
tap-command product settings all
tap-command product software_update_status
tap-command product state
tap-command product timer_status
tap-command product trace_hsm
tap-command network status
tap-command network wifi profiles info
tap-command network wifi status
tap-command galapagos status
tap-command galapagos discovery response
tap-command softwareupdate state
tap-command softwareupdate status
tap-command vpa getvoicesettings
tap-command vpa getactivevpa
<<<<<<< HEAD
tap-command vpa getstate
tap-command gpa getstate
=======
tap-command vpa getstate
>>>>>>> a79e5274
<|MERGE_RESOLUTION|>--- conflicted
+++ resolved
@@ -54,9 +54,4 @@
 tap-command softwareupdate status
 tap-command vpa getvoicesettings
 tap-command vpa getactivevpa
-<<<<<<< HEAD
-tap-command vpa getstate
-tap-command gpa getstate
-=======
-tap-command vpa getstate
->>>>>>> a79e5274
+tap-command vpa getstate