#!/bin/bash
#
# Start/stop shepherdd, the SoundTouch meta-daemon.
#
export PATH=/opt/Bose/bin:/usr/local/bin:/usr/bin:/bin:/usr/local/sbin:/usr/sbin:/sbin
export AVS_WUW=1

tag="${0##*/}[$$]"              # for log messages

localtime_symlink=/mnt/nv/localtime
default_timezone=/usr/share/zoneinfo/UTC


function log {
    local pri="$1"; shift
    logger -s -t "$tag" -p "$pri" "$*"
}


function reset_timezone_to_default {
    # if localtime symlink does not exist,
    # create it, and default to UTC
    if ! [ -L "$localtime_symlink" ]; then
        log info "Selecting default time zone ${default_timezone##*/}"
        ln -s "$default_timezone" "$localtime_symlink"
    # if force flag is used, reset to default forcefully
    elif [ "$1" == "force" ]; then
        log info "reseting time zone to ${default_timezone##*/}"
        ln -sfn "$default_timezone" "$localtime_symlink"
    fi
}

cd /opt/Bose/bin || exit

# get productType for vfe linking on the fly
productType="$(mfgdata get productType)"
echo "Product type is : ${productType}"

# set where vfe should get libs from
if [ "$productType" = "professor" ] || [ "$productType" = "ginger-cheevers" ]; then
    export "LD_LIBRARY_PATH=$LD_LIBRARY_PATH:/opt/Bose/bin/$productType"
else
    echo "Incorrect mfgdata value for productType, failed to load Vfe"
    echo "Valid values for this repo are:"
    echo "professor"
    echo "ginger-cheevers"
    echo "Got $productType"
    exit
fi

echo "LD_LIBRARY_PATH set to $LD_LIBRARY_PATH"

rundir=/var/run/shepherd
pidfile=$rundir/pid
override=false
restore=false

# The list of daemons to stop while in low power mode.  These daemons are
# typically the ones that don't know how to handle the low power events
# properly.
# NOTE : Vfe can not be added here due to dir structure needed to run prof and GC
lowpower=(
    Shepherd-AudioPath.xml
<<<<<<< HEAD
    Shepherd-avs.xml
)

=======
    Shepherd-VPAController.xml
)

# Add GVA xml to lowpower mode only if GVA package is installed
if [ -e /opt/Bose/etc/Shepherd-GVA.xml ]; then
    lowpower+=( Shepherd-GVA.xml )
fi

# Add avs xml to lowpower mode only if avs package is installed
if [ -e /opt/Bose/etc/Shepherd-avs.xml ]; then
    lowpower+=( Shepherd-avs.xml )
fi

>>>>>>> 773e3245
function validate {
    if ! validate-mfgdata; then
        log warning "Missing or invalid manufacturing data"
        return 1
    fi

    # If device is in restore mode skip checking for low power mode services
    # as voice related services like VFE and AVS will not be available in
    # restore mode.
    if [ -e /cache/restore_in_progress ]; then
        restore=true
        log warning "Entering restore mode from minimal image"
        return 0
    fi

    # If the lowpower list is wrong, we don't tend to notice until we try
    # to come out of low power mode.  So, validate the list now.
    if ! ( cd /opt/Bose/etc && ls "${lowpower[@]}" >/dev/null ); then
         log critical "lowpower list is not valid"
         return 1
    fi

    return 0
}

# For testing, make it easy to override what shepherd config files we use.
if [ -d /mnt/nv/shepherd ]; then
    rundir=/mnt/nv/shepherd
    override=true
fi

if (( $# >= 1 )) && [ "$1" = start ]; then
    shift

    # We want our certificates to appear valid even when NTP hasn't yet set
    # our clock (e.g., because there's no network connectivity).
    set-default-time

    log info "* Starting SoundTouch *"

    log info "Re-launching syslogd with a bigger buffer"
    killwait syslogd
    syslogd -C$(( 3 * 1024 )) # units are 1024 bytes (KiB)

    # By default we launch shepherdd into the background (as expected by
    # /etc/init.d).  With --wait we instead invoke sheppherd and wait for it
    # to exit (preferred by systemd).
    wait=false
    if (( $# > 0 )) && [ "$1" = --wait ]; then
        shift
        wait=true
    fi

    if pid=$(cat "$pidfile" 2>/dev/null) && [ -e "/proc/$pid" ]; then
        log warning "shepherdd is already running, PID $pid"
        kill -HUP "$pid" # ask shepherdd to re-examine $rundir
        exit 1
    fi

    if ! is-development; then
        if [ -e /cache/restore_in_progress ]; then
            log info "Production mode - RESTORE (core files disabled, recovery disabled)"
        else
            log info "Production mode (core files disabled, recovery enabled)"
            set -- "$@" --recovery
        fi
        ulimit -c 0
    else
        log info "Development mode (core files enabled, recovery disabled)"
        [ -e /mnt/nv/force-rndis ] && set-rndis on
        systemctl start adbd.service
        systemctl start sshd.socket
        ulimit -c unlimited
        echo "|/opt/Bose/etc/store-core %e-%u-%g-%p-%t-%s" > \
            /proc/sys/kernel/core_pattern
    fi

    # By default, keep processes off the 4th processor.
    # Override with the `cpuset` attribute in Shepherd*.xml.
    set -- "$@" --default-cpu-set 7

    if ! [ -e /mnt/nv/BoseLog ]; then
        ln -s /data/logs /mnt/nv/BoseLog
    fi
    clean_logs
    mkdir -p /mnt/nv/IoTCerts /mnt/nv/product-persistence

    reset_timezone_to_default

    init-audio

    cfg=/opt/Bose/etc/KeyConfiguration.json
    if [ -e /mnt/nv/product-persistence/DemoModeOn ]; then
        log info "--DEMO MODE--"
        cfg=/mnt/nv/product-persistence/KeyConfiguration-demo.json
        if ! [ -e "$cfg" ]; then
            cfg=/opt/Bose/etc/KeyConfiguration-demo.json
        fi
    fi
    log info "Key configuration: $cfg"
    ln -nsf "$cfg" /var/run/KeyConfiguration.json || exit

    if ! $override; then
        mkdir -p "$rundir" || exit
        rm -f "$rundir"/*.xml

        if ! validate; then
            log warning "Won't start SoundTouch"
            # Enable access to the LPM CLI.
            ln -s /opt/Bose/etc/Shepherd-LPMService.xml "$rundir" || exit
            ln -s /opt/Bose/etc/Shepherd-CLIServer.xml "$rundir" || exit

            # Enable the PTS server and the rndis interface to facilitate
            # investigation of the manufacturing data.
            ln -s /opt/Bose/etc/Shepherd-pts.xml "$rundir" || exit
            set-usb-mode p2p
        else
            ln -s /opt/Bose/etc/Shepherd*.xml "$rundir" || exit
            # If in restore mode only start Shepherd processes that are loaded in the minimal image
            if ! $restore; then
                # vfe only launching
                ln -s "/opt/Bose/etc/$productType/Shepherd-vfe.xml" "$rundir" || exit
            fi
        fi

        if is-development; then
            cat >"$rundir/Debug.xml" <<\EOF
<ShepherdConfig>
  <daemon name="Telnet"
          exe="/sbin/telnetd">
    <arg>-l/bin/bash</arg>
    <arg>-S</arg> <!-- log to syslog -->
    <arg>-F</arg> <!-- run in foreground -->
  </daemon>
</ShepherdConfig>
EOF
        fi
    fi

    # For testing, shepherdargs can contain additional arguments to pass to
    # shepherdd.  For example, to enable recovery for unexpected daemon death
    # (even in development mode): echo --recovery >/mnt/nv/shepherdargs
    if [ -e /mnt/nv/shepherdargs ]; then
        set -- "$@" $(cat /mnt/nv/shepherdargs)
    fi

    export BOSE_MULTISTRING_DIR=/opt/Bose/etc/multistring

    set -- ./shepherdd "$@" "$rundir"
    log info "Starting $*"

    if $wait; then
        echo "$$" >"$pidfile" || exit
        exec "$@"
    fi
    "$@" &
    echo "$!" >"$pidfile" || exit
    exit 0
fi

if (( $# == 1 )) && [ "$1" = stop ]; then
    if ! pid=$(cat "$pidfile" 2>/dev/null); then
        log warning "shepherdd was not running"
        exit 1
    fi
    log info "Stopping shepherdd"
    kill "$pid"
    i=0
    while [ "$(sleep 1; cat 2>/dev/null "/proc/$pid/comm")" = shepherdd ]; do
        if (( ( i += 1 ) >= 30 )); then
            log warning "giving up, shepherdd is still running, PID $pid"
            exit 1
        fi
    done
    rm -f "$pidfile"
    exit 0
fi

if (( $# == 1 )) && [ "$1" = factory_default ]; then
    log info "Stopping all services for factory default"
    rm -f "$rundir"/*.xml  # remove all daemons from the shepherd configuration
    shepherd-wait "$rundir" "$pidfile"

    log info "Clearing product persistence"
    rm -rfv /mnt/nv/product-persistence/*

    swup-factory-reset

    reset_timezone_to_default force
    sync

    log info "Rebooting"
    ResetUtil SYSTEM # Ask LPM to reboot (without using LPMService)
    sleep 30
    log warning "LPM didn't reset, asking Linux to reboot"
    reboot
    exit
fi

if (( $# == 1 )) && [ "$1" = enterlowpower ]; then
    log info "Disabling services to enter low power mode"
    cd "$rundir" || exit
    rm -f "${lowpower[@]}"

    # also kill vfe
    rm -f Shepherd-vfe.xml

    shepherd-wait "$rundir" "$pidfile"
    exit
fi

if (( $# == 1 )) && [ "$1" = exitlowpower ]; then
    log info "Enabling services to exit low power mode"
    cd "$rundir" || exit
    for i in "${lowpower[@]}"; do
        ln -sf "/opt/Bose/etc/$i"
    done

    # also restart vfe
    ln -s "/opt/Bose/etc/$productType/Shepherd-vfe.xml" "$rundir" || exit

    shepherd-wait "$rundir" "$pidfile"
    exit
fi

if (( $# >= 1 )) && [ "$1" = restart ]; then
    shift
    "$0" stop
    exec "$0" start "$@"
fi

if (( $# == 1 )) && [ "$1" = status ]; then
    # shepherdd will show the current status of the daemons
    # on the console and in logread.
    kill -ALRM "$(cat "$pidfile")"
    exit
fi

if (( $# == 1 )) && [ "$1" = snapshot ]; then
    # Ask shepherdd to save a snapshot of the
    # logread buffer in /mnt/nv/BoseLog/
    kill -USR1 "$(cat "$pidfile")"
    exit
fi

echo >&2 "\
usage: $0 start [args...]
   or: $0 stop
   or: $0 restart
   or: $0 status
   or: $0 factory_default
   or: $0 enterlowpower
   or: $0 exitlowpower
   or: $0 snapshot         - save a snapshot of the logread buffer
"
exit 1<|MERGE_RESOLUTION|>--- conflicted
+++ resolved
@@ -61,25 +61,13 @@
 # NOTE : Vfe can not be added here due to dir structure needed to run prof and GC
 lowpower=(
     Shepherd-AudioPath.xml
-<<<<<<< HEAD
-    Shepherd-avs.xml
 )
-
-=======
-    Shepherd-VPAController.xml
-)
-
-# Add GVA xml to lowpower mode only if GVA package is installed
-if [ -e /opt/Bose/etc/Shepherd-GVA.xml ]; then
-    lowpower+=( Shepherd-GVA.xml )
-fi
 
 # Add avs xml to lowpower mode only if avs package is installed
 if [ -e /opt/Bose/etc/Shepherd-avs.xml ]; then
     lowpower+=( Shepherd-avs.xml )
 fi
 
->>>>>>> 773e3245
 function validate {
     if ! validate-mfgdata; then
         log warning "Missing or invalid manufacturing data"
