#!/bin/bash
#
# Start/stop shepherdd, the SoundTouch meta-daemon.
#
export PATH=/opt/Bose/bin:/usr/local/bin:/usr/bin:/bin:/usr/local/sbin:/usr/sbin:/sbin
export AVS_WUW=1

tag="${0##*/}[$$]"              # for log messages

localtime_symlink=/mnt/nv/localtime
default_timezone=/usr/share/zoneinfo/UTC


function log {
    local pri="$1"; shift
    logger -s -t "$tag" -p "$pri" "$*"
}


function reset_timezone_to_default {
    # if localtime symlink does not exist,
    # create it, and default to UTC
    if ! [ -L "$localtime_symlink" ]; then
        log info "Selecting default time zone ${default_timezone##*/}"
        ln -s "$default_timezone" "$localtime_symlink"
    # if force flag is used, reset to default forcefully
    elif [ "$1" == "force" ]; then
        log info "reseting time zone to ${default_timezone##*/}"
        ln -sfn "$default_timezone" "$localtime_symlink"
    fi
}


cd /opt/Bose/bin || exit

# get productType for vfe linking on the fly
productType="$(mfgdata get productType)"
echo "Product type is : ${productType}"

# set where vfe should get libs from
if [ "$productType" = "professor" ] || [ "$productType" = "ginger-cheevers" ]; then
    export "LD_LIBRARY_PATH=$LD_LIBRARY_PATH:/opt/Bose/bin/$productType"
else
    echo "Incorrect mfgdata value for productType, failed to load Vfe"
    echo "Valid values for this repo are:"
    echo "professor"
    echo "ginger-cheevers"
    echo "Got $productType"
    exit
fi

echo "LD_LIBRARY_PATH set to $LD_LIBRARY_PATH"

rundir=/var/run/shepherd
pidfile=$rundir/pid
override=false

# The list of daemons to stop while in low power mode.  These daemons are
# typically the ones that don't know how to handle the low power events
# properly.
# NOTE : Vfe can not be added here due to dir structure needed to run prof and GC
lowpower=(
    Shepherd-AudioPath.xml
    Shepherd-NetManager.xml
    Shepherd-avs.xml
    Shepherd-BTStackAdapter.xml
    Shepherd-BTSTSSink.xml
    Shepherd-BTSource.xml
    Shepherd-BLESetup.xml
)

# For testing, make it easy to override what shepherd config files we use.
if [ -d /mnt/nv/shepherd ]; then
    rundir=/mnt/nv/shepherd
    override=true
fi

if (( $# >= 1 )) && [ "$1" = start ]; then
    shift

    # We want our certificates to appear valid even when NTP hasn't yet set
    # our clock (e.g., because there's no network connectivity).
    set-default-time

    log info "* Starting SoundTouch *"

    # By default we launch shepherdd into the background (as expected by
    # /etc/init.d).  With --wait we instead invoke sheppherd and wait for it
    # to exit (preferred by systemd).
    wait=false
    if (( $# > 0 )) && [ "$1" = --wait ]; then
        shift
        wait=true
    fi

    if pid=$(cat "$pidfile") && [ -e "/proc/$pid" ]; then
        log warning "shepherdd is already running, PID $pid"
        kill -HUP "$pid" # ask shepherdd to re-examine $rundir
        exit 1
    fi

    if ! is-development; then
        log info "Production mode (core files disabled, recovery enabled)"
        set -- "$@" --recovery
        ulimit -c 0
    else
        log info "Development mode (core files enabled, recovery disabled)"
        [ -e /mnt/nv/force-rndis ] && set-rndis on
        systemctl start adbd.service
        systemctl start sshd.socket
        ulimit -c unlimited
        echo "|/opt/Bose/etc/store-core %e-%u-%g-%p-%t-%s" > \
            /proc/sys/kernel/core_pattern
    fi

    if ! [ -e /mnt/nv/BoseLog ]; then
        ln -s /data/logs /mnt/nv/BoseLog
    fi
    clean_logs
    mkdir -p /mnt/nv/IoTCerts /mnt/nv/product-persistence

    reset_timezone_to_default

    init-audio

    cfg=/opt/Bose/etc/KeyConfiguration.json
    if [ -e /mnt/nv/product-persistence/DemoModeOn ]; then
        log info "--DEMO MODE--"
        cfg=/mnt/nv/product-persistence/KeyConfiguration-demo.json
        if ! [ -e "$cfg" ]; then
            cfg=/opt/Bose/etc/KeyConfiguration-demo.json
        fi
    fi
    log info "Key configuration: $cfg"
    ln -nsf "$cfg" /var/run/KeyConfiguration.json || exit

    if ! $override; then
        mkdir -p "$rundir" || exit
        rm -f "$rundir"/*.xml

        if ! validate-mfgdata; then
            log warning "Missing or invalid manufacturing data, won't start SoundTouch"
            # Enable access to the LPM CLI.
            ln -s /opt/Bose/etc/Shepherd-LPMService.xml "$rundir" || exit
            ln -s /opt/Bose/etc/Shepherd-CLIServer.xml "$rundir" || exit
        else
            ln -s /opt/Bose/etc/Shepherd*.xml "$rundir" || exit

            # vfe only launching
            ln -s "/opt/Bose/etc/$productType/Shepherd-vfe.xml" "$rundir" || exit

        fi

        if is-development; then
            cat >"$rundir/Debug.xml" <<\EOF
<ShepherdConfig>
  <daemon name="Telnet"
          exe="/sbin/telnetd">
    <arg>-l/bin/bash</arg>
    <arg>-S</arg> <!-- log to syslog -->
    <arg>-F</arg> <!-- run in foreground -->
  </daemon>
  <daemon name="Telemetry"
          exe="/opt/Bose/Telemetry/telemetry">
  </daemon>
</ShepherdConfig>
EOF
        fi
    fi

    set -- ./shepherdd "$@" "$rundir"
    log info "Starting $*"

    if $wait; then
        echo "$$" >"$pidfile" || exit
        exec "$@"
    fi
    "$@" &
    echo "$!" >"$pidfile" || exit
    exit 0
fi

if (( $# == 1 )) && [ "$1" = stop ]; then
    if ! pid=$(cat "$pidfile"); then
        log warning "shepherdd was not running"
        exit 1
    fi
    log info "Stopping shepherdd"
    kill "$pid"
    i=0
    while [ "$(sleep 1; cat 2>/dev/null "/proc/$pid/comm")" = shepherdd ]; do
        if (( ( i += 1 ) >= 30 )); then
            log warning "giving up, shepherdd is still running, PID $pid"
            exit 1
        fi
    done
    rm -f "$pidfile"
    exit 0
fi

if (( $# == 1 )) && [ "$1" = factory_default ]; then
    log info "Stopping all services for factory default"
    rm -f "$rundir"/*.xml  # remove all daemons from the shepherd configuration
    shepherd-wait "$rundir" "$pidfile"

    log info "Clearing product persistence"
    rm -rfv /mnt/nv/product-persistence/*
    reset_timezone_to_default force
    sync

    log info "Rebooting"
    ResetUtil SYSTEM # Ask LPM to reboot (without using LPMService)
    sleep 30
    log warning "LPM didn't reset, asking Linux to reboot"
    reboot
    exit
fi

if (( $# == 1 )) && [ "$1" = enterlowpower ]; then
    log info "Disabling services to enter low power mode"
    cd "$rundir" || exit
    rm -f "${lowpower[@]}"

    # also kill vfe
    rm -f Shepherd-vfe.xml

    shepherd-wait "$rundir" "$pidfile"
    exit
fi

if (( $# == 1 )) && [ "$1" = exitlowpower ]; then
    log info "Enabling services to exit low power mode"
    cd "$rundir" || exit
    for i in "${lowpower[@]}"; do
        ln -sf "/opt/Bose/etc/$i"
    done

    # also restart vfe
    ln -s "/opt/Bose/etc/$productType/Shepherd-vfe.xml" "$rundir" || exit

    shepherd-wait "$rundir" "$pidfile"
    exit
fi

if (( $# >= 1 )) && [ "$1" = restart ]; then
    shift
    "$0" stop
    exec "$0" start "$@"
fi

if (( $# == 1 )) && [ "$1" = status ]; then
    # shepherdd will show the current status of the daemons
    # on the console and in logread.
    kill -ALRM "$(cat "$pidfile")"
    exit
fi

if (( $# == 1 )) && [ "$1" = snapshot ]; then
    # Ask shepherdd to save a snapshot of the
    # logread buffer in /mnt/nv/BoseLog/
    kill -USR1 "$(cat "$pidfile")"
    exit
fi

<<<<<<< HEAD
if (( $# == 1 )) && [ "$1" = enterswup ]; then
    log info "Disabling services to enter software update mode"

    # The daemons to stop before starting software upgrade.
    disable=(
        Shepherd-AudioPath.xml
        Shepherd-avs.xml
        Shepherd-BTStackAdapter.xml
        Shepherd-BTSource.xml
        Shepherd-BLESetup.xml
        Shepherd-BTSTSSink.xml
        Shepherd-CLIServer.xml
        Shepherd-DataCollectionService.xml
        Shepherd-DemoController.xml
        Shepherd-FrontDoor.xml
        Shepherd-GalapagosClient.xml
        Shepherd-HTTPProxy.xml
        Shepherd-LPMService.xml
        Shepherd-NetManager.xml
        Shepherd-Passport.xml
        Shepherd-SASSController.xml
        Shepherd-vfe.xml
        Shepherd.xml
    )
    cd "$rundir" || exit
    rm -f "${disable[@]}"
    shepherd-wait "$rundir" "$pidfile"

    exit
fi

=======
>>>>>>> c170ea9b
echo >&2 "\
usage: $0 start [args...]
   or: $0 stop
   or: $0 restart
   or: $0 status
   or: $0 factory_default
   or: $0 enterlowpower
   or: $0 exitlowpower
   or: $0 enterswup
   or: $0 snapshot         - save a snapshot of the logread buffer
"
exit 1<|MERGE_RESOLUTION|>--- conflicted
+++ resolved
@@ -262,40 +262,6 @@
     exit
 fi
 
-<<<<<<< HEAD
-if (( $# == 1 )) && [ "$1" = enterswup ]; then
-    log info "Disabling services to enter software update mode"
-
-    # The daemons to stop before starting software upgrade.
-    disable=(
-        Shepherd-AudioPath.xml
-        Shepherd-avs.xml
-        Shepherd-BTStackAdapter.xml
-        Shepherd-BTSource.xml
-        Shepherd-BLESetup.xml
-        Shepherd-BTSTSSink.xml
-        Shepherd-CLIServer.xml
-        Shepherd-DataCollectionService.xml
-        Shepherd-DemoController.xml
-        Shepherd-FrontDoor.xml
-        Shepherd-GalapagosClient.xml
-        Shepherd-HTTPProxy.xml
-        Shepherd-LPMService.xml
-        Shepherd-NetManager.xml
-        Shepherd-Passport.xml
-        Shepherd-SASSController.xml
-        Shepherd-vfe.xml
-        Shepherd.xml
-    )
-    cd "$rundir" || exit
-    rm -f "${disable[@]}"
-    shepherd-wait "$rundir" "$pidfile"
-
-    exit
-fi
-
-=======
->>>>>>> c170ea9b
 echo >&2 "\
 usage: $0 start [args...]
    or: $0 stop
