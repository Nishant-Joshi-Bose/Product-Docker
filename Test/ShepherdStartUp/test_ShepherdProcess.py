"""
Organization: BOSE CORPORATION
Copyright: COPYRIGHT 2018 BOSE CORPORATION ALL RIGHTS RESERVED.
This program may not be reproduced, in whole or in part in any
form or any means whatsoever without the written permission of:
BOSE CORPORATION
The Mountain,
Framingham, MA 01701-9168

This file is to test Shephed Processes
"""

import time
import logging
import ConfigParser

import pytest
import pytest_dependency

from CastleTestUtils.RivieraUtils.rivieraUtils import RivieraUtils
from CastleTestUtils.SoftwareUpdateUtils.BonjourUpdateScripts.bonjourUpdate import BonjourUpdateUtils
from CastleTestUtils.RivieraUtils.rivieraCommunication import ADBCommunication
from CastleTestUtils.LoggerUtils.CastleLogger import get_logger

logger = get_logger(__name__, "ShepherdProcess.log", level=logging.INFO, fileLoglevel=logging.DEBUG)
cfg = ConfigParser.SafeConfigParser()
cfg.read("conf_Shepherd.ini")

@pytest.mark.dependency()
def test_bonjour_update(request):
    """
    This to perform Bonjour update twice to validate it install continuos build
    """
    device = request.config.getoption("--device-id")
    zip_file = request.config.getoption("--zipfile")
    bonjour_update_loop = request.config.getoption("--updatecnt")
    adb = ADBCommunication()
    adb.setCommunicationDetail(device)
<<<<<<< HEAD
    adb.rebootDevice_adb()
    #Need to put sleep to up all services after reboot
    time.sleep(30)
    BonjourCnt = 0
    while BonjourCnt < int(bonjour_update_loop):
        BonjourCnt = BonjourCnt + 1
        result = PerformBonjourUpdate(adb, zip_file, device)
        assert result, "Bonjour Update Failed. Please see logs for more details"
        time.sleep(60)
=======
    bonjour_count = 0
    while bonjour_count < int(cfg.get('Settings', 'BONJOUR_UPDATE_LOOP')):
        bonjour_count = bonjour_count + 1
        result = PerformBonjourUpdate(adb, zip_file, device)
        assert result, "Bonjour Update Failed. Please see logs for more details"
        time.sleep(180)
        #bonjourUpdateSupport = BonjourUpdateSupport(device=device, logger=logger)
        #bonjourUpdateSupport.confirm_installation_versions()
>>>>>>> a170d1fd

@pytest.mark.dependency(depends=["test_bonjour_update"])
def test_shepherd_process(request):
    """
    This is to validate all processes running after Bonjour Update
    We are continuously validating each process for 5 minutes
    Fetching All Processes list from Eddie : cat /var/run/shepherd/Shepherd*.xml
    Validate Process is Running from Eddie : cat /var/run/shepherd/pids
    """
    device = request.config.getoption("--device-id")
    rivierapull = RivieraUtils('LOCAL')
    processes = rivierapull.getShepherdProcesses(device=device)
    logger.info("Actual Processes : " + str(processes))
    process_died_list = []
    startTime = time.time()
    timeout = int(cfg.get('Settings', 'TIME_OUT'))
    riviera = RivieraUtils('ADB', device=device)
    while (time.time() - startTime) <= timeout:
        runningprocess = riviera.communication.executeCommand("cat pids", cwd="/var/run/shepherd")
        logger.info("Running Processes : " + str(runningprocess))
        for process in processes:
            if process not in runningprocess:
                logger.info("------------Process died : " + str(process) + "---------------")
                if process not in process_died_list:
                    process_died_list.append(process)
        time.sleep(2)
    assert process_died_list == [], "The following processes died after installation: {}".format(process_died_list)

def PerformBonjourUpdate(adb, zip_file, device):
    """
    Perform Bonjour Update twice on same build to validate software update
    """
    starttime = time.time()
    _timeout = 60
    try:
<<<<<<< HEAD
        while(time.time() - starttime) < _timeout:
=======
        while time.time() - starttime < _timeout:
>>>>>>> a170d1fd
            try:
                device_ip_address = adb.getIPAddress()
                logger.info("Device IP : " + device_ip_address)
                break
            except Exception as error:
                logger.info("Getting IP Address.... " + str(error))
                continue
        bonjour_util = BonjourUpdateUtils(device=device)
        try:
            bonjour_util.upload_zipfile(zip_file, device_ip_address)
        except SystemExit as error:
            logger.info("System Exit Exception in Bonjour Update .... " + str(error))
            return True
<<<<<<< HEAD
    except Exception as e:
        logger.info("Exception in Bonjour Update .... " + str(e))
=======
    except Exception as error:
        logger.info("Exception in Bonjour Update .... " + str(error))
>>>>>>> a170d1fd
        return False<|MERGE_RESOLUTION|>--- conflicted
+++ resolved
@@ -36,7 +36,6 @@
     bonjour_update_loop = request.config.getoption("--updatecnt")
     adb = ADBCommunication()
     adb.setCommunicationDetail(device)
-<<<<<<< HEAD
     adb.rebootDevice_adb()
     #Need to put sleep to up all services after reboot
     time.sleep(30)
@@ -46,16 +45,6 @@
         result = PerformBonjourUpdate(adb, zip_file, device)
         assert result, "Bonjour Update Failed. Please see logs for more details"
         time.sleep(60)
-=======
-    bonjour_count = 0
-    while bonjour_count < int(cfg.get('Settings', 'BONJOUR_UPDATE_LOOP')):
-        bonjour_count = bonjour_count + 1
-        result = PerformBonjourUpdate(adb, zip_file, device)
-        assert result, "Bonjour Update Failed. Please see logs for more details"
-        time.sleep(180)
-        #bonjourUpdateSupport = BonjourUpdateSupport(device=device, logger=logger)
-        #bonjourUpdateSupport.confirm_installation_versions()
->>>>>>> a170d1fd
 
 @pytest.mark.dependency(depends=["test_bonjour_update"])
 def test_shepherd_process(request):
@@ -91,11 +80,7 @@
     starttime = time.time()
     _timeout = 60
     try:
-<<<<<<< HEAD
         while(time.time() - starttime) < _timeout:
-=======
-        while time.time() - starttime < _timeout:
->>>>>>> a170d1fd
             try:
                 device_ip_address = adb.getIPAddress()
                 logger.info("Device IP : " + device_ip_address)
@@ -109,11 +94,6 @@
         except SystemExit as error:
             logger.info("System Exit Exception in Bonjour Update .... " + str(error))
             return True
-<<<<<<< HEAD
-    except Exception as e:
-        logger.info("Exception in Bonjour Update .... " + str(e))
-=======
     except Exception as error:
         logger.info("Exception in Bonjour Update .... " + str(error))
->>>>>>> a170d1fd
         return False