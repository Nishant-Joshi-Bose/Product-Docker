--- conflicted
+++ resolved
@@ -92,16 +92,11 @@
 
     def test_demoKeyIntent(self, request, demoUtils, device_ip):
         """
-<<<<<<< HEAD
         This test verifies keyIntent is not present when demoMode is 'Off' and is present when demoMode is 'On' and /opt/Bose/etc/KeyConfiguration-demo.json file exists
         Test steps:
         1. With demoMode off press mfb and verify keyIntent is not present
         2. Set demoMode 'On'
         3. Press mfb and verify keyIntent is present and /opt/Bose/etc/KeyConfiguration-demo.json file exists
-=======
-        Test demoOnKey Intent
-        1. Excerise various /content/transportControl operations and verify demoState
->>>>>>> afe97b50
         """
         key.mfb_playpause()
         demoUtils.verifyNotification()
