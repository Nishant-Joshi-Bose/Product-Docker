#!/usr/bin/python2.7
"""
:Abstract:
This module contains and integrated test of the Demo Controller. It uses the FrontdoorAPI and adb
to validate responses.
"""
import json
import pytest
from CastleTestUtils.LoggerUtils.CastleLogger import get_logger
import logging
logger = get_logger(__name__, "DemoLog.log", level=logging.INFO, fileLoglevel=logging.DEBUG)
import time

@pytest.mark.usefixtures("save_speaker_log")
class TestDemo():
    """ Test Class for Demo State """
<<<<<<< HEAD
    @pytest.mark.usefixtures("demoUtils", "deviceid", "device_ip", "request", "frontDoor_reboot")
    def test_demoOnAfterTimeout(self, demoUtils, device_ip, request, deviceid, frontDoor_reboot):
=======
    @pytest.mark.usefixtures("demoUtils", "device_id", "device_ip", "request")
    def test_demoOffAfterTimeout(self, demoUtils, device_ip, request, device_id):
        """
        This test verifies demoMode is False after timeout
        Test steps:
        1. Set demoMode True
        2. Wait for device to reboot
        3. Verify file 'demoModeOn' exists under /mnt/nv
        4. Verify device stays in demoMode True
        5. Verify device reboots the second time and demoMode is set to False within the specified time
        """
        logger.info("Start test_demoOffAfterTimeout")
        demoUtils.setDemoMode(True, device_id, True, 3, request.config.getoption("--network-iface"))
        demoUtils.verifyDemoMode(True)
        status, responseTimeout = demoUtils.getDemoTimeout(device_ip)
        assert status, responseTimeout
        demoUtils.verifySecondReboot(responseTimeout *2, device_id, request.config.getoption("--network-iface"))

    @pytest.mark.usefixtures("demoUtils", "device_id", "device_ip", "request")
    def test_demoOnAfterTimeout(self, demoUtils, device_ip, request, device_id):
>>>>>>> 177cd002
        """
        This test verifies the demoMode stays on after timeout
        Test steps:
        1. Set demoMode True
        2. Wait for device to reboot
        3. Verify file 'demoModeOn' exists under /mnt/nv
        4. Verify demoMode is True
        5. Set demoMode True before timeout and verify demoMode stays True after timeout
        """
        logger.info("Start test_demo_on_after_timeout")
<<<<<<< HEAD
        demoUtils.setDemoMode(True, deviceid, frontDoor_reboot, True, 3, request.config.getoption("--network-iface"))
        demoUtils.verifyDemoMode(True, frontDoor_reboot)
        time.sleep(5)
        demoUtils.setDemoMode(True, deviceid, frontDoor_reboot, False, 3, request.config.getoption("--network-iface"))
        demoUtils.verifyDemoModeOn(60, frontDoor_reboot)

    @pytest.mark.usefixtures("demoUtils", "deviceid", "device_ip", "request", "frontDoor_reboot")
    def test_demoOnFor30Min(self, demoUtils, device_ip, request, deviceid, frontDoor_reboot):
=======
        demoUtils.setDemoMode(True, device_id, True, 3, request.config.getoption("--network-iface"))
        status, responseTimeout = demoUtils.getDemoTimeout(device_ip)
        assert status, responseTimeout
        demoUtils.verifyDemoMode(True)
        demoUtils.setDemoMode(True, device_id, False, 3, request.config.getoption("--network-iface"))
        demoUtils.verifyDemoModeOn(60)

    @pytest.mark.usefixtures("demoUtils", "device_id", "device_ip", "request")
    def test_demoOnFor30Min(self, demoUtils, device_ip, request, device_id):
>>>>>>> 177cd002
        """
        This test verifies demoMode stays True for 30 minutes
        Test steps:
        1. Set demoMode True
        2. Wait for device to reboot
        3. Verify file 'demoModeOn' exists under /mnt/nv and demoMode is True
        4. Set demoMode True and verify demoMode stays True for 30 min
        """
        logger.info("Start test_demoOnFor30Min")
<<<<<<< HEAD
        demoUtils.setDemoMode(True, deviceid, frontDoor_reboot, True, 3, request.config.getoption("--network-iface"))
        demoUtils.verifyDemoMode(True, frontDoor_reboot)
        status = demoUtils.setDemoTimeout(device_ip)
        assert status, "Error: Demo timeout not set"
        status, responseTimeout = demoUtils.getDemoTimeout(device_ip)
        assert status, "Demo timeout reported Exception {} " + responseTimeout
        demoUtils.setDemoMode(True, deviceid, frontDoor_reboot, False, 3, request.config.getoption("--network-iface"))
        demoUtils.verifyDemoModeOn(responseTimeout*30, frontDoor_reboot)

    @pytest.mark.usefixtures("request", "deviceid", "demoUtils", "device_ip", "frontDoor_reboot")
    def test_demoPlayPauseBehaviour(self, request, demoUtils, device_ip, deviceid, frontDoor_reboot):
=======
        demoUtils.setDemoMode(True, device_id, True, 3, request.config.getoption("--network-iface"))
        status, responseTimeout = demoUtils.getDemoTimeout(device_ip)
        assert status, responseTimeout
        demoUtils.verifyDemoMode(True)
        demoUtils.setDemoMode(True, device_id, False, 3, request.config.getoption("--network-iface"))
        demoUtils.verifyDemoModeOn(responseTimeout*10)

    @pytest.mark.usefixtures("request", "device_id", "demoUtils", "device_ip")
    def test_demoPlayPauseBehaviour(self, request, demoUtils, device_ip, device_id):
>>>>>>> 177cd002
        """
        This test verifies PlayPauseBehaviour while demoMode is True
        Test steps:
        1. Set demoMode True
        2. Wait for device to reboot
        3. Verify file 'demoModeOn' exists under /mnt/nv and demoMode is True
        4. Set demoMode True and verify demoMode
        6. verifyPlayPauseBehaviour
        7. Verify demoMode is True
        """
        logger.info("Start test_demoOnStartStopPlayback")
<<<<<<< HEAD
        demoUtils.setDemoMode(True, deviceid, frontDoor_reboot, True, 3, request.config.getoption("--network-iface"))
        status, responseTimeout = demoUtils.getDemoTimeout(device_ip)
        assert status, "Demo timeout reported Exception {} " + responseTimeout
        demoUtils.verifyDemoMode(True, frontDoor_reboot)
        time.sleep(5)
        demoUtils.setDemoMode(True, deviceid, frontDoor_reboot, False, 3, request.config.getoption("--network-iface"))
        demoUtils.verifyDemoModeOn(20, frontDoor_reboot)
        demoUtils.verifyPlayPauseBehaviour(frontDoor_reboot)
        demoUtils.verifyDemoModeOn(20, frontDoor_reboot)

    @pytest.mark.usefixtures("demoUtils", "deviceid", "device_ip", "request", "get_config", "frontDoor_reboot")
    def test_demoKeyConfig(self, demoUtils, device_ip, request, get_config, deviceid, frontDoor_reboot):
=======
        demoUtils.setDemoMode(True, device_id, True, 3, request.config.getoption("--network-iface"))
        status, responseTimeout = demoUtils.getDemoTimeout(device_ip)
        assert status, "Demo timeout reported Exception {} " + responseTimeout
        demoUtils.verifyDemoMode(True)
        demoUtils.setDemoMode(True, device_id, False, 3, request.config.getoption("--network-iface"))
        demoUtils.verifyDemoModeOn(10)
        demoUtils.verifyPlayPauseBehaviour()
        demoUtils.verifyDemoModeOn(10)

    @pytest.mark.usefixtures("demoUtils", "device_id", "device_ip", "request", "get_config")
    def test_demoKeyConfig(self, demoUtils, device_ip, request, get_config, device_id):
>>>>>>> 177cd002
        """
        This test add keyConfig. Set demoMode true and finally delete the keyConfig
        Test steps:
        1. With demoMode off verify no keyConfig exists
        2. Set keyConfig
        3. Set demoMode true and verify
        4. Verify keyConfig exists
        5. Delete the keyConfig and verify
        """
<<<<<<< HEAD
        demoUtils.verifyDemoKeyConfig(frontDoor_reboot, "Error Reading configuration file")
        demoUtils.setKeyConfig(json.dumps(get_config), frontDoor_reboot)
        demoUtils.setDemoMode(True, deviceid, frontDoor_reboot, True, 3, request.config.getoption("--network-iface"))
        demoUtils.verifyDemoMode(True, frontDoor_reboot)
        time.sleep(5)
        demoUtils.setDemoMode(True, deviceid, frontDoor_reboot, False, 3, request.config.getoption("--network-iface"))
        demoUtils.verifyDemoModeOn(10, frontDoor_reboot)
        demoUtils.verifyDemoKeyConfig(frontDoor_reboot)
        demoUtils.deleteKeyConfig(frontDoor_reboot)
        demoUtils.verifyDemoKeyConfig(frontDoor_reboot, "Error Reading configuration file")

    @pytest.mark.usefixtures("demoUtils", "deviceid", "device_ip", "request", "get_config", "frontDoor_reboot")
    def test_demoKeyControlWork(self, demoUtils, device_ip, request, get_config, deviceid, frontDoor_reboot):
=======
        demoUtils.verifyDemoKeyConfig("Error Reading configuration file")
        demoUtils.setKeyConfig(json.dumps(get_config))
        demoUtils.setDemoMode(True, device_id, True, 3, request.config.getoption("--network-iface"))
        status, responseTimeout = demoUtils.getDemoTimeout(device_ip)
        assert status, responseTimeout
        demoUtils.verifyDemoMode(True)
        demoUtils.setDemoMode(True, device_id, False, 3, request.config.getoption("--network-iface"))
        demoUtils.verifyDemoModeOn(10)
        demoUtils.verifyDemoKeyConfig()
        demoUtils.deleteKeyConfig()
        demoUtils.verifyDemoKeyConfig("Error Reading configuration file")

    @pytest.mark.usefixtures("demoUtils", "device_id", "device_ip", "request")
    def test_demoKeyCntrNotWrk(self, demoUtils, device_ip, request, device_id):
        """
        This test verifies keyControl(volume) does not work when the keyConfig is not set
        Test steps:
        1. With demoMode off verify no keyConfig exists
        2. Set demoMode on and verify
        3. Play audio, verify
        4. Set, change volume and verify volume does not change
        5. StopPlayback
        """
        demoUtils.verifyDemoKeyConfig("Error Reading configuration file")
        demoUtils.setDemoMode(True, device_id, True, 3, request.config.getoption("--network-iface"))
        status, responseTimeout = demoUtils.getDemoTimeout(device_ip)
        assert status, responseTimeout
        demoUtils.verifyDemoMode(True)
        demoUtils.setDemoMode(True, device_id, False, 3, request.config.getoption("--network-iface"))
        demoUtils.verifyDemoModeOn(10)
        demoUtils.playandValidateMusic()
        demoUtils.verifyVolumeKeyControl(device_ip, False)
        demoUtils.stopPlayback()

    @pytest.mark.usefixtures("demoUtils", "device_id", "device_ip", "request", "get_config")
    def test_demoKeyControlWork(self, demoUtils, device_ip, request, get_config, device_id):
>>>>>>> 177cd002
        """
        This test verifies with demo set to True. Demo keyControl(volume) works when keyConfig is present
        Test steps:
        1. With demoMode off verify no keyConfig exists
        2. Add keyConfig and verify
        3. Set demoMode on and verify
        4. Play audio, verify
        5. Set, change volume and verify
        5. Delete the keyConfig and verify
        6. StopPlayback
        """
<<<<<<< HEAD
        demoUtils.verifyDemoKeyConfig(frontDoor_reboot, "Error Reading configuration file")
        demoUtils.setKeyConfig(json.dumps(get_config), frontDoor_reboot)
        demoUtils.verifyDemoKeyConfig(frontDoor_reboot)
        demoUtils.setDemoMode(True, deviceid, frontDoor_reboot, True, 3, request.config.getoption("--network-iface"))
        demoUtils.verifyDemoMode(True, frontDoor_reboot)
        demoUtils.setDemoMode(True, deviceid, frontDoor_reboot, False, 3, request.config.getoption("--network-iface"))
        demoUtils.verifyDemoModeOn(20, frontDoor_reboot)
        demoUtils.verifyDemoKeyConfig(frontDoor_reboot)
        demoUtils.playandValidateMusic(frontDoor_reboot)
        demoUtils.verifyVolumeKeyControl(device_ip, True, frontDoor_reboot)
        demoUtils.deleteKeyConfig(frontDoor_reboot)
        demoUtils.verifyDemoKeyConfig(frontDoor_reboot, "Error Reading configuration file")
        demoUtils.stopPlayback(frontDoor_reboot)
=======
        demoUtils.verifyDemoKeyConfig("Error Reading configuration file")
        demoUtils.setKeyConfig(json.dumps(get_config))
        demoUtils.verifyDemoKeyConfig()
        demoUtils.setDemoMode(True, device_id, True, 3, request.config.getoption("--network-iface"))
        status, responseTimeout = demoUtils.getDemoTimeout(device_ip)
        assert status, responseTimeout
        demoUtils.verifyDemoMode(True)
        demoUtils.setDemoMode(True, device_id, False, 3, request.config.getoption("--network-iface"))
        demoUtils.verifyDemoModeOn(10)
        demoUtils.verifyDemoKeyConfig()
        demoUtils.playandValidateMusic()
        demoUtils.verifyVolumeKeyControl(device_ip, True)
        demoUtils.deleteKeyConfig()
        demoUtils.verifyDemoKeyConfig("Error Reading configuration file")
        demoUtils.stopPlayback()
>>>>>>> 177cd002
<|MERGE_RESOLUTION|>--- conflicted
+++ resolved
@@ -14,31 +14,8 @@
 @pytest.mark.usefixtures("save_speaker_log")
 class TestDemo():
     """ Test Class for Demo State """
-<<<<<<< HEAD
     @pytest.mark.usefixtures("demoUtils", "deviceid", "device_ip", "request", "frontDoor_reboot")
     def test_demoOnAfterTimeout(self, demoUtils, device_ip, request, deviceid, frontDoor_reboot):
-=======
-    @pytest.mark.usefixtures("demoUtils", "device_id", "device_ip", "request")
-    def test_demoOffAfterTimeout(self, demoUtils, device_ip, request, device_id):
-        """
-        This test verifies demoMode is False after timeout
-        Test steps:
-        1. Set demoMode True
-        2. Wait for device to reboot
-        3. Verify file 'demoModeOn' exists under /mnt/nv
-        4. Verify device stays in demoMode True
-        5. Verify device reboots the second time and demoMode is set to False within the specified time
-        """
-        logger.info("Start test_demoOffAfterTimeout")
-        demoUtils.setDemoMode(True, device_id, True, 3, request.config.getoption("--network-iface"))
-        demoUtils.verifyDemoMode(True)
-        status, responseTimeout = demoUtils.getDemoTimeout(device_ip)
-        assert status, responseTimeout
-        demoUtils.verifySecondReboot(responseTimeout *2, device_id, request.config.getoption("--network-iface"))
-
-    @pytest.mark.usefixtures("demoUtils", "device_id", "device_ip", "request")
-    def test_demoOnAfterTimeout(self, demoUtils, device_ip, request, device_id):
->>>>>>> 177cd002
         """
         This test verifies the demoMode stays on after timeout
         Test steps:
@@ -49,7 +26,6 @@
         5. Set demoMode True before timeout and verify demoMode stays True after timeout
         """
         logger.info("Start test_demo_on_after_timeout")
-<<<<<<< HEAD
         demoUtils.setDemoMode(True, deviceid, frontDoor_reboot, True, 3, request.config.getoption("--network-iface"))
         demoUtils.verifyDemoMode(True, frontDoor_reboot)
         time.sleep(5)
@@ -58,17 +34,6 @@
 
     @pytest.mark.usefixtures("demoUtils", "deviceid", "device_ip", "request", "frontDoor_reboot")
     def test_demoOnFor30Min(self, demoUtils, device_ip, request, deviceid, frontDoor_reboot):
-=======
-        demoUtils.setDemoMode(True, device_id, True, 3, request.config.getoption("--network-iface"))
-        status, responseTimeout = demoUtils.getDemoTimeout(device_ip)
-        assert status, responseTimeout
-        demoUtils.verifyDemoMode(True)
-        demoUtils.setDemoMode(True, device_id, False, 3, request.config.getoption("--network-iface"))
-        demoUtils.verifyDemoModeOn(60)
-
-    @pytest.mark.usefixtures("demoUtils", "device_id", "device_ip", "request")
-    def test_demoOnFor30Min(self, demoUtils, device_ip, request, device_id):
->>>>>>> 177cd002
         """
         This test verifies demoMode stays True for 30 minutes
         Test steps:
@@ -78,7 +43,6 @@
         4. Set demoMode True and verify demoMode stays True for 30 min
         """
         logger.info("Start test_demoOnFor30Min")
-<<<<<<< HEAD
         demoUtils.setDemoMode(True, deviceid, frontDoor_reboot, True, 3, request.config.getoption("--network-iface"))
         demoUtils.verifyDemoMode(True, frontDoor_reboot)
         status = demoUtils.setDemoTimeout(device_ip)
@@ -90,17 +54,6 @@
 
     @pytest.mark.usefixtures("request", "deviceid", "demoUtils", "device_ip", "frontDoor_reboot")
     def test_demoPlayPauseBehaviour(self, request, demoUtils, device_ip, deviceid, frontDoor_reboot):
-=======
-        demoUtils.setDemoMode(True, device_id, True, 3, request.config.getoption("--network-iface"))
-        status, responseTimeout = demoUtils.getDemoTimeout(device_ip)
-        assert status, responseTimeout
-        demoUtils.verifyDemoMode(True)
-        demoUtils.setDemoMode(True, device_id, False, 3, request.config.getoption("--network-iface"))
-        demoUtils.verifyDemoModeOn(responseTimeout*10)
-
-    @pytest.mark.usefixtures("request", "device_id", "demoUtils", "device_ip")
-    def test_demoPlayPauseBehaviour(self, request, demoUtils, device_ip, device_id):
->>>>>>> 177cd002
         """
         This test verifies PlayPauseBehaviour while demoMode is True
         Test steps:
@@ -111,8 +64,7 @@
         6. verifyPlayPauseBehaviour
         7. Verify demoMode is True
         """
-        logger.info("Start test_demoOnStartStopPlayback")
-<<<<<<< HEAD
+        logger.info("Start test_demoPlayPauseBehaviour")
         demoUtils.setDemoMode(True, deviceid, frontDoor_reboot, True, 3, request.config.getoption("--network-iface"))
         status, responseTimeout = demoUtils.getDemoTimeout(device_ip)
         assert status, "Demo timeout reported Exception {} " + responseTimeout
@@ -125,19 +77,6 @@
 
     @pytest.mark.usefixtures("demoUtils", "deviceid", "device_ip", "request", "get_config", "frontDoor_reboot")
     def test_demoKeyConfig(self, demoUtils, device_ip, request, get_config, deviceid, frontDoor_reboot):
-=======
-        demoUtils.setDemoMode(True, device_id, True, 3, request.config.getoption("--network-iface"))
-        status, responseTimeout = demoUtils.getDemoTimeout(device_ip)
-        assert status, "Demo timeout reported Exception {} " + responseTimeout
-        demoUtils.verifyDemoMode(True)
-        demoUtils.setDemoMode(True, device_id, False, 3, request.config.getoption("--network-iface"))
-        demoUtils.verifyDemoModeOn(10)
-        demoUtils.verifyPlayPauseBehaviour()
-        demoUtils.verifyDemoModeOn(10)
-
-    @pytest.mark.usefixtures("demoUtils", "device_id", "device_ip", "request", "get_config")
-    def test_demoKeyConfig(self, demoUtils, device_ip, request, get_config, device_id):
->>>>>>> 177cd002
         """
         This test add keyConfig. Set demoMode true and finally delete the keyConfig
         Test steps:
@@ -147,7 +86,6 @@
         4. Verify keyConfig exists
         5. Delete the keyConfig and verify
         """
-<<<<<<< HEAD
         demoUtils.verifyDemoKeyConfig(frontDoor_reboot, "Error Reading configuration file")
         demoUtils.setKeyConfig(json.dumps(get_config), frontDoor_reboot)
         demoUtils.setDemoMode(True, deviceid, frontDoor_reboot, True, 3, request.config.getoption("--network-iface"))
@@ -161,44 +99,6 @@
 
     @pytest.mark.usefixtures("demoUtils", "deviceid", "device_ip", "request", "get_config", "frontDoor_reboot")
     def test_demoKeyControlWork(self, demoUtils, device_ip, request, get_config, deviceid, frontDoor_reboot):
-=======
-        demoUtils.verifyDemoKeyConfig("Error Reading configuration file")
-        demoUtils.setKeyConfig(json.dumps(get_config))
-        demoUtils.setDemoMode(True, device_id, True, 3, request.config.getoption("--network-iface"))
-        status, responseTimeout = demoUtils.getDemoTimeout(device_ip)
-        assert status, responseTimeout
-        demoUtils.verifyDemoMode(True)
-        demoUtils.setDemoMode(True, device_id, False, 3, request.config.getoption("--network-iface"))
-        demoUtils.verifyDemoModeOn(10)
-        demoUtils.verifyDemoKeyConfig()
-        demoUtils.deleteKeyConfig()
-        demoUtils.verifyDemoKeyConfig("Error Reading configuration file")
-
-    @pytest.mark.usefixtures("demoUtils", "device_id", "device_ip", "request")
-    def test_demoKeyCntrNotWrk(self, demoUtils, device_ip, request, device_id):
-        """
-        This test verifies keyControl(volume) does not work when the keyConfig is not set
-        Test steps:
-        1. With demoMode off verify no keyConfig exists
-        2. Set demoMode on and verify
-        3. Play audio, verify
-        4. Set, change volume and verify volume does not change
-        5. StopPlayback
-        """
-        demoUtils.verifyDemoKeyConfig("Error Reading configuration file")
-        demoUtils.setDemoMode(True, device_id, True, 3, request.config.getoption("--network-iface"))
-        status, responseTimeout = demoUtils.getDemoTimeout(device_ip)
-        assert status, responseTimeout
-        demoUtils.verifyDemoMode(True)
-        demoUtils.setDemoMode(True, device_id, False, 3, request.config.getoption("--network-iface"))
-        demoUtils.verifyDemoModeOn(10)
-        demoUtils.playandValidateMusic()
-        demoUtils.verifyVolumeKeyControl(device_ip, False)
-        demoUtils.stopPlayback()
-
-    @pytest.mark.usefixtures("demoUtils", "device_id", "device_ip", "request", "get_config")
-    def test_demoKeyControlWork(self, demoUtils, device_ip, request, get_config, device_id):
->>>>>>> 177cd002
         """
         This test verifies with demo set to True. Demo keyControl(volume) works when keyConfig is present
         Test steps:
@@ -210,7 +110,6 @@
         5. Delete the keyConfig and verify
         6. StopPlayback
         """
-<<<<<<< HEAD
         demoUtils.verifyDemoKeyConfig(frontDoor_reboot, "Error Reading configuration file")
         demoUtils.setKeyConfig(json.dumps(get_config), frontDoor_reboot)
         demoUtils.verifyDemoKeyConfig(frontDoor_reboot)
@@ -223,21 +122,4 @@
         demoUtils.verifyVolumeKeyControl(device_ip, True, frontDoor_reboot)
         demoUtils.deleteKeyConfig(frontDoor_reboot)
         demoUtils.verifyDemoKeyConfig(frontDoor_reboot, "Error Reading configuration file")
-        demoUtils.stopPlayback(frontDoor_reboot)
-=======
-        demoUtils.verifyDemoKeyConfig("Error Reading configuration file")
-        demoUtils.setKeyConfig(json.dumps(get_config))
-        demoUtils.verifyDemoKeyConfig()
-        demoUtils.setDemoMode(True, device_id, True, 3, request.config.getoption("--network-iface"))
-        status, responseTimeout = demoUtils.getDemoTimeout(device_ip)
-        assert status, responseTimeout
-        demoUtils.verifyDemoMode(True)
-        demoUtils.setDemoMode(True, device_id, False, 3, request.config.getoption("--network-iface"))
-        demoUtils.verifyDemoModeOn(10)
-        demoUtils.verifyDemoKeyConfig()
-        demoUtils.playandValidateMusic()
-        demoUtils.verifyVolumeKeyControl(device_ip, True)
-        demoUtils.deleteKeyConfig()
-        demoUtils.verifyDemoKeyConfig("Error Reading configuration file")
-        demoUtils.stopPlayback()
->>>>>>> 177cd002
+        demoUtils.stopPlayback(frontDoor_reboot)