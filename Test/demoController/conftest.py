"""
Conftest.py for DemoController
"""
import pytest
from CastleTestUtils.LoggerUtils.CastleLogger import get_logger
from CastleTestUtils.DemoUtils.demoUtils import DemoUtils
from CastleTestUtils.FrontDoorAPI.FrontDoorAPI import FrontDoorAPI
from ..commonData import keyConfig
logger = get_logger(__name__)

<<<<<<< HEAD
=======
@pytest.fixture(scope='class', autouse=True)
def resetDemo(request, frontDoor, demoUtils, device_id):
    """
    reset demoMode False if True
    """
    def teardown():
        logger.info("set demoMode False towards the end of all the tests")
        setDemo(request, frontDoor, demoUtils, device_id)
    request.addfinalizer(teardown)

>>>>>>> 177cd002
@pytest.fixture(scope='class')
def demoUtils(adb):
    """
    Get DemoUtils instance.
    """
    logger.info("demoUtils")
    return DemoUtils(adb, logger)

@pytest.fixture(scope='function', autouse=True)
<<<<<<< HEAD
def setDemoOff(request, frontDoor_reboot, demoUtils, deviceid):
=======
def setDemoOff(request, frontDoor, demoUtils, device_id):
>>>>>>> 177cd002
    """
    Set demoMode off and delete keyConfig
    """
    logger.info("setDemoOff")
<<<<<<< HEAD
    setDemo(request, frontDoor_reboot, demoUtils, deviceid)
    demoUtils.deleteKeyConfig(frontDoor_reboot)
    demoUtils.verifyDemoKeyConfig(frontDoor_reboot, "Error Reading configuration file")

def setDemo(request, frontDoor_reboot, demoUtils, deviceid):
=======
    setDemo(request, frontDoor, demoUtils, device_id)
    demoUtils.deleteKeyConfig()
    demoUtils.verifyDemoKeyConfig("Error Reading configuration file")

def setDemo(request, frontDoor, demoUtils, device_id):
>>>>>>> 177cd002
    """
    Set demoMode False if True
    """
    demoResponse = frontDoor_reboot.getDemoMode()
    logger.info("demoResponse " + str(demoResponse))
    if demoResponse == True:
<<<<<<< HEAD
        demoUtils.setDemoMode(False, deviceid, frontDoor_reboot, True, 3,
                              request.config.getoption("--network-iface"))
        demoUtils.verifyDemoMode(False, frontDoor_reboot)
=======
        demoUtils.setDemoMode(False, device_id, True, 3, request.config.getoption("--network-iface"))
        demoUtils.verifyDemoMode(False)
>>>>>>> 177cd002

@pytest.fixture(scope='session')
def get_config():
    """
    This fixture will return the keyConfig data from commonData.py
    :return: keyConfig
    """
    data = keyConfig
    return data

@pytest.fixture(scope='function')
def frontDoor_reboot(request, device_ip):
    frontDoorAPI = FrontDoorAPI(device_ip, email=request.config.getoption("--email"),
                                password=request.config.getoption("--password"))
    def tear():
        if frontDoorAPI:
            frontDoorAPI.close()
    request.addfinalizer(tear)
    return frontDoorAPI

<|MERGE_RESOLUTION|>--- conflicted
+++ resolved
@@ -8,19 +8,6 @@
 from ..commonData import keyConfig
 logger = get_logger(__name__)
 
-<<<<<<< HEAD
-=======
-@pytest.fixture(scope='class', autouse=True)
-def resetDemo(request, frontDoor, demoUtils, device_id):
-    """
-    reset demoMode False if True
-    """
-    def teardown():
-        logger.info("set demoMode False towards the end of all the tests")
-        setDemo(request, frontDoor, demoUtils, device_id)
-    request.addfinalizer(teardown)
-
->>>>>>> 177cd002
 @pytest.fixture(scope='class')
 def demoUtils(adb):
     """
@@ -30,42 +17,25 @@
     return DemoUtils(adb, logger)
 
 @pytest.fixture(scope='function', autouse=True)
-<<<<<<< HEAD
 def setDemoOff(request, frontDoor_reboot, demoUtils, deviceid):
-=======
-def setDemoOff(request, frontDoor, demoUtils, device_id):
->>>>>>> 177cd002
     """
     Set demoMode off and delete keyConfig
     """
     logger.info("setDemoOff")
-<<<<<<< HEAD
     setDemo(request, frontDoor_reboot, demoUtils, deviceid)
     demoUtils.deleteKeyConfig(frontDoor_reboot)
     demoUtils.verifyDemoKeyConfig(frontDoor_reboot, "Error Reading configuration file")
 
 def setDemo(request, frontDoor_reboot, demoUtils, deviceid):
-=======
-    setDemo(request, frontDoor, demoUtils, device_id)
-    demoUtils.deleteKeyConfig()
-    demoUtils.verifyDemoKeyConfig("Error Reading configuration file")
-
-def setDemo(request, frontDoor, demoUtils, device_id):
->>>>>>> 177cd002
     """
     Set demoMode False if True
     """
     demoResponse = frontDoor_reboot.getDemoMode()
     logger.info("demoResponse " + str(demoResponse))
     if demoResponse == True:
-<<<<<<< HEAD
         demoUtils.setDemoMode(False, deviceid, frontDoor_reboot, True, 3,
                               request.config.getoption("--network-iface"))
         demoUtils.verifyDemoMode(False, frontDoor_reboot)
-=======
-        demoUtils.setDemoMode(False, device_id, True, 3, request.config.getoption("--network-iface"))
-        demoUtils.verifyDemoMode(False)
->>>>>>> 177cd002
 
 @pytest.fixture(scope='session')
 def get_config():
@@ -84,5 +54,4 @@
         if frontDoorAPI:
             frontDoorAPI.close()
     request.addfinalizer(tear)
-    return frontDoorAPI
-
+    return frontDoorAPI