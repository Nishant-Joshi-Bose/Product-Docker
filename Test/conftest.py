--- conflicted
+++ resolved
@@ -21,12 +21,11 @@
 
 import pytest
 
-from CastleTestUtils.FrontDoorAPI.FrontDoorQueue import FrontDoorQueue
+
 from CastleTestUtils.FrontDoorAPI.FrontDoorAPI import FrontDoorAPI
 from CastleTestUtils.LoggerUtils.CastleLogger import get_logger
 from CastleTestUtils.NetworkUtils.network_base import NetworkBase
 from CastleTestUtils.RivieraUtils import rivieraCommunication, rivieraUtils
-from CastleTestUtils.RivieraUtils.rivieraUtils import RivieraUtils
 from CastleTestUtils.SoftwareUpdateUtils.FastbootFixture.riviera_flash import flash_device
 
 from commonData import keyConfig
@@ -37,7 +36,6 @@
 def pytest_addoption(parser):
     """
     Command line options for the pytest tests in this module.
-
     :param parser: Parser used for method.
     :return: None
     """
@@ -138,31 +136,11 @@
         pytest.fail("No valid device IP")
     front_door = FrontDoorAPI(device_ip)
 
-<<<<<<< HEAD
-@pytest.fixture(scope='class')
-def riviera(deviceid):
-    """
-    Get RivieraUtil instance.
-    """
-    return RivieraUtils('ADB', device=deviceid)
-
-@pytest.fixture(scope='class')
-def device_guid(frontDoor):
-    """
-    Use front door API to obtain device GUID
-    """
-    logger.info("Getting the GUID")
-    device_guid = frontDoor.getInfo()["body"]["guid"]
-    assert device_guid != None
-    logger.debug("GUID is: %s", device_guid)
-    return device_guid
-=======
     def tear():
         front_door.close()
     request.addfinalizer(tear)
 
     return front_door
->>>>>>> dda5340b
 
 @pytest.fixture(scope='function', autouse=False)
 def test_log_banner(request):
@@ -207,7 +185,6 @@
     """
     This will put the device into a rebooted state and yield information about
         how long it took.
-
     :return: None
     """
     from pyadb import ADB
@@ -228,7 +205,6 @@
     """
     This will put the device into a rebooted state with network up and yield
         information about how long it took.
-
     :return: None
     """
     from multiprocessing import Process, Manager
@@ -269,7 +245,6 @@
     """
     This fixture will return information regarding version information on the
         ADB system
-
     :return:
     """
     import json
@@ -292,9 +267,7 @@
 def eddie_master_latest_directory(tmpdir):
     """
     Fixture to download the latest Continuous Master Eddie build locally.
-
     :param tmpdir: Pytest temporary directory fixture
-
     :yield: The location of the Eddie Tar and Flash
     """
     import glob
@@ -366,7 +339,6 @@
     """
     IP address of the device connected to WLAN.
     Removes any configuration on the Device if not connected.
-
     :param request: PyTest command line request option
     :param wifi_config: ConfigParser object of Wireless configs
     :return: The IP Address of the attached Riviera Device
@@ -406,22 +378,4 @@
     if not device_ip_address:
         raise SystemError("Failed to acquire network connection through {}: {}".format(interface, device_ip))
 
-    return device_ip_address
-
-@pytest.fixture(scope="function")
-def frontdoor_wlan(request, ip_address_wlan):
-    """
-    Frontdoor instance of the device connected to wlan.
-    """
-    logger.info("frontDoorQueue")
-    if ip_address_wlan is None:
-        pytest.fail("No valid device IP")
-    frontdoor_obj = FrontDoorQueue(ip_address_wlan)
-
-    def teardown():
-        if frontdoor_obj:
-            frontdoor_obj.close()
-
-    request.addfinalizer(teardown)
-
-    return frontdoor_obj
+    return device_ip_address